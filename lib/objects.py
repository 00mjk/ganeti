--- conflicted
+++ resolved
@@ -715,16 +715,9 @@
       for child in self.children:
         child.UpdateDynamicDiskParams(target_node_uuid, nodes_ip)
 
-<<<<<<< HEAD
     dyn_disk_params = {}
-    if self.logical_id is not None and self.dev_type in constants.LDS_DRBD:
+    if self.logical_id is not None and self.dev_type in constants.DTS_DRBD:
       pnode_uuid, snode_uuid, _, pminor, sminor, _ = self.logical_id
-=======
-    if self.logical_id is None and self.physical_id is not None:
-      return
-    if self.dev_type in constants.DTS_DRBD:
-      pnode_uuid, snode_uuid, port, pminor, sminor, secret = self.logical_id
->>>>>>> 43fad017
       if target_node_uuid not in (pnode_uuid, snode_uuid):
         # disk object is being sent to neither the primary nor the secondary
         # node. reset the dynamic parameters, the target node is not
@@ -778,13 +771,7 @@
       obj.children = outils.ContainerFromDicts(obj.children, list, Disk)
     if obj.logical_id and isinstance(obj.logical_id, list):
       obj.logical_id = tuple(obj.logical_id)
-<<<<<<< HEAD
-    if obj.dev_type in constants.LDS_DRBD:
-=======
-    if obj.physical_id and isinstance(obj.physical_id, list):
-      obj.physical_id = tuple(obj.physical_id)
     if obj.dev_type in constants.DTS_DRBD:
->>>>>>> 43fad017
       # we need a tuple of length six here
       if len(obj.logical_id) < 6:
         obj.logical_id += (None,) * (6 - len(obj.logical_id))
