--- conflicted
+++ resolved
@@ -915,11 +915,7 @@
     _PUseLocking,
     ("fields", ht.NoDefault, ht.TListOf(ht.TNonEmptyString),
      "Requested fields"),
-<<<<<<< HEAD
-    ("qfilter", None, ht.TOr(ht.TNone, ht.TListOf),
-=======
-    ("filter", None, ht.TOr(ht.TNone, ht.TList),
->>>>>>> a0a63e76
+    ("qfilter", None, ht.TOr(ht.TNone, ht.TList),
      "Query filter"),
     ]
   OP_RESULT = \
