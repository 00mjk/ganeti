--- conflicted
+++ resolved
@@ -474,14 +474,11 @@
   parser.add_option("--no-wait-children", dest="wait_children",
                     action="store_false",
                     help="Don't wait for child processes")
-<<<<<<< HEAD
   parser.add_option("--no-verify-disks", dest="no_verify_disks", default=False,
                     action="store_true", help="Do not verify disk status")
-=======
   parser.add_option("--rapi-ip", dest="rapi_ip",
                     default=constants.IP4_ADDRESS_LOCALHOST,
                     help="Use this IP to talk to RAPI.")
->>>>>>> d2050bd1
   # See optparse documentation for why default values are not set by options
   parser.set_defaults(wait_children=True)
   options, args = parser.parse_args()
