#
#

# Copyright (C) 2006, 2007, 2008, 2009, 2010, 2011, 2012, 2014 Google Inc.
# All rights reserved.
#
# Redistribution and use in source and binary forms, with or without
# modification, are permitted provided that the following conditions are
# met:
#
# 1. Redistributions of source code must retain the above copyright notice,
# this list of conditions and the following disclaimer.
#
# 2. Redistributions in binary form must reproduce the above copyright
# notice, this list of conditions and the following disclaimer in the
# documentation and/or other materials provided with the distribution.
#
# THIS SOFTWARE IS PROVIDED BY THE COPYRIGHT HOLDERS AND CONTRIBUTORS "AS
# IS" AND ANY EXPRESS OR IMPLIED WARRANTIES, INCLUDING, BUT NOT LIMITED
# TO, THE IMPLIED WARRANTIES OF MERCHANTABILITY AND FITNESS FOR A PARTICULAR
# PURPOSE ARE DISCLAIMED. IN NO EVENT SHALL THE COPYRIGHT HOLDER OR
# CONTRIBUTORS BE LIABLE FOR ANY DIRECT, INDIRECT, INCIDENTAL, SPECIAL,
# EXEMPLARY, OR CONSEQUENTIAL DAMAGES (INCLUDING, BUT NOT LIMITED TO,
# PROCUREMENT OF SUBSTITUTE GOODS OR SERVICES; LOSS OF USE, DATA, OR
# PROFITS; OR BUSINESS INTERRUPTION) HOWEVER CAUSED AND ON ANY THEORY OF
# LIABILITY, WHETHER IN CONTRACT, STRICT LIABILITY, OR TORT (INCLUDING
# NEGLIGENCE OR OTHERWISE) ARISING IN ANY WAY OUT OF THE USE OF THIS
# SOFTWARE, EVEN IF ADVISED OF THE POSSIBILITY OF SUCH DAMAGE.

"""Instance related commands"""

# pylint: disable=W0401,W0614,C0103
# W0401: Wildcard import ganeti.cli
# W0614: Unused import %s from wildcard import (since we need cli)
# C0103: Invalid name gnt-instance

import copy
import itertools
import simplejson
import logging

from ganeti.cli import *
from ganeti import opcodes
from ganeti import constants
from ganeti import compat
from ganeti import utils
from ganeti import errors
from ganeti import netutils
from ganeti import ssh
from ganeti import objects
from ganeti import ht


_EXPAND_CLUSTER = "cluster"
_EXPAND_NODES_BOTH = "nodes"
_EXPAND_NODES_PRI = "nodes-pri"
_EXPAND_NODES_SEC = "nodes-sec"
_EXPAND_NODES_BOTH_BY_TAGS = "nodes-by-tags"
_EXPAND_NODES_PRI_BY_TAGS = "nodes-pri-by-tags"
_EXPAND_NODES_SEC_BY_TAGS = "nodes-sec-by-tags"
_EXPAND_INSTANCES = "instances"
_EXPAND_INSTANCES_BY_TAGS = "instances-by-tags"

_EXPAND_NODES_TAGS_MODES = compat.UniqueFrozenset([
  _EXPAND_NODES_BOTH_BY_TAGS,
  _EXPAND_NODES_PRI_BY_TAGS,
  _EXPAND_NODES_SEC_BY_TAGS,
  ])

#: default list of options for L{ListInstances}
_LIST_DEF_FIELDS = [
  "name", "hypervisor", "os", "pnode", "status", "oper_ram",
  ]

_MISSING = object()
_ENV_OVERRIDE = compat.UniqueFrozenset(["list"])

_INST_DATA_VAL = ht.TListOf(ht.TDict)


def _ExpandMultiNames(mode, names, client=None):
  """Expand the given names using the passed mode.

  For _EXPAND_CLUSTER, all instances will be returned. For
  _EXPAND_NODES_PRI/SEC, all instances having those nodes as
  primary/secondary will be returned. For _EXPAND_NODES_BOTH, all
  instances having those nodes as either primary or secondary will be
  returned. For _EXPAND_INSTANCES, the given instances will be
  returned.

  @param mode: one of L{_EXPAND_CLUSTER}, L{_EXPAND_NODES_BOTH},
      L{_EXPAND_NODES_PRI}, L{_EXPAND_NODES_SEC} or
      L{_EXPAND_INSTANCES}
  @param names: a list of names; for cluster, it must be empty,
      and for node and instance it must be a list of valid item
      names (short names are valid as usual, e.g. node1 instead of
      node1.example.com)
  @rtype: list
  @return: the list of names after the expansion
  @raise errors.ProgrammerError: for unknown selection type
  @raise errors.OpPrereqError: for invalid input parameters

  """
  # pylint: disable=W0142

  if client is None:
    client = GetClient()
  if mode == _EXPAND_CLUSTER:
    if names:
      raise errors.OpPrereqError("Cluster filter mode takes no arguments",
                                 errors.ECODE_INVAL)
    idata = client.QueryInstances([], ["name"], False)
    inames = [row[0] for row in idata]

  elif (mode in _EXPAND_NODES_TAGS_MODES or
        mode in (_EXPAND_NODES_BOTH, _EXPAND_NODES_PRI, _EXPAND_NODES_SEC)):
    if mode in _EXPAND_NODES_TAGS_MODES:
      if not names:
        raise errors.OpPrereqError("No node tags passed", errors.ECODE_INVAL)
      ndata = client.QueryNodes([], ["name", "pinst_list",
                                     "sinst_list", "tags"], False)
      ndata = [row for row in ndata if set(row[3]).intersection(names)]
    else:
      if not names:
        raise errors.OpPrereqError("No node names passed", errors.ECODE_INVAL)
      ndata = client.QueryNodes(names, ["name", "pinst_list", "sinst_list"],
                                False)

    ipri = [row[1] for row in ndata]
    pri_names = list(itertools.chain(*ipri))
    isec = [row[2] for row in ndata]
    sec_names = list(itertools.chain(*isec))
    if mode in (_EXPAND_NODES_BOTH, _EXPAND_NODES_BOTH_BY_TAGS):
      inames = pri_names + sec_names
    elif mode in (_EXPAND_NODES_PRI, _EXPAND_NODES_PRI_BY_TAGS):
      inames = pri_names
    elif mode in (_EXPAND_NODES_SEC, _EXPAND_NODES_SEC_BY_TAGS):
      inames = sec_names
    else:
      raise errors.ProgrammerError("Unhandled shutdown type")
  elif mode == _EXPAND_INSTANCES:
    if not names:
      raise errors.OpPrereqError("No instance names passed",
                                 errors.ECODE_INVAL)
    idata = client.QueryInstances(names, ["name"], False)
    inames = [row[0] for row in idata]
  elif mode == _EXPAND_INSTANCES_BY_TAGS:
    if not names:
      raise errors.OpPrereqError("No instance tags passed",
                                 errors.ECODE_INVAL)
    idata = client.QueryInstances([], ["name", "tags"], False)
    inames = [row[0] for row in idata if set(row[1]).intersection(names)]
  else:
    raise errors.OpPrereqError("Unknown mode '%s'" % mode, errors.ECODE_INVAL)

  return inames


def _EnsureInstancesExist(client, names):
  """Check for and ensure the given instance names exist.

  This function will raise an OpPrereqError in case they don't
  exist. Otherwise it will exit cleanly.

  @type client: L{ganeti.luxi.Client}
  @param client: the client to use for the query
  @type names: list
  @param names: the list of instance names to query
  @raise errors.OpPrereqError: in case any instance is missing

  """
  # TODO: change LUInstanceQuery to that it actually returns None
  # instead of raising an exception, or devise a better mechanism
  result = client.QueryInstances(names, ["name"], False)
  for orig_name, row in zip(names, result):
    if row[0] is None:
      raise errors.OpPrereqError("Instance '%s' does not exist" % orig_name,
                                 errors.ECODE_NOENT)


def GenericManyOps(operation, fn):
  """Generic multi-instance operations.

  The will return a wrapper that processes the options and arguments
  given, and uses the passed function to build the opcode needed for
  the specific operation. Thus all the generic loop/confirmation code
  is abstracted into this function.

  """
  def realfn(opts, args):
    if opts.multi_mode is None:
      opts.multi_mode = _EXPAND_INSTANCES
    cl = GetClient()
    inames = _ExpandMultiNames(opts.multi_mode, args, client=cl)
    if not inames:
      if opts.multi_mode == _EXPAND_CLUSTER:
        ToStdout("Cluster is empty, no instances to shutdown")
        return 0
      raise errors.OpPrereqError("Selection filter does not match"
                                 " any instances", errors.ECODE_INVAL)
    multi_on = opts.multi_mode != _EXPAND_INSTANCES or len(inames) > 1
    if not (opts.force_multi or not multi_on
            or ConfirmOperation(inames, "instances", operation)):
      return 1
    jex = JobExecutor(verbose=multi_on, cl=cl, opts=opts)
    for name in inames:
      op = fn(name, opts)
      jex.QueueJob(name, op)
    results = jex.WaitOrShow(not opts.submit_only)
    rcode = compat.all(row[0] for row in results)
    return int(not rcode)
  return realfn


def ListInstances(opts, args):
  """List instances and their properties.

  @param opts: the command line options selected by the user
  @type args: list
  @param args: should be an empty list
  @rtype: int
  @return: the desired exit code

  """
  selected_fields = ParseFields(opts.output, _LIST_DEF_FIELDS)

  fmtoverride = dict.fromkeys(["tags", "disk.sizes", "nic.macs", "nic.ips",
                               "nic.modes", "nic.links", "nic.bridges",
                               "nic.networks",
                               "snodes", "snodes.group", "snodes.group.uuid"],
                              (lambda value: ",".join(str(item)
                                                      for item in value),
                               False))

  cl = GetClient()

  return GenericList(constants.QR_INSTANCE, selected_fields, args, opts.units,
                     opts.separator, not opts.no_headers,
                     format_override=fmtoverride, verbose=opts.verbose,
                     force_filter=opts.force_filter, cl=cl)


def ListInstanceFields(opts, args):
  """List instance fields.

  @param opts: the command line options selected by the user
  @type args: list
  @param args: fields to list, or empty for all
  @rtype: int
  @return: the desired exit code

  """
  return GenericListFields(constants.QR_INSTANCE, args, opts.separator,
                           not opts.no_headers)


def AddInstance(opts, args):
  """Add an instance to the cluster.

  This is just a wrapper over L{GenericInstanceCreate}.

  """
  return GenericInstanceCreate(constants.INSTANCE_CREATE, opts, args)


def BatchCreate(opts, args):
  """Create instances using a definition file.

  This function reads a json file with L{opcodes.OpInstanceCreate}
  serialisations.

  @param opts: the command line options selected by the user
  @type args: list
  @param args: should contain one element, the json filename
  @rtype: int
  @return: the desired exit code

  """
  (json_filename,) = args
  cl = GetClient()

  try:
    instance_data = simplejson.loads(utils.ReadFile(json_filename))
  except Exception, err: # pylint: disable=W0703
    ToStderr("Can't parse the instance definition file: %s" % str(err))
    return 1

  if not _INST_DATA_VAL(instance_data):
    ToStderr("The instance definition file is not %s" % _INST_DATA_VAL)
    return 1

  instances = []
  possible_params = set(opcodes.OpInstanceCreate.GetAllSlots())
  for (idx, inst) in enumerate(instance_data):
    unknown = set(inst.keys()) - possible_params

    if unknown:
      # TODO: Suggest closest match for more user friendly experience
      raise errors.OpPrereqError("Unknown fields in definition %s: %s" %
                                 (idx, utils.CommaJoin(unknown)),
                                 errors.ECODE_INVAL)

    op = opcodes.OpInstanceCreate(**inst) # pylint: disable=W0142
    op.Validate(False)
    instances.append(op)

  op = opcodes.OpInstanceMultiAlloc(iallocator=opts.iallocator,
                                    instances=instances)
  result = SubmitOrSend(op, opts, cl=cl)

  # Keep track of submitted jobs
  jex = JobExecutor(cl=cl, opts=opts)

  for (status, job_id) in result[constants.JOB_IDS_KEY]:
    jex.AddJobId(None, status, job_id)

  results = jex.GetResults()
  bad_cnt = len([row for row in results if not row[0]])
  if bad_cnt == 0:
    ToStdout("All instances created successfully.")
    rcode = constants.EXIT_SUCCESS
  else:
    ToStdout("There were %s errors during the creation.", bad_cnt)
    rcode = constants.EXIT_FAILURE

  return rcode


def ReinstallInstance(opts, args):
  """Reinstall an instance.

  @param opts: the command line options selected by the user
  @type args: list
  @param args: should contain only one element, the name of the
      instance to be reinstalled
  @rtype: int
  @return: the desired exit code

  """
  # first, compute the desired name list
  if opts.multi_mode is None:
    opts.multi_mode = _EXPAND_INSTANCES

  inames = _ExpandMultiNames(opts.multi_mode, args)
  if not inames:
    raise errors.OpPrereqError("Selection filter does not match any instances",
                               errors.ECODE_INVAL)

  # second, if requested, ask for an OS
  if opts.select_os is True:
    op = opcodes.OpOsDiagnose(output_fields=["name", "variants"], names=[])
    result = SubmitOpCode(op, opts=opts)

    if not result:
      ToStdout("Can't get the OS list")
      return 1

    ToStdout("Available OS templates:")
    number = 0
    choices = []
    for (name, variants) in result:
      for entry in CalculateOSNames(name, variants):
        ToStdout("%3s: %s", number, entry)
        choices.append(("%s" % number, entry, entry))
        number += 1

    choices.append(("x", "exit", "Exit gnt-instance reinstall"))
    selected = AskUser("Enter OS template number (or x to abort):",
                       choices)

    if selected == "exit":
      ToStderr("User aborted reinstall, exiting")
      return 1

    os_name = selected
    os_msg = "change the OS to '%s'" % selected
  else:
    os_name = opts.os
    if opts.os is not None:
      os_msg = "change the OS to '%s'" % os_name
    else:
      os_msg = "keep the same OS"

  # third, get confirmation: multi-reinstall requires --force-multi,
  # single-reinstall either --force or --force-multi (--force-multi is
  # a stronger --force)
  multi_on = opts.multi_mode != _EXPAND_INSTANCES or len(inames) > 1
  if multi_on:
    warn_msg = ("Note: this will remove *all* data for the"
                " below instances! It will %s.\n" % os_msg)
    if not (opts.force_multi or
            ConfirmOperation(inames, "instances", "reinstall", extra=warn_msg)):
      return 1
  else:
    if not (opts.force or opts.force_multi):
      usertext = ("This will reinstall the instance '%s' (and %s) which"
                  " removes all data. Continue?") % (inames[0], os_msg)
      if not AskUser(usertext):
        return 1

  jex = JobExecutor(verbose=multi_on, opts=opts)
  for instance_name in inames:
    op = opcodes.OpInstanceReinstall(instance_name=instance_name,
                                     os_type=os_name,
                                     force_variant=opts.force_variant,
                                     osparams=opts.osparams,
                                     osparams_private=opts.osparams_private,
                                     osparams_secret=opts.osparams_secret)
    jex.QueueJob(instance_name, op)

  results = jex.WaitOrShow(not opts.submit_only)

  if compat.all(map(compat.fst, results)):
    return constants.EXIT_SUCCESS
  else:
    return constants.EXIT_FAILURE


def RemoveInstance(opts, args):
  """Remove an instance.

  @param opts: the command line options selected by the user
  @type args: list
  @param args: should contain only one element, the name of
      the instance to be removed
  @rtype: int
  @return: the desired exit code

  """
  instance_name = args[0]
  force = opts.force
  cl = GetClient()

  if not force:
    _EnsureInstancesExist(cl, [instance_name])

    usertext = ("This will remove the volumes of the instance %s"
                " (including mirrors), thus removing all the data"
                " of the instance. Continue?") % instance_name
    if not AskUser(usertext):
      return 1

  op = opcodes.OpInstanceRemove(instance_name=instance_name,
                                ignore_failures=opts.ignore_failures,
                                shutdown_timeout=opts.shutdown_timeout)
  SubmitOrSend(op, opts, cl=cl)
  return 0


def RenameInstance(opts, args):
  """Rename an instance.

  @param opts: the command line options selected by the user
  @type args: list
  @param args: should contain two elements, the old and the
      new instance names
  @rtype: int
  @return: the desired exit code

  """
  if not opts.name_check:
    if not AskUser("As you disabled the check of the DNS entry, please verify"
                   " that '%s' is a FQDN. Continue?" % args[1]):
      return 1

  op = opcodes.OpInstanceRename(instance_name=args[0],
                                new_name=args[1],
                                ip_check=opts.ip_check,
                                name_check=opts.name_check)
  result = SubmitOrSend(op, opts)

  if result:
    ToStdout("Instance '%s' renamed to '%s'", args[0], result)

  return 0


def ActivateDisks(opts, args):
  """Activate an instance's disks.

  This serves two purposes:
    - it allows (as long as the instance is not running)
      mounting the disks and modifying them from the node
    - it repairs inactive secondary drbds

  @param opts: the command line options selected by the user
  @type args: list
  @param args: should contain only one element, the instance name
  @rtype: int
  @return: the desired exit code

  """
  instance_name = args[0]
  op = opcodes.OpInstanceActivateDisks(instance_name=instance_name,
                                       ignore_size=opts.ignore_size,
                                       wait_for_sync=opts.wait_for_sync)
  disks_info = SubmitOrSend(op, opts)
  for host, iname, nname in disks_info:
    ToStdout("%s:%s:%s", host, iname, nname)
  return 0


def DeactivateDisks(opts, args):
  """Deactivate an instance's disks.

  This function takes the instance name, looks for its primary node
  and the tries to shutdown its block devices on that node.

  @param opts: the command line options selected by the user
  @type args: list
  @param args: should contain only one element, the instance name
  @rtype: int
  @return: the desired exit code

  """
  instance_name = args[0]
  op = opcodes.OpInstanceDeactivateDisks(instance_name=instance_name,
                                         force=opts.force)
  SubmitOrSend(op, opts)
  return 0


def RecreateDisks(opts, args):
  """Recreate an instance's disks.

  @param opts: the command line options selected by the user
  @type args: list
  @param args: should contain only one element, the instance name
  @rtype: int
  @return: the desired exit code

  """
  instance_name = args[0]

  disks = []

  if opts.disks:
    for didx, ddict in opts.disks:
      didx = int(didx)

      if not ht.TDict(ddict):
        msg = "Invalid disk/%d value: expected dict, got %s" % (didx, ddict)
        raise errors.OpPrereqError(msg, errors.ECODE_INVAL)

      if constants.IDISK_SIZE in ddict:
        try:
          ddict[constants.IDISK_SIZE] = \
            utils.ParseUnit(ddict[constants.IDISK_SIZE])
        except ValueError, err:
          raise errors.OpPrereqError("Invalid disk size for disk %d: %s" %
                                     (didx, err), errors.ECODE_INVAL)

      if constants.IDISK_SPINDLES in ddict:
        try:
          ddict[constants.IDISK_SPINDLES] = \
              int(ddict[constants.IDISK_SPINDLES])
        except ValueError, err:
          raise errors.OpPrereqError("Invalid spindles for disk %d: %s" %
                                     (didx, err), errors.ECODE_INVAL)

      disks.append((didx, ddict))

    # TODO: Verify modifyable parameters (already done in
    # LUInstanceRecreateDisks, but it'd be nice to have in the client)

  if opts.node:
    if opts.iallocator:
      msg = "At most one of either --nodes or --iallocator can be passed"
      raise errors.OpPrereqError(msg, errors.ECODE_INVAL)
    pnode, snode = SplitNodeOption(opts.node)
    nodes = [pnode]
    if snode is not None:
      nodes.append(snode)
  else:
    nodes = []

  op = opcodes.OpInstanceRecreateDisks(instance_name=instance_name,
                                       disks=disks, nodes=nodes,
                                       iallocator=opts.iallocator)
  SubmitOrSend(op, opts)

  return 0


def GrowDisk(opts, args):
  """Grow an instance's disks.

  @param opts: the command line options selected by the user
  @type args: list
  @param args: should contain three elements, the target instance name,
      the target disk id, and the target growth
  @rtype: int
  @return: the desired exit code

  """
  instance = args[0]
  disk = args[1]
  try:
    disk = int(disk)
  except (TypeError, ValueError), err:
    raise errors.OpPrereqError("Invalid disk index: %s" % str(err),
                               errors.ECODE_INVAL)
  try:
    amount = utils.ParseUnit(args[2])
  except errors.UnitParseError:
    raise errors.OpPrereqError("Can't parse the given amount '%s'" % args[2],
                               errors.ECODE_INVAL)
  op = opcodes.OpInstanceGrowDisk(instance_name=instance,
                                  disk=disk, amount=amount,
                                  wait_for_sync=opts.wait_for_sync,
                                  absolute=opts.absolute)
  SubmitOrSend(op, opts)
  return 0


def _StartupInstance(name, opts):
  """Startup instances.

  This returns the opcode to start an instance, and its decorator will
  wrap this into a loop starting all desired instances.

  @param name: the name of the instance to act on
  @param opts: the command line options selected by the user
  @return: the opcode needed for the operation

  """
  op = opcodes.OpInstanceStartup(instance_name=name,
                                 force=opts.force,
                                 ignore_offline_nodes=opts.ignore_offline,
                                 no_remember=opts.no_remember,
                                 startup_paused=opts.startup_paused)
  # do not add these parameters to the opcode unless they're defined
  if opts.hvparams:
    op.hvparams = opts.hvparams
  if opts.beparams:
    op.beparams = opts.beparams
  return op


def _RebootInstance(name, opts):
  """Reboot instance(s).

  This returns the opcode to reboot an instance, and its decorator
  will wrap this into a loop rebooting all desired instances.

  @param name: the name of the instance to act on
  @param opts: the command line options selected by the user
  @return: the opcode needed for the operation

  """
  return opcodes.OpInstanceReboot(instance_name=name,
                                  reboot_type=opts.reboot_type,
                                  ignore_secondaries=opts.ignore_secondaries,
                                  shutdown_timeout=opts.shutdown_timeout)


def _ShutdownInstance(name, opts):
  """Shutdown an instance.

  This returns the opcode to shutdown an instance, and its decorator
  will wrap this into a loop shutting down all desired instances.

  @param name: the name of the instance to act on
  @param opts: the command line options selected by the user
  @return: the opcode needed for the operation

  """
  return opcodes.OpInstanceShutdown(instance_name=name,
                                    force=opts.force,
                                    timeout=opts.timeout,
                                    ignore_offline_nodes=opts.ignore_offline,
                                    no_remember=opts.no_remember)


def ReplaceDisks(opts, args):
  """Replace the disks of an instance

  @param opts: the command line options selected by the user
  @type args: list
  @param args: should contain only one element, the instance name
  @rtype: int
  @return: the desired exit code

  """
  new_2ndary = opts.dst_node
  iallocator = opts.iallocator
  if opts.disks is None:
    disks = []
  else:
    try:
      disks = [int(i) for i in opts.disks.split(",")]
    except (TypeError, ValueError), err:
      raise errors.OpPrereqError("Invalid disk index passed: %s" % str(err),
                                 errors.ECODE_INVAL)
  cnt = [opts.on_primary, opts.on_secondary, opts.auto,
         new_2ndary is not None, iallocator is not None].count(True)
  if cnt != 1:
    raise errors.OpPrereqError("One and only one of the -p, -s, -a, -n and -I"
                               " options must be passed", errors.ECODE_INVAL)
  elif opts.on_primary:
    mode = constants.REPLACE_DISK_PRI
  elif opts.on_secondary:
    mode = constants.REPLACE_DISK_SEC
  elif opts.auto:
    mode = constants.REPLACE_DISK_AUTO
    if disks:
      raise errors.OpPrereqError("Cannot specify disks when using automatic"
                                 " mode", errors.ECODE_INVAL)
  elif new_2ndary is not None or iallocator is not None:
    # replace secondary
    mode = constants.REPLACE_DISK_CHG

  op = opcodes.OpInstanceReplaceDisks(instance_name=args[0], disks=disks,
                                      remote_node=new_2ndary, mode=mode,
                                      iallocator=iallocator,
                                      early_release=opts.early_release,
                                      ignore_ipolicy=opts.ignore_ipolicy)
  SubmitOrSend(op, opts)
  return 0


def FailoverInstance(opts, args):
  """Failover an instance.

  The failover is done by shutting it down on its present node and
  starting it on the secondary.

  @param opts: the command line options selected by the user
  @type args: list
  @param args: should contain only one element, the instance name
  @rtype: int
  @return: the desired exit code

  """
  cl = GetClient()
  instance_name = args[0]
  force = opts.force
  iallocator = opts.iallocator
  target_node = opts.dst_node

  if iallocator and target_node:
    raise errors.OpPrereqError("Specify either an iallocator (-I), or a target"
                               " node (-n) but not both", errors.ECODE_INVAL)

  if not force:
    _EnsureInstancesExist(cl, [instance_name])

    usertext = ("Failover will happen to image %s."
                " This requires a shutdown of the instance. Continue?" %
                (instance_name,))
    if not AskUser(usertext):
      return 1

  op = opcodes.OpInstanceFailover(instance_name=instance_name,
                                  ignore_consistency=opts.ignore_consistency,
                                  shutdown_timeout=opts.shutdown_timeout,
                                  iallocator=iallocator,
                                  target_node=target_node,
                                  ignore_ipolicy=opts.ignore_ipolicy)
  SubmitOrSend(op, opts, cl=cl)
  return 0


def MigrateInstance(opts, args):
  """Migrate an instance.

  The migrate is done without shutdown.

  @param opts: the command line options selected by the user
  @type args: list
  @param args: should contain only one element, the instance name
  @rtype: int
  @return: the desired exit code

  """
  cl = GetClient()
  instance_name = args[0]
  force = opts.force
  iallocator = opts.iallocator
  target_node = opts.dst_node

  if iallocator and target_node:
    raise errors.OpPrereqError("Specify either an iallocator (-I), or a target"
                               " node (-n) but not both", errors.ECODE_INVAL)

  if not force:
    _EnsureInstancesExist(cl, [instance_name])

    if opts.cleanup:
      usertext = ("Instance %s will be recovered from a failed migration."
                  " Note that the migration procedure (including cleanup)" %
                  (instance_name,))
    else:
      usertext = ("Instance %s will be migrated. Note that migration" %
                  (instance_name,))
    usertext += (" might impact the instance if anything goes wrong"
                 " (e.g. due to bugs in the hypervisor). Continue?")
    if not AskUser(usertext):
      return 1

  # this should be removed once --non-live is deprecated
  if not opts.live and opts.migration_mode is not None:
    raise errors.OpPrereqError("Only one of the --non-live and "
                               "--migration-mode options can be passed",
                               errors.ECODE_INVAL)
  if not opts.live: # --non-live passed
    mode = constants.HT_MIGRATION_NONLIVE
  else:
    mode = opts.migration_mode

  op = opcodes.OpInstanceMigrate(instance_name=instance_name, mode=mode,
                                 cleanup=opts.cleanup, iallocator=iallocator,
                                 target_node=target_node,
                                 allow_failover=opts.allow_failover,
                                 allow_runtime_changes=opts.allow_runtime_chgs,
                                 ignore_ipolicy=opts.ignore_ipolicy)
  SubmitOrSend(op, cl=cl, opts=opts)
  return 0


def MoveInstance(opts, args):
  """Move an instance.

  @param opts: the command line options selected by the user
  @type args: list
  @param args: should contain only one element, the instance name
  @rtype: int
  @return: the desired exit code

  """
  cl = GetClient()
  instance_name = args[0]
  force = opts.force

  if not force:
    usertext = ("Instance %s will be moved."
                " This requires a shutdown of the instance. Continue?" %
                (instance_name,))
    if not AskUser(usertext):
      return 1

  op = opcodes.OpInstanceMove(instance_name=instance_name,
                              target_node=opts.node,
                              compress=opts.compress,
                              shutdown_timeout=opts.shutdown_timeout,
                              ignore_consistency=opts.ignore_consistency,
                              ignore_ipolicy=opts.ignore_ipolicy)
  SubmitOrSend(op, opts, cl=cl)
  return 0


def ConnectToInstanceConsole(opts, args):
  """Connect to the console of an instance.

  @param opts: the command line options selected by the user
  @type args: list
  @param args: should contain only one element, the instance name
  @rtype: int
  @return: the desired exit code

  """
  instance_name = args[0]

  cl = GetClient()
  try:
    cluster_name = cl.QueryConfigValues(["cluster_name"])[0]
<<<<<<< HEAD
    ((console_data, oper_state), ) = \
      cl.QueryInstances([instance_name], ["console", "oper_state"], False)
=======
    idata = \
        qcl.QueryInstances([instance_name], ["console", "oper_state"], False)
    if not idata:
      raise errors.OpPrereqError("Instance '%s' does not exist" % instance_name,
                                 errors.ECODE_NOENT)
>>>>>>> cd0d5ce5
  finally:
    # Ensure client connection is closed while external commands are run
    cl.Close()

  del cl

  ((console_data, oper_state), ) = idata
  if not console_data:
    if oper_state:
      # Instance is running
      raise errors.OpExecError("Console information for instance %s is"
                               " unavailable" % instance_name)
    else:
      raise errors.OpExecError("Instance %s is not running, can't get console" %
                               instance_name)

  return _DoConsole(objects.InstanceConsole.FromDict(console_data),
                    opts.show_command, cluster_name)


def _DoConsole(console, show_command, cluster_name, feedback_fn=ToStdout,
               _runcmd_fn=utils.RunCmd):
  """Acts based on the result of L{opcodes.OpInstanceConsole}.

  @type console: L{objects.InstanceConsole}
  @param console: Console object
  @type show_command: bool
  @param show_command: Whether to just display commands
  @type cluster_name: string
  @param cluster_name: Cluster name as retrieved from master daemon

  """
  console.Validate()

  if console.kind == constants.CONS_MESSAGE:
    feedback_fn(console.message)
  elif console.kind == constants.CONS_VNC:
    feedback_fn("Instance %s has VNC listening on %s:%s (display %s),"
                " URL <vnc://%s:%s/>",
                console.instance, console.host, console.port,
                console.display, console.host, console.port)
  elif console.kind == constants.CONS_SPICE:
    feedback_fn("Instance %s has SPICE listening on %s:%s", console.instance,
                console.host, console.port)
  elif console.kind == constants.CONS_SSH:
    # Convert to string if not already one
    if isinstance(console.command, basestring):
      cmd = console.command
    else:
      cmd = utils.ShellQuoteArgs(console.command)

    srun = ssh.SshRunner(cluster_name=cluster_name)
    ssh_cmd = srun.BuildCmd(console.host, console.user, cmd,
                            port=console.port,
                            batch=True, quiet=False, tty=True)

    if show_command:
      feedback_fn(utils.ShellQuoteArgs(ssh_cmd))
    else:
      result = _runcmd_fn(ssh_cmd, interactive=True)
      if result.failed:
        logging.error("Console command \"%s\" failed with reason '%s' and"
                      " output %r", result.cmd, result.fail_reason,
                      result.output)
        raise errors.OpExecError("Connection to console of instance %s failed,"
                                 " please check cluster configuration" %
                                 console.instance)
  else:
    raise errors.GenericError("Unknown console type '%s'" % console.kind)

  return constants.EXIT_SUCCESS


def _FormatDiskDetails(dev_type, dev, roman):
  """Formats the logical_id of a disk.

  """

  if dev_type == constants.DT_DRBD8:
    drbd_info = dev["drbd_info"]
    data = [
      ("nodeA", "%s, minor=%s" %
                (drbd_info["primary_node"],
                 compat.TryToRoman(drbd_info["primary_minor"],
                                   convert=roman))),
      ("nodeB", "%s, minor=%s" %
                (drbd_info["secondary_node"],
                 compat.TryToRoman(drbd_info["secondary_minor"],
                                   convert=roman))),
      ("port", str(compat.TryToRoman(drbd_info["port"], roman))),
      ("auth key", str(drbd_info["secret"])),
      ]
  elif dev_type == constants.DT_PLAIN:
    vg_name, lv_name = dev["logical_id"]
    data = ["%s/%s" % (vg_name, lv_name)]
  else:
    data = [str(dev["logical_id"])]

  return data


def _FormatBlockDevInfo(idx, top_level, dev, roman):
  """Show block device information.

  This is only used by L{ShowInstanceConfig}, but it's too big to be
  left for an inline definition.

  @type idx: int
  @param idx: the index of the current disk
  @type top_level: boolean
  @param top_level: if this a top-level disk?
  @type dev: dict
  @param dev: dictionary with disk information
  @type roman: boolean
  @param roman: whether to try to use roman integers
  @return: a list of either strings, tuples or lists
      (which should be formatted at a higher indent level)

  """
  def helper(dtype, status):
    """Format one line for physical device status.

    @type dtype: str
    @param dtype: a constant from the L{constants.DTS_BLOCK} set
    @type status: tuple
    @param status: a tuple as returned from L{backend.FindBlockDevice}
    @return: the string representing the status

    """
    if not status:
      return "not active"
    txt = ""
    (path, major, minor, syncp, estt, degr, ldisk_status) = status
    if major is None:
      major_string = "N/A"
    else:
      major_string = str(compat.TryToRoman(major, convert=roman))

    if minor is None:
      minor_string = "N/A"
    else:
      minor_string = str(compat.TryToRoman(minor, convert=roman))

    txt += ("%s (%s:%s)" % (path, major_string, minor_string))
    if dtype in (constants.DT_DRBD8, ):
      if syncp is not None:
        sync_text = "*RECOVERING* %5.2f%%," % syncp
        if estt:
          sync_text += " ETA %ss" % compat.TryToRoman(estt, convert=roman)
        else:
          sync_text += " ETA unknown"
      else:
        sync_text = "in sync"
      if degr:
        degr_text = "*DEGRADED*"
      else:
        degr_text = "ok"
      if ldisk_status == constants.LDS_FAULTY:
        ldisk_text = " *MISSING DISK*"
      elif ldisk_status == constants.LDS_UNKNOWN:
        ldisk_text = " *UNCERTAIN STATE*"
      else:
        ldisk_text = ""
      txt += (" %s, status %s%s" % (sync_text, degr_text, ldisk_text))
    elif dtype == constants.DT_PLAIN:
      if ldisk_status == constants.LDS_FAULTY:
        ldisk_text = " *FAILED* (failed drive?)"
      else:
        ldisk_text = ""
      txt += ldisk_text
    return txt

  # the header
  if top_level:
    if dev["iv_name"] is not None:
      txt = dev["iv_name"]
    else:
      txt = "disk %s" % compat.TryToRoman(idx, convert=roman)
  else:
    txt = "child %s" % compat.TryToRoman(idx, convert=roman)
  if isinstance(dev["size"], int):
    nice_size = utils.FormatUnit(dev["size"], "h", roman)
  else:
    nice_size = str(dev["size"])
  data = [(txt, "%s, size %s" % (dev["dev_type"], nice_size))]
  if top_level:
    if dev["spindles"] is not None:
      data.append(("spindles", dev["spindles"]))
    data.append(("access mode", dev["mode"]))
  if dev["logical_id"] is not None:
    try:
      l_id = _FormatDiskDetails(dev["dev_type"], dev, roman)
    except ValueError:
      l_id = [str(dev["logical_id"])]
    if len(l_id) == 1:
      data.append(("logical_id", l_id[0]))
    else:
      data.extend(l_id)

  if dev["pstatus"]:
    data.append(("on primary", helper(dev["dev_type"], dev["pstatus"])))

  if dev["sstatus"]:
    data.append(("on secondary", helper(dev["dev_type"], dev["sstatus"])))

  data.append(("name", dev["name"]))
  data.append(("UUID", dev["uuid"]))

  if dev["children"]:
    data.append(("child devices", [
      _FormatBlockDevInfo(c_idx, False, child, roman)
      for c_idx, child in enumerate(dev["children"])
      ]))
  return data


def _FormatInstanceNicInfo(idx, nic, roman=False):
  """Helper function for L{_FormatInstanceInfo()}"""
  (name, uuid, ip, mac, mode, link, vlan, _, netinfo) = nic
  network_name = None
  if netinfo:
    network_name = netinfo["name"]
  return [
    ("nic/%s" % str(compat.TryToRoman(idx, roman)), ""),
    ("MAC", str(mac)),
    ("IP", str(ip)),
    ("mode", str(mode)),
    ("link", str(link)),
    ("vlan", str(compat.TryToRoman(vlan, roman))),
    ("network", str(network_name)),
    ("UUID", str(uuid)),
    ("name", str(name)),
    ]


def _FormatInstanceNodesInfo(instance):
  """Helper function for L{_FormatInstanceInfo()}"""
  pgroup = ("%s (UUID %s)" %
            (instance["pnode_group_name"], instance["pnode_group_uuid"]))
  secs = utils.CommaJoin(("%s (group %s, group UUID %s)" %
                          (name, group_name, group_uuid))
                         for (name, group_name, group_uuid) in
                           zip(instance["snodes"],
                               instance["snodes_group_names"],
                               instance["snodes_group_uuids"]))
  return [
    [
      ("primary", instance["pnode"]),
      ("group", pgroup),
      ],
    [("secondaries", secs)],
    ]


def _GetVncConsoleInfo(instance):
  """Helper function for L{_FormatInstanceInfo()}"""
  vnc_bind_address = instance["hv_actual"].get(constants.HV_VNC_BIND_ADDRESS,
                                               None)
  if vnc_bind_address:
    port = instance["network_port"]
    display = int(port) - constants.VNC_BASE_PORT
    if display > 0 and vnc_bind_address == constants.IP4_ADDRESS_ANY:
      vnc_console_port = "%s:%s (display %s)" % (instance["pnode"],
                                                 port,
                                                 display)
    elif display > 0 and netutils.IP4Address.IsValid(vnc_bind_address):
      vnc_console_port = ("%s:%s (node %s) (display %s)" %
                           (vnc_bind_address, port,
                            instance["pnode"], display))
    else:
      # vnc bind address is a file
      vnc_console_port = "%s:%s" % (instance["pnode"],
                                    vnc_bind_address)
    ret = "vnc to %s" % vnc_console_port
  else:
    ret = None
  return ret


def _FormatInstanceInfo(instance, roman_integers):
  """Format instance information for L{cli.PrintGenericInfo()}"""
  istate = "configured to be %s" % instance["config_state"]
  if instance["run_state"]:
    istate += ", actual state is %s" % instance["run_state"]
  info = [
    ("Instance name", instance["name"]),
    ("UUID", instance["uuid"]),
    ("Serial number",
     str(compat.TryToRoman(instance["serial_no"], convert=roman_integers))),
    ("Creation time", utils.FormatTime(instance["ctime"])),
    ("Modification time", utils.FormatTime(instance["mtime"])),
    ("State", istate),
    ("Nodes", _FormatInstanceNodesInfo(instance)),
    ("Operating system", instance["os"]),
    ("Operating system parameters",
     FormatParamsDictInfo(instance["os_instance"], instance["os_actual"],
                          roman_integers)),
    ]

  if "network_port" in instance:
    info.append(("Allocated network port",
                 str(compat.TryToRoman(instance["network_port"],
                                       convert=roman_integers))))
  info.append(("Hypervisor", instance["hypervisor"]))
  console = _GetVncConsoleInfo(instance)
  if console:
    info.append(("console connection", console))
  # deprecated "memory" value, kept for one version for compatibility
  # TODO(ganeti 2.7) remove.
  be_actual = copy.deepcopy(instance["be_actual"])
  be_actual["memory"] = be_actual[constants.BE_MAXMEM]
  info.extend([
    ("Hypervisor parameters",
     FormatParamsDictInfo(instance["hv_instance"], instance["hv_actual"],
                          roman_integers)),
    ("Back-end parameters",
     FormatParamsDictInfo(instance["be_instance"], be_actual,
                          roman_integers)),
    ("NICs", [
      _FormatInstanceNicInfo(idx, nic, roman_integers)
      for (idx, nic) in enumerate(instance["nics"])
      ]),
    ("Disk template", instance["disk_template"]),
    ("Disks", [
      _FormatBlockDevInfo(idx, True, device, roman_integers)
      for (idx, device) in enumerate(instance["disks"])
      ]),
    ])
  return info


def ShowInstanceConfig(opts, args):
  """Compute instance run-time status.

  @param opts: the command line options selected by the user
  @type args: list
  @param args: either an empty list, and then we query all
      instances, or should contain a list of instance names
  @rtype: int
  @return: the desired exit code

  """
  if not args and not opts.show_all:
    ToStderr("No instance selected."
             " Please pass in --all if you want to query all instances.\n"
             "Note that this can take a long time on a big cluster.")
    return 1
  elif args and opts.show_all:
    ToStderr("Cannot use --all if you specify instance names.")
    return 1

  retcode = 0
  op = opcodes.OpInstanceQueryData(instances=args, static=opts.static,
                                   use_locking=not opts.static)
  result = SubmitOpCode(op, opts=opts)
  if not result:
    ToStdout("No instances.")
    return 1

  PrintGenericInfo([
    _FormatInstanceInfo(instance, opts.roman_integers)
    for instance in result.values()
    ])
  return retcode


def _ConvertNicDiskModifications(mods):
  """Converts NIC/disk modifications from CLI to opcode.

  When L{opcodes.OpInstanceSetParams} was changed to support adding/removing
  disks at arbitrary indices, its parameter format changed. This function
  converts legacy requests (e.g. "--net add" or "--disk add:size=4G") to the
  newer format and adds support for new-style requests (e.g. "--new 4:add").

  @type mods: list of tuples
  @param mods: Modifications as given by command line parser
  @rtype: list of tuples
  @return: Modifications as understood by L{opcodes.OpInstanceSetParams}

  """
  result = []

  for (identifier, params) in mods:
    if identifier == constants.DDM_ADD:
      # Add item as last item (legacy interface)
      action = constants.DDM_ADD
      identifier = -1
    elif identifier == constants.DDM_REMOVE:
      # Remove last item (legacy interface)
      action = constants.DDM_REMOVE
      identifier = -1
    else:
      # Modifications and adding/removing at arbitrary indices
      add = params.pop(constants.DDM_ADD, _MISSING)
      remove = params.pop(constants.DDM_REMOVE, _MISSING)
      modify = params.pop(constants.DDM_MODIFY, _MISSING)

      if modify is _MISSING:
        if not (add is _MISSING or remove is _MISSING):
          raise errors.OpPrereqError("Cannot add and remove at the same time",
                                     errors.ECODE_INVAL)
        elif add is not _MISSING:
          action = constants.DDM_ADD
        elif remove is not _MISSING:
          action = constants.DDM_REMOVE
        else:
          action = constants.DDM_MODIFY

      elif add is _MISSING and remove is _MISSING:
        action = constants.DDM_MODIFY
      else:
        raise errors.OpPrereqError("Cannot modify and add/remove at the"
                                   " same time", errors.ECODE_INVAL)

      assert not (constants.DDMS_VALUES_WITH_MODIFY & set(params.keys()))

    if action == constants.DDM_REMOVE and params:
      raise errors.OpPrereqError("Not accepting parameters on removal",
                                 errors.ECODE_INVAL)

    result.append((action, identifier, params))

  return result


def _ParseDiskSizes(mods):
  """Parses disk sizes in parameters.

  """
  for (action, _, params) in mods:
    if params and constants.IDISK_SPINDLES in params:
      params[constants.IDISK_SPINDLES] = \
          int(params[constants.IDISK_SPINDLES])
    if params and constants.IDISK_SIZE in params:
      params[constants.IDISK_SIZE] = \
        utils.ParseUnit(params[constants.IDISK_SIZE])
    elif action == constants.DDM_ADD:
      raise errors.OpPrereqError("Missing required parameter 'size'",
                                 errors.ECODE_INVAL)

  return mods


def SetInstanceParams(opts, args):
  """Modifies an instance.

  All parameters take effect only at the next restart of the instance.

  @param opts: the command line options selected by the user
  @type args: list
  @param args: should contain only one element, the instance name
  @rtype: int
  @return: the desired exit code

  """
  if not (opts.nics or opts.disks or opts.disk_template or opts.hvparams or
          opts.beparams or opts.os or opts.osparams or opts.osparams_private
          or opts.offline_inst or opts.online_inst or opts.runtime_mem or
          opts.new_primary_node or opts.instance_communication is not None):
    ToStderr("Please give at least one of the parameters.")
    return 1

  for param in opts.beparams:
    if isinstance(opts.beparams[param], basestring):
      if opts.beparams[param].lower() == "default":
        opts.beparams[param] = constants.VALUE_DEFAULT

  utils.ForceDictType(opts.beparams, constants.BES_PARAMETER_COMPAT,
                      allowed_values=[constants.VALUE_DEFAULT])

  for param in opts.hvparams:
    if isinstance(opts.hvparams[param], basestring):
      if opts.hvparams[param].lower() == "default":
        opts.hvparams[param] = constants.VALUE_DEFAULT

  utils.ForceDictType(opts.hvparams, constants.HVS_PARAMETER_TYPES,
                      allowed_values=[constants.VALUE_DEFAULT])
  FixHvParams(opts.hvparams)

  nics = _ConvertNicDiskModifications(opts.nics)
  for action, _, __ in nics:
    if action == constants.DDM_MODIFY and opts.hotplug and not opts.force:
      usertext = ("You are about to hot-modify a NIC. This will be done"
                  " by removing the existing NIC and then adding a new one."
                  " Network connection might be lost. Continue?")
      if not AskUser(usertext):
        return 1

  disks = _ParseDiskSizes(_ConvertNicDiskModifications(opts.disks))

  if (opts.disk_template and
      opts.disk_template in constants.DTS_INT_MIRROR and
      not opts.node):
    ToStderr("Changing the disk template to a mirrored one requires"
             " specifying a secondary node")
    return 1

  if opts.offline_inst:
    offline = True
  elif opts.online_inst:
    offline = False
  else:
    offline = None

  instance_comm = opts.instance_communication

  op = opcodes.OpInstanceSetParams(instance_name=args[0],
                                   nics=nics,
                                   disks=disks,
                                   hotplug=opts.hotplug,
                                   hotplug_if_possible=opts.hotplug_if_possible,
                                   disk_template=opts.disk_template,
                                   remote_node=opts.node,
                                   pnode=opts.new_primary_node,
                                   hvparams=opts.hvparams,
                                   beparams=opts.beparams,
                                   runtime_mem=opts.runtime_mem,
                                   os_name=opts.os,
                                   osparams=opts.osparams,
                                   osparams_private=opts.osparams_private,
                                   force_variant=opts.force_variant,
                                   force=opts.force,
                                   wait_for_sync=opts.wait_for_sync,
                                   offline=offline,
                                   conflicts_check=opts.conflicts_check,
                                   ignore_ipolicy=opts.ignore_ipolicy,
                                   instance_communication=instance_comm)

  # even if here we process the result, we allow submit only
  result = SubmitOrSend(op, opts)

  if result:
    ToStdout("Modified instance %s", args[0])
    for param, data in result:
      ToStdout(" - %-5s -> %s", param, data)
    ToStdout("Please don't forget that most parameters take effect"
             " only at the next (re)start of the instance initiated by"
             " ganeti; restarting from within the instance will"
             " not be enough.")
    if opts.hvparams:
      ToStdout("Note that changing hypervisor parameters without performing a"
               " restart might lead to a crash while performing a live"
               " migration. This will be addressed in future Ganeti versions.")
  return 0


def ChangeGroup(opts, args):
  """Moves an instance to another group.

  """
  (instance_name, ) = args

  cl = GetClient()

  op = opcodes.OpInstanceChangeGroup(instance_name=instance_name,
                                     iallocator=opts.iallocator,
                                     target_groups=opts.to,
                                     early_release=opts.early_release)
  result = SubmitOrSend(op, opts, cl=cl)

  # Keep track of submitted jobs
  jex = JobExecutor(cl=cl, opts=opts)

  for (status, job_id) in result[constants.JOB_IDS_KEY]:
    jex.AddJobId(None, status, job_id)

  results = jex.GetResults()
  bad_cnt = len([row for row in results if not row[0]])
  if bad_cnt == 0:
    ToStdout("Instance '%s' changed group successfully.", instance_name)
    rcode = constants.EXIT_SUCCESS
  else:
    ToStdout("There were %s errors while changing group of instance '%s'.",
             bad_cnt, instance_name)
    rcode = constants.EXIT_FAILURE

  return rcode


# multi-instance selection options
m_force_multi = cli_option("--force-multiple", dest="force_multi",
                           help="Do not ask for confirmation when more than"
                           " one instance is affected",
                           action="store_true", default=False)

m_pri_node_opt = cli_option("--primary", dest="multi_mode",
                            help="Filter by nodes (primary only)",
                            const=_EXPAND_NODES_PRI, action="store_const")

m_sec_node_opt = cli_option("--secondary", dest="multi_mode",
                            help="Filter by nodes (secondary only)",
                            const=_EXPAND_NODES_SEC, action="store_const")

m_node_opt = cli_option("--node", dest="multi_mode",
                        help="Filter by nodes (primary and secondary)",
                        const=_EXPAND_NODES_BOTH, action="store_const")

m_clust_opt = cli_option("--all", dest="multi_mode",
                         help="Select all instances in the cluster",
                         const=_EXPAND_CLUSTER, action="store_const")

m_inst_opt = cli_option("--instance", dest="multi_mode",
                        help="Filter by instance name [default]",
                        const=_EXPAND_INSTANCES, action="store_const")

m_node_tags_opt = cli_option("--node-tags", dest="multi_mode",
                             help="Filter by node tag",
                             const=_EXPAND_NODES_BOTH_BY_TAGS,
                             action="store_const")

m_pri_node_tags_opt = cli_option("--pri-node-tags", dest="multi_mode",
                                 help="Filter by primary node tag",
                                 const=_EXPAND_NODES_PRI_BY_TAGS,
                                 action="store_const")

m_sec_node_tags_opt = cli_option("--sec-node-tags", dest="multi_mode",
                                 help="Filter by secondary node tag",
                                 const=_EXPAND_NODES_SEC_BY_TAGS,
                                 action="store_const")

m_inst_tags_opt = cli_option("--tags", dest="multi_mode",
                             help="Filter by instance tag",
                             const=_EXPAND_INSTANCES_BY_TAGS,
                             action="store_const")

# this is defined separately due to readability only
add_opts = [
  NOSTART_OPT,
  OS_OPT,
  FORCE_VARIANT_OPT,
  NO_INSTALL_OPT,
  IGNORE_IPOLICY_OPT,
  INSTANCE_COMMUNICATION_OPT,
  HELPER_STARTUP_TIMEOUT_OPT,
  HELPER_SHUTDOWN_TIMEOUT_OPT,
  ]

commands = {
  "add": (
    AddInstance, [ArgHost(min=1, max=1)],
    COMMON_CREATE_OPTS + add_opts,
    "[...] -t disk-type -n node[:secondary-node] -o os-type <name>",
    "Creates and adds a new instance to the cluster"),
  "batch-create": (
    BatchCreate, [ArgFile(min=1, max=1)],
    [DRY_RUN_OPT, PRIORITY_OPT, IALLOCATOR_OPT] + SUBMIT_OPTS,
    "<instances.json>",
    "Create a bunch of instances based on specs in the file."),
  "console": (
    ConnectToInstanceConsole, ARGS_ONE_INSTANCE,
    [SHOWCMD_OPT, PRIORITY_OPT],
    "[--show-cmd] <instance>", "Opens a console on the specified instance"),
  "failover": (
    FailoverInstance, ARGS_ONE_INSTANCE,
    [FORCE_OPT, IGNORE_CONSIST_OPT] + SUBMIT_OPTS +
    [SHUTDOWN_TIMEOUT_OPT,
     DRY_RUN_OPT, PRIORITY_OPT, DST_NODE_OPT, IALLOCATOR_OPT,
     IGNORE_IPOLICY_OPT, CLEANUP_OPT],
    "[-f] <instance>", "Stops the instance, changes its primary node and"
    " (if it was originally running) starts it on the new node"
    " (the secondary for mirrored instances or any node"
    " for shared storage)."),
  "migrate": (
    MigrateInstance, ARGS_ONE_INSTANCE,
    [FORCE_OPT, NONLIVE_OPT, MIGRATION_MODE_OPT, CLEANUP_OPT, DRY_RUN_OPT,
     PRIORITY_OPT, DST_NODE_OPT, IALLOCATOR_OPT, ALLOW_FAILOVER_OPT,
     IGNORE_IPOLICY_OPT, NORUNTIME_CHGS_OPT] + SUBMIT_OPTS,
    "[-f] <instance>", "Migrate instance to its secondary node"
    " (only for mirrored instances)"),
  "move": (
    MoveInstance, ARGS_ONE_INSTANCE,
    [FORCE_OPT] + SUBMIT_OPTS +
    [SINGLE_NODE_OPT, COMPRESS_OPT,
     SHUTDOWN_TIMEOUT_OPT, DRY_RUN_OPT, PRIORITY_OPT, IGNORE_CONSIST_OPT,
     IGNORE_IPOLICY_OPT],
    "[-f] <instance>", "Move instance to an arbitrary node"
    " (only for instances of type file and lv)"),
  "info": (
    ShowInstanceConfig, ARGS_MANY_INSTANCES,
    [STATIC_OPT, ALL_OPT, ROMAN_OPT, PRIORITY_OPT],
    "[-s] {--all | <instance>...}",
    "Show information on the specified instance(s)"),
  "list": (
    ListInstances, ARGS_MANY_INSTANCES,
    [NOHDR_OPT, SEP_OPT, USEUNITS_OPT, FIELDS_OPT, VERBOSE_OPT,
     FORCE_FILTER_OPT],
    "[<instance>...]",
    "Lists the instances and their status. The available fields can be shown"
    " using the \"list-fields\" command (see the man page for details)."
    " The default field list is (in order): %s." %
    utils.CommaJoin(_LIST_DEF_FIELDS),
    ),
  "list-fields": (
    ListInstanceFields, [ArgUnknown()],
    [NOHDR_OPT, SEP_OPT],
    "[fields...]",
    "Lists all available fields for instances"),
  "reinstall": (
    ReinstallInstance, [ArgInstance()],
    [FORCE_OPT, OS_OPT, FORCE_VARIANT_OPT, m_force_multi, m_node_opt,
     m_pri_node_opt, m_sec_node_opt, m_clust_opt, m_inst_opt, m_node_tags_opt,
     m_pri_node_tags_opt, m_sec_node_tags_opt, m_inst_tags_opt, SELECT_OS_OPT]
    + SUBMIT_OPTS + [DRY_RUN_OPT, PRIORITY_OPT, OSPARAMS_OPT,
                     OSPARAMS_PRIVATE_OPT, OSPARAMS_SECRET_OPT],
    "[-f] <instance>", "Reinstall a stopped instance"),
  "remove": (
    RemoveInstance, ARGS_ONE_INSTANCE,
    [FORCE_OPT, SHUTDOWN_TIMEOUT_OPT, IGNORE_FAILURES_OPT] + SUBMIT_OPTS
    + [DRY_RUN_OPT, PRIORITY_OPT],
    "[-f] <instance>", "Shuts down the instance and removes it"),
  "rename": (
    RenameInstance,
    [ArgInstance(min=1, max=1), ArgHost(min=1, max=1)],
    [NOIPCHECK_OPT, NONAMECHECK_OPT] + SUBMIT_OPTS
    + [DRY_RUN_OPT, PRIORITY_OPT],
    "<instance> <new_name>", "Rename the instance"),
  "replace-disks": (
    ReplaceDisks, ARGS_ONE_INSTANCE,
    [AUTO_REPLACE_OPT, DISKIDX_OPT, IALLOCATOR_OPT, EARLY_RELEASE_OPT,
     NEW_SECONDARY_OPT, ON_PRIMARY_OPT, ON_SECONDARY_OPT] + SUBMIT_OPTS
    + [DRY_RUN_OPT, PRIORITY_OPT, IGNORE_IPOLICY_OPT],
    "[-s|-p|-a|-n NODE|-I NAME] <instance>",
    "Replaces disks for the instance"),
  "modify": (
    SetInstanceParams, ARGS_ONE_INSTANCE,
    [BACKEND_OPT, DISK_OPT, FORCE_OPT, HVOPTS_OPT, NET_OPT] + SUBMIT_OPTS +
    [DISK_TEMPLATE_OPT, SINGLE_NODE_OPT, OS_OPT, FORCE_VARIANT_OPT,
     OSPARAMS_OPT, OSPARAMS_PRIVATE_OPT, DRY_RUN_OPT, PRIORITY_OPT, NWSYNC_OPT,
     OFFLINE_INST_OPT, ONLINE_INST_OPT, IGNORE_IPOLICY_OPT, RUNTIME_MEM_OPT,
     NOCONFLICTSCHECK_OPT, NEW_PRIMARY_OPT, HOTPLUG_OPT,
     HOTPLUG_IF_POSSIBLE_OPT, INSTANCE_COMMUNICATION_OPT],
    "<instance>", "Alters the parameters of an instance"),
  "shutdown": (
    GenericManyOps("shutdown", _ShutdownInstance), [ArgInstance()],
    [FORCE_OPT, m_node_opt, m_pri_node_opt, m_sec_node_opt, m_clust_opt,
     m_node_tags_opt, m_pri_node_tags_opt, m_sec_node_tags_opt,
     m_inst_tags_opt, m_inst_opt, m_force_multi, TIMEOUT_OPT] + SUBMIT_OPTS
    + [DRY_RUN_OPT, PRIORITY_OPT, IGNORE_OFFLINE_OPT, NO_REMEMBER_OPT],
    "<instance>", "Stops an instance"),
  "startup": (
    GenericManyOps("startup", _StartupInstance), [ArgInstance()],
    [FORCE_OPT, m_force_multi, m_node_opt, m_pri_node_opt, m_sec_node_opt,
     m_node_tags_opt, m_pri_node_tags_opt, m_sec_node_tags_opt,
     m_inst_tags_opt, m_clust_opt, m_inst_opt] + SUBMIT_OPTS +
    [HVOPTS_OPT,
     BACKEND_OPT, DRY_RUN_OPT, PRIORITY_OPT, IGNORE_OFFLINE_OPT,
     NO_REMEMBER_OPT, STARTUP_PAUSED_OPT],
    "<instance>", "Starts an instance"),
  "reboot": (
    GenericManyOps("reboot", _RebootInstance), [ArgInstance()],
    [m_force_multi, REBOOT_TYPE_OPT, IGNORE_SECONDARIES_OPT, m_node_opt,
     m_pri_node_opt, m_sec_node_opt, m_clust_opt, m_inst_opt] + SUBMIT_OPTS +
    [m_node_tags_opt, m_pri_node_tags_opt, m_sec_node_tags_opt,
     m_inst_tags_opt, SHUTDOWN_TIMEOUT_OPT, DRY_RUN_OPT, PRIORITY_OPT],
    "<instance>", "Reboots an instance"),
  "activate-disks": (
    ActivateDisks, ARGS_ONE_INSTANCE,
    SUBMIT_OPTS + [IGNORE_SIZE_OPT, PRIORITY_OPT, WFSYNC_OPT],
    "<instance>", "Activate an instance's disks"),
  "deactivate-disks": (
    DeactivateDisks, ARGS_ONE_INSTANCE,
    [FORCE_OPT] + SUBMIT_OPTS + [DRY_RUN_OPT, PRIORITY_OPT],
    "[-f] <instance>", "Deactivate an instance's disks"),
  "recreate-disks": (
    RecreateDisks, ARGS_ONE_INSTANCE,
    SUBMIT_OPTS +
    [DISK_OPT, NODE_PLACEMENT_OPT, DRY_RUN_OPT, PRIORITY_OPT,
     IALLOCATOR_OPT],
    "<instance>", "Recreate an instance's disks"),
  "grow-disk": (
    GrowDisk,
    [ArgInstance(min=1, max=1), ArgUnknown(min=1, max=1),
     ArgUnknown(min=1, max=1)],
    SUBMIT_OPTS + [NWSYNC_OPT, DRY_RUN_OPT, PRIORITY_OPT, ABSOLUTE_OPT],
    "<instance> <disk> <size>", "Grow an instance's disk"),
  "change-group": (
    ChangeGroup, ARGS_ONE_INSTANCE,
    [TO_GROUP_OPT, IALLOCATOR_OPT, EARLY_RELEASE_OPT, PRIORITY_OPT]
    + SUBMIT_OPTS,
    "[-I <iallocator>] [--to <group>]", "Change group of instance"),
  "list-tags": (
    ListTags, ARGS_ONE_INSTANCE, [],
    "<instance_name>", "List the tags of the given instance"),
  "add-tags": (
    AddTags, [ArgInstance(min=1, max=1), ArgUnknown()],
    [TAG_SRC_OPT, PRIORITY_OPT] + SUBMIT_OPTS,
    "<instance_name> tag...", "Add tags to the given instance"),
  "remove-tags": (
    RemoveTags, [ArgInstance(min=1, max=1), ArgUnknown()],
    [TAG_SRC_OPT, PRIORITY_OPT] + SUBMIT_OPTS,
    "<instance_name> tag...", "Remove tags from given instance"),
  }

#: dictionary with aliases for commands
aliases = {
  "start": "startup",
  "stop": "shutdown",
  "show": "info",
  }


def Main():
  return GenericMain(commands, aliases=aliases,
                     override={"tag_type": constants.TAG_INSTANCE},
                     env_override=_ENV_OVERRIDE)<|MERGE_RESOLUTION|>--- conflicted
+++ resolved
@@ -864,16 +864,10 @@
   cl = GetClient()
   try:
     cluster_name = cl.QueryConfigValues(["cluster_name"])[0]
-<<<<<<< HEAD
-    ((console_data, oper_state), ) = \
-      cl.QueryInstances([instance_name], ["console", "oper_state"], False)
-=======
-    idata = \
-        qcl.QueryInstances([instance_name], ["console", "oper_state"], False)
+    idata = cl.QueryInstances([instance_name], ["console", "oper_state"], False)
     if not idata:
       raise errors.OpPrereqError("Instance '%s' does not exist" % instance_name,
                                  errors.ECODE_NOENT)
->>>>>>> cd0d5ce5
   finally:
     # Ensure client connection is closed while external commands are run
     cl.Close()
