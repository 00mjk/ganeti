#
#

# Copyright (C) 2006, 2007, 2008 Google Inc.
#
# This program is free software; you can redistribute it and/or modify
# it under the terms of the GNU General Public License as published by
# the Free Software Foundation; either version 2 of the License, or
# (at your option) any later version.
#
# This program is distributed in the hope that it will be useful, but
# WITHOUT ANY WARRANTY; without even the implied warranty of
# MERCHANTABILITY or FITNESS FOR A PARTICULAR PURPOSE.  See the GNU
# General Public License for more details.
#
# You should have received a copy of the GNU General Public License
# along with this program; if not, write to the Free Software
# Foundation, Inc., 51 Franklin Street, Fifth Floor, Boston, MA
# 02110-1301, USA.


"""Module with helper classes and functions for daemons"""


import asyncore
import os
import signal
import errno
import logging
import sched
import time
import socket
import select
import sys

from ganeti import utils
from ganeti import constants
from ganeti import errors


class SchedulerBreakout(Exception):
  """Exception used to get out of the scheduler loop

  """


def AsyncoreDelayFunction(timeout):
  """Asyncore-compatible scheduler delay function.

  This is a delay function for sched that, rather than actually sleeping,
  executes asyncore events happening in the meantime.

  After an event has occurred, rather than returning, it raises a
  SchedulerBreakout exception, which will force the current scheduler.run()
  invocation to terminate, so that we can also check for signals. The main loop
  will then call the scheduler run again, which will allow it to actually
  process any due events.

  This is needed because scheduler.run() doesn't support a count=..., as
  asyncore loop, and the scheduler module documents throwing exceptions from
  inside the delay function as an allowed usage model.

  """
  asyncore.loop(timeout=timeout, count=1, use_poll=True)
  raise SchedulerBreakout()


class AsyncoreScheduler(sched.scheduler):
  """Event scheduler integrated with asyncore

  """
  def __init__(self, timefunc):
    sched.scheduler.__init__(self, timefunc, AsyncoreDelayFunction)


class AsyncUDPSocket(asyncore.dispatcher):
  """An improved asyncore udp socket.

  """
  def __init__(self):
    """Constructor for AsyncUDPSocket

    """
    asyncore.dispatcher.__init__(self)
    self._out_queue = []
    self.create_socket(socket.AF_INET, socket.SOCK_DGRAM)

  # this method is overriding an asyncore.dispatcher method
  def handle_connect(self):
    # Python thinks that the first udp message from a source qualifies as a
    # "connect" and further ones are part of the same connection. We beg to
    # differ and treat all messages equally.
    pass

  def do_read(self):
    try:
      payload, address = self.recvfrom(constants.MAX_UDP_DATA_SIZE)
    except socket.error, err:
      if err.errno == errno.EINTR:
        # we got a signal while trying to read. no need to do anything,
        # handle_read will be called again if there is data on the socket.
        return
      else:
        raise
    ip, port = address
    self.handle_datagram(payload, ip, port)

  # this method is overriding an asyncore.dispatcher method
  def handle_read(self):
    try:
      self.do_read()
    except: # pylint: disable-msg=W0702
      # we need to catch any exception here, log it, but proceed, because even
      # if we failed handling a single request, we still want to continue.
      logging.error("Unexpected exception", exc_info=True)

  def handle_datagram(self, payload, ip, port):
    """Handle an already read udp datagram

    """
    raise NotImplementedError

  # this method is overriding an asyncore.dispatcher method
  def writable(self):
    # We should check whether we can write to the socket only if we have
    # something scheduled to be written
    return bool(self._out_queue)

  def handle_write(self):
    try:
      if not self._out_queue:
        logging.error("handle_write called with empty output queue")
        return
      (ip, port, payload) = self._out_queue[0]
      try:
        self.sendto(payload, 0, (ip, port))
      except socket.error, err:
        if err.errno == errno.EINTR:
          # we got a signal while trying to write. no need to do anything,
          # handle_write will be called again because we haven't emptied the
          # _out_queue, and we'll try again
          return
        else:
          raise
      self._out_queue.pop(0)
    except: # pylint: disable-msg=W0702
      # we need to catch any exception here, log it, but proceed, because even
      # if we failed sending a single datagram we still want to continue.
      logging.error("Unexpected exception", exc_info=True)

  def enqueue_send(self, ip, port, payload):
    """Enqueue a datagram to be sent when possible

    """
    if len(payload) > constants.MAX_UDP_DATA_SIZE:
      raise errors.UdpDataSizeError('Packet too big: %s > %s' % (len(payload),
                                    constants.MAX_UDP_DATA_SIZE))
    self._out_queue.append((ip, port, payload))

  def process_next_packet(self, timeout=0):
    """Process the next datagram, waiting for it if necessary.

    @type timeout: float
    @param timeout: how long to wait for data
    @rtype: boolean
    @return: True if some data has been handled, False otherwise

    """
    result = utils.WaitForFdCondition(self, select.POLLIN, timeout)
    if result is not None and result & select.POLLIN:
      self.do_read()
      return True
    else:
      return False


class Mainloop(object):
  """Generic mainloop for daemons

  @ivar scheduler: A sched.scheduler object, which can be used to register
    timed events

  """
  def __init__(self):
    """Constructs a new Mainloop instance.

    """
    self._signal_wait = []
    self.scheduler = AsyncoreScheduler(time.time)

  @utils.SignalHandled([signal.SIGCHLD])
  @utils.SignalHandled([signal.SIGTERM])
  def Run(self, signal_handlers=None):
    """Runs the mainloop.

    @type signal_handlers: dict
    @param signal_handlers: signal->L{utils.SignalHandler} passed by decorator

    """
    assert isinstance(signal_handlers, dict) and \
           len(signal_handlers) > 0, \
           "Broken SignalHandled decorator"
    running = True
    # Start actual main loop
    while running:
      if not self.scheduler.empty():
        try:
          self.scheduler.run()
        except SchedulerBreakout:
          pass
      else:
        asyncore.loop(count=1, use_poll=True)

      # Check whether a signal was raised
      for sig in signal_handlers:
        handler = signal_handlers[sig]
        if handler.called:
          self._CallSignalWaiters(sig)
          running = (sig != signal.SIGTERM)
          handler.Clear()

  def _CallSignalWaiters(self, signum):
    """Calls all signal waiters for a certain signal.

    @type signum: int
    @param signum: Signal number

    """
    for owner in self._signal_wait:
      owner.OnSignal(signum)

  def RegisterSignal(self, owner):
    """Registers a receiver for signal notifications

    The receiver must support a "OnSignal(self, signum)" function.

    @type owner: instance
    @param owner: Receiver

    """
    self._signal_wait.append(owner)


def GenericMain(daemon_name, optionparser, dirs, check_fn, exec_fn,
<<<<<<< HEAD
                multithreaded=False,
                default_ssl_cert=None, default_ssl_key=None):
=======
                console_logging=False):
>>>>>>> 20601361
  """Shared main function for daemons.

  @type daemon_name: string
  @param daemon_name: daemon name
  @type optionparser: optparse.OptionParser
  @param optionparser: initialized optionparser with daemon-specific options
                       (common -f -d options will be handled by this module)
  @type dirs: list of (string, integer)
  @param dirs: list of directories that must be created if they don't exist,
               and the permissions to be used to create them
  @type check_fn: function which accepts (options, args)
  @param check_fn: function that checks start conditions and exits if they're
                   not met
  @type exec_fn: function which accepts (options, args)
  @param exec_fn: function that's executed with the daemon's pid file held, and
                  runs the daemon itself.
<<<<<<< HEAD
  @type multithreaded: bool
  @param multithreaded: Whether the daemon uses threads
  @type default_ssl_cert: string
  @param default_ssl_cert: Default SSL certificate path
  @type default_ssl_key: string
  @param default_ssl_key: Default SSL key path
=======
  @type console_logging: boolean
  @param console_logging: if True, the daemon will fall back to the system
                          console if logging fails
>>>>>>> 20601361

  """
  optionparser.add_option("-f", "--foreground", dest="fork",
                          help="Don't detach from the current terminal",
                          default=True, action="store_false")
  optionparser.add_option("-d", "--debug", dest="debug",
                          help="Enable some debug messages",
                          default=False, action="store_true")
  optionparser.add_option("--syslog", dest="syslog",
                          help="Enable logging to syslog (except debug"
                          " messages); one of 'no', 'yes' or 'only' [%s]" %
                          constants.SYSLOG_USAGE,
                          default=constants.SYSLOG_USAGE,
                          choices=["no", "yes", "only"])

  if daemon_name in constants.DAEMONS_PORTS:
    default_bind_address = "0.0.0.0"
    default_port = utils.GetDaemonPort(daemon_name)

    # For networked daemons we allow choosing the port and bind address
    optionparser.add_option("-p", "--port", dest="port",
                            help="Network port (default: %s)" % default_port,
                            default=default_port, type="int")
    optionparser.add_option("-b", "--bind", dest="bind_address",
                            help=("Bind address (default: %s)" %
                                  default_bind_address),
                            default=default_bind_address, metavar="ADDRESS")

  if default_ssl_key is not None and default_ssl_cert is not None:
    optionparser.add_option("--no-ssl", dest="ssl",
                            help="Do not secure HTTP protocol with SSL",
                            default=True, action="store_false")
    optionparser.add_option("-K", "--ssl-key", dest="ssl_key",
                            help=("SSL key path (default: %s)" %
                                  default_ssl_key),
                            default=default_ssl_key, type="string",
                            metavar="SSL_KEY_PATH")
    optionparser.add_option("-C", "--ssl-cert", dest="ssl_cert",
                            help=("SSL certificate path (default: %s)" %
                                  default_ssl_cert),
                            default=default_ssl_cert, type="string",
                            metavar="SSL_CERT_PATH")

  # Disable the use of fork(2) if the daemon uses threads
  utils.no_fork = multithreaded

  options, args = optionparser.parse_args()

  if getattr(options, "ssl", False):
    ssl_paths = {
      "certificate": options.ssl_cert,
      "key": options.ssl_key,
      }

    for name, path in ssl_paths.iteritems():
      if not os.path.isfile(path):
        print >> sys.stderr, "SSL %s file '%s' was not found" % (name, path)
        sys.exit(constants.EXIT_FAILURE)

    # TODO: By initiating http.HttpSslParams here we would only read the files
    # once and have a proper validation (isfile returns False on directories)
    # at the same time.

  if check_fn is not None:
    check_fn(options, args)

  utils.EnsureDirs(dirs)

  if options.fork:
    utils.CloseFDs()
    utils.Daemonize(logfile=constants.DAEMONS_LOGFILES[daemon_name])

  utils.WritePidFile(daemon_name)
  try:
    utils.SetupLogging(logfile=constants.DAEMONS_LOGFILES[daemon_name],
                       debug=options.debug,
                       stderr_logging=not options.fork,
                       multithreaded=multithreaded,
                       program=daemon_name,
                       syslog=options.syslog,
                       console_logging=console_logging)
    logging.info("%s daemon startup", daemon_name)
    exec_fn(options, args)
  finally:
    utils.RemovePidFile(daemon_name)<|MERGE_RESOLUTION|>--- conflicted
+++ resolved
@@ -242,12 +242,8 @@
 
 
 def GenericMain(daemon_name, optionparser, dirs, check_fn, exec_fn,
-<<<<<<< HEAD
-                multithreaded=False,
+                multithreaded=False, console_logging=False,
                 default_ssl_cert=None, default_ssl_key=None):
-=======
-                console_logging=False):
->>>>>>> 20601361
   """Shared main function for daemons.
 
   @type daemon_name: string
@@ -264,18 +260,15 @@
   @type exec_fn: function which accepts (options, args)
   @param exec_fn: function that's executed with the daemon's pid file held, and
                   runs the daemon itself.
-<<<<<<< HEAD
   @type multithreaded: bool
   @param multithreaded: Whether the daemon uses threads
+  @type console_logging: boolean
+  @param console_logging: if True, the daemon will fall back to the system
+                          console if logging fails
   @type default_ssl_cert: string
   @param default_ssl_cert: Default SSL certificate path
   @type default_ssl_key: string
   @param default_ssl_key: Default SSL key path
-=======
-  @type console_logging: boolean
-  @param console_logging: if True, the daemon will fall back to the system
-                          console if logging fails
->>>>>>> 20601361
 
   """
   optionparser.add_option("-f", "--foreground", dest="fork",
