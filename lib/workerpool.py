--- conflicted
+++ resolved
@@ -87,7 +87,6 @@
     finally:
       self.pool._lock.release()
 
-<<<<<<< HEAD
   def GetCurrentPriority(self):
     """Returns the priority of the current task.
 
@@ -103,7 +102,7 @@
       return priority
     finally:
       self.pool._lock.release()
-=======
+
   def SetTaskName(self, taskname):
     """Sets the name of the current task.
 
@@ -120,7 +119,6 @@
 
     # Set thread name
     self.setName(name)
->>>>>>> 310a8944
 
   def _HasRunningTaskUnlocked(self):
     """Returns whether this worker is currently running a task.
@@ -166,11 +164,14 @@
 
         (priority, _, args) = self._current_task
         try:
-<<<<<<< HEAD
           # Run the actual task
           assert defer is None
           logging.debug("Starting task %r, priority %s", args, priority)
-          self.RunTask(*args) # pylint: disable-msg=W0142
+          assert self.getName() == self._worker_id
+          try:
+            self.RunTask(*args) # pylint: disable-msg=W0142
+          finally:
+            self.SetTaskName(None)
           logging.debug("Done with task %r, priority %s", args, priority)
         except DeferTask, err:
           defer = err
@@ -182,16 +183,6 @@
           logging.debug("Deferring task %r, new priority %s", defer.priority)
 
           assert self._HasRunningTaskUnlocked()
-
-=======
-          logging.debug("Starting task %r", self._current_task)
-          assert self.getName() == self._worker_id
-          try:
-            self.RunTask(*self._current_task)
-          finally:
-            self.SetTaskName(None)
-          logging.debug("Done with task %r", self._current_task)
->>>>>>> 310a8944
         except: # pylint: disable-msg=W0702
           logging.exception("Caught unhandled exception")
 
