#
#

# Copyright (C) 2006, 2007, 2008, 2009, 2010, 2011, 2012 Google Inc.
#
# This program is free software; you can redistribute it and/or modify
# it under the terms of the GNU General Public License as published by
# the Free Software Foundation; either version 2 of the License, or
# (at your option) any later version.
#
# This program is distributed in the hope that it will be useful, but
# WITHOUT ANY WARRANTY; without even the implied warranty of
# MERCHANTABILITY or FITNESS FOR A PARTICULAR PURPOSE.  See the GNU
# General Public License for more details.
#
# You should have received a copy of the GNU General Public License
# along with this program; if not, write to the Free Software
# Foundation, Inc., 51 Franklin Street, Fifth Floor, Boston, MA
# 02110-1301, USA.


"""Xen hypervisors

"""

import logging
import errno
import string # pylint: disable=W0402
import shutil
from cStringIO import StringIO

from ganeti import constants
from ganeti import errors
from ganeti import utils
from ganeti.hypervisor import hv_base
from ganeti import netutils
from ganeti import objects
from ganeti import pathutils


XEND_CONFIG_FILE = utils.PathJoin(pathutils.XEN_CONFIG_DIR, "xend-config.sxp")
XL_CONFIG_FILE = utils.PathJoin(pathutils.XEN_CONFIG_DIR, "xen/xl.conf")
VIF_BRIDGE_SCRIPT = utils.PathJoin(pathutils.XEN_CONFIG_DIR,
                                   "scripts/vif-bridge")
_DOM0_NAME = "Domain-0"
_DISK_LETTERS = string.ascii_lowercase

_FILE_DRIVER_MAP = {
  constants.FD_LOOP: "file",
  constants.FD_BLKTAP: "tap:aio",
  constants.FD_BLKTAP2: "tap2:tapdisk:aio",
  }


def _CreateConfigCpus(cpu_mask):
  """Create a CPU config string for Xen's config file.

  """
  # Convert the string CPU mask to a list of list of int's
  cpu_list = utils.ParseMultiCpuMask(cpu_mask)

  if len(cpu_list) == 1:
    all_cpu_mapping = cpu_list[0]
    if all_cpu_mapping == constants.CPU_PINNING_OFF:
      # If CPU pinning has 1 entry that's "all", then remove the
      # parameter from the config file
      return None
    else:
      # If CPU pinning has one non-all entry, mapping all vCPUS (the entire
      # VM) to one physical CPU, using format 'cpu = "C"'
      return "cpu = \"%s\"" % ",".join(map(str, all_cpu_mapping))
  else:

    def _GetCPUMap(vcpu):
      if vcpu[0] == constants.CPU_PINNING_ALL_VAL:
        cpu_map = constants.CPU_PINNING_ALL_XEN
      else:
        cpu_map = ",".join(map(str, vcpu))
      return "\"%s\"" % cpu_map

    # build the result string in format 'cpus = [ "c", "c", "c" ]',
    # where each c is a physical CPU number, a range, a list, or any
    # combination
    return "cpus = [ %s ]" % ", ".join(map(_GetCPUMap, cpu_list))


def _RunInstanceList(fn, instance_list_errors):
  """Helper function for L{_GetInstanceList} to retrieve the list of instances
  from xen.

  @type fn: callable
  @param fn: Function to query xen for the list of instances
  @type instance_list_errors: list
  @param instance_list_errors: Error list
  @rtype: list

  """
  result = fn()
  if result.failed:
    logging.error("Retrieving the instance list from xen failed (%s): %s",
                  result.fail_reason, result.output)
    instance_list_errors.append(result)
    raise utils.RetryAgain()

  # skip over the heading
  return result.stdout.splitlines()


def _ParseInstanceList(lines, include_node):
  """Parses the output of listing instances by xen.

  @type lines: list
  @param lines: Result of retrieving the instance list from xen
  @type include_node: boolean
  @param include_node: If True, return information for Dom0
  @return: list of tuple containing (name, id, memory, vcpus, state, time
    spent)

  """
  result = []

  # Iterate through all lines while ignoring header
  for line in lines[1:]:
    # The format of lines is:
    # Name      ID Mem(MiB) VCPUs State  Time(s)
    # Domain-0   0  3418     4 r-----    266.2
    data = line.split()
    if len(data) != 6:
      raise errors.HypervisorError("Can't parse instance list,"
                                   " line: %s" % line)
    try:
      data[1] = int(data[1])
      data[2] = int(data[2])
      data[3] = int(data[3])
      data[5] = float(data[5])
    except (TypeError, ValueError), err:
      raise errors.HypervisorError("Can't parse instance list,"
                                   " line: %s, error: %s" % (line, err))

    # skip the Domain-0 (optional)
    if include_node or data[0] != _DOM0_NAME:
      result.append(data)

  return result


def _GetInstanceList(fn, include_node, _timeout=5):
  """Return the list of running instances.

  See L{_RunInstanceList} and L{_ParseInstanceList} for parameter details.

  """
  instance_list_errors = []
  try:
    lines = utils.Retry(_RunInstanceList, (0.3, 1.5, 1.0), _timeout,
                        args=(fn, instance_list_errors))
  except utils.RetryTimeout:
    if instance_list_errors:
      instance_list_result = instance_list_errors.pop()

      errmsg = ("listing instances failed, timeout exceeded (%s): %s" %
                (instance_list_result.fail_reason, instance_list_result.output))
    else:
      errmsg = "listing instances failed"

    raise errors.HypervisorError(errmsg)

  return _ParseInstanceList(lines, include_node)


def _IsInstanceRunning(instance_info):
  return instance_info == "r-----" \
      or instance_info == "-b----"


def _IsInstanceShutdown(instance_info):
  return instance_info == "---s--"


def _ParseNodeInfo(info):
  """Return information about the node.

  @return: a dict with the following keys (memory values in MiB):
        - memory_total: the total memory size on the node
        - memory_free: the available memory on the node for instances
        - nr_cpus: total number of CPUs
        - nr_nodes: in a NUMA system, the number of domains
        - nr_sockets: the number of physical CPU sockets in the node
        - hv_version: the hypervisor version in the form (major, minor)

  """
  result = {}
  cores_per_socket = threads_per_core = nr_cpus = None
  xen_major, xen_minor = None, None
  memory_total = None
  memory_free = None

  for line in info.splitlines():
    fields = line.split(":", 1)

    if len(fields) < 2:
      continue

    (key, val) = map(lambda s: s.strip(), fields)

    # Note: in Xen 3, memory has changed to total_memory
    if key in ("memory", "total_memory"):
      memory_total = int(val)
    elif key == "free_memory":
      memory_free = int(val)
    elif key == "nr_cpus":
      nr_cpus = result["cpu_total"] = int(val)
    elif key == "nr_nodes":
      result["cpu_nodes"] = int(val)
    elif key == "cores_per_socket":
      cores_per_socket = int(val)
    elif key == "threads_per_core":
      threads_per_core = int(val)
    elif key == "xen_major":
      xen_major = int(val)
    elif key == "xen_minor":
      xen_minor = int(val)

  if None not in [cores_per_socket, threads_per_core, nr_cpus]:
    result["cpu_sockets"] = nr_cpus / (cores_per_socket * threads_per_core)

  if memory_free is not None:
    result["memory_free"] = memory_free

  if memory_total is not None:
    result["memory_total"] = memory_total

  if not (xen_major is None or xen_minor is None):
    result[constants.HV_NODEINFO_KEY_VERSION] = (xen_major, xen_minor)

  return result


def _MergeInstanceInfo(info, instance_list):
  """Updates node information from L{_ParseNodeInfo} with instance info.

  @type info: dict
  @param info: Result from L{_ParseNodeInfo}
  @type instance_list: list of tuples
  @param instance_list: list of instance information; one tuple per instance
  @rtype: dict

  """
  total_instmem = 0

  for (name, _, mem, vcpus, _, _) in instance_list:
    if name == _DOM0_NAME:
      info["memory_dom0"] = mem
      info["cpu_dom0"] = vcpus

    # Include Dom0 in total memory usage
    total_instmem += mem

  memory_free = info.get("memory_free")
  memory_total = info.get("memory_total")

  # Calculate memory used by hypervisor
  if None not in [memory_total, memory_free, total_instmem]:
    info["memory_hv"] = memory_total - memory_free - total_instmem

  return info


def _GetNodeInfo(info, instance_list):
  """Combines L{_MergeInstanceInfo} and L{_ParseNodeInfo}.

  @type instance_list: list of tuples
  @param instance_list: list of instance information; one tuple per instance

  """
  return _MergeInstanceInfo(_ParseNodeInfo(info), instance_list)


def _GetConfigFileDiskData(block_devices, blockdev_prefix,
                           _letters=_DISK_LETTERS):
  """Get disk directives for Xen config file.

  This method builds the xen config disk directive according to the
  given disk_template and block_devices.

  @param block_devices: list of tuples (cfdev, rldev):
      - cfdev: dict containing ganeti config disk part
      - rldev: ganeti.block.bdev.BlockDev object
  @param blockdev_prefix: a string containing blockdevice prefix,
                          e.g. "sd" for /dev/sda

  @return: string containing disk directive for xen instance config file

  """
  if len(block_devices) > len(_letters):
    raise errors.HypervisorError("Too many disks")

  disk_data = []

  for sd_suffix, (cfdev, dev_path) in zip(_letters, block_devices):
    sd_name = blockdev_prefix + sd_suffix

    if cfdev.mode == constants.DISK_RDWR:
      mode = "w"
    else:
      mode = "r"

    if cfdev.dev_type in [constants.DT_FILE, constants.DT_SHARED_FILE]:
      driver = _FILE_DRIVER_MAP[cfdev.physical_id[0]]
    else:
      driver = "phy"

    disk_data.append("'%s:%s,%s,%s'" % (driver, dev_path, sd_name, mode))

  return disk_data


class XenHypervisor(hv_base.BaseHypervisor):
  """Xen generic hypervisor interface

  This is the Xen base class used for both Xen PVM and HVM. It contains
  all the functionality that is identical for both.

  """
  CAN_MIGRATE = True
  REBOOT_RETRY_COUNT = 60
  REBOOT_RETRY_INTERVAL = 10
  _ROOT_DIR = pathutils.RUN_DIR + "/xen-hypervisor"
  _NICS_DIR = _ROOT_DIR + "/nic" # contains NICs' info
  _DIRS = [_ROOT_DIR, _NICS_DIR]

  ANCILLARY_FILES = [
    XEND_CONFIG_FILE,
    XL_CONFIG_FILE,
    VIF_BRIDGE_SCRIPT,
    ]
  ANCILLARY_FILES_OPT = [
    XL_CONFIG_FILE,
    ]

  def __init__(self, _cfgdir=None, _run_cmd_fn=None, _cmd=None):
    hv_base.BaseHypervisor.__init__(self)

    if _cfgdir is None:
      self._cfgdir = pathutils.XEN_CONFIG_DIR
    else:
      self._cfgdir = _cfgdir

    if _run_cmd_fn is None:
      self._run_cmd_fn = utils.RunCmd
    else:
      self._run_cmd_fn = _run_cmd_fn

    self._cmd = _cmd

  @staticmethod
  def _GetCommandFromHvparams(hvparams):
    """Returns the Xen command extracted from the given hvparams.

    @type hvparams: dict of strings
    @param hvparams: hypervisor parameters

    """
    if hvparams is None or constants.HV_XEN_CMD not in hvparams:
      raise errors.HypervisorError("Cannot determine xen command.")
    else:
      return hvparams[constants.HV_XEN_CMD]

  def _GetCommand(self, hvparams):
    """Returns Xen command to use.

    @type hvparams: dict of strings
    @param hvparams: hypervisor parameters

    """
    if self._cmd is None:
      cmd = XenHypervisor._GetCommandFromHvparams(hvparams)
    else:
      cmd = self._cmd

    if cmd not in constants.KNOWN_XEN_COMMANDS:
      raise errors.ProgrammerError("Unknown Xen command '%s'" % cmd)

    return cmd

<<<<<<< HEAD
  def _RunXen(self, args, hvparams):
    """Wrapper around L{utils.process.RunCmd} to run Xen command.

    @type hvparams: dict of strings
    @param hvparams: dictionary of hypervisor params
    @see: L{utils.process.RunCmd}

    """
    cmd = [self._GetCommand(hvparams)]
=======
  def _RunXen(self, args, timeout=None):
    """Wrapper around L{utils.process.RunCmd} to run Xen command.

    If a timeout (in seconds) is specified, the command will be terminated after
    that number of seconds.

    @see: L{utils.process.RunCmd}

    """
    cmd = []

    if timeout is not None:
      cmd.extend(["timeout", str(timeout)])

    cmd.extend([self._GetCommand()])
>>>>>>> 6177890b
    cmd.extend(args)

    return self._run_cmd_fn(cmd)

  def _ConfigFileName(self, instance_name):
    """Get the config file name for an instance.

    @param instance_name: instance name
    @type instance_name: str
    @return: fully qualified path to instance config file
    @rtype: str

    """
    return utils.PathJoin(self._cfgdir, instance_name)

  @classmethod
  def _WriteNICInfoFile(cls, instance_name, idx, nic):
    """Write the Xen config file for the instance.

    This version of the function just writes the config file from static data.

    """
    dirs = [(dname, constants.RUN_DIRS_MODE)
            for dname in cls._DIRS + [cls._InstanceNICDir(instance_name)]]
    utils.EnsureDirs(dirs)

    cfg_file = cls._InstanceNICFile(instance_name, idx)
    data = StringIO()

    if nic.netinfo:
      netinfo = objects.Network.FromDict(nic.netinfo)
      data.write("NETWORK_NAME=%s\n" % netinfo.name)
      if netinfo.network:
        data.write("NETWORK_SUBNET=%s\n" % netinfo.network)
      if netinfo.gateway:
        data.write("NETWORK_GATEWAY=%s\n" % netinfo.gateway)
      if netinfo.network6:
        data.write("NETWORK_SUBNET6=%s\n" % netinfo.network6)
      if netinfo.gateway6:
        data.write("NETWORK_GATEWAY6=%s\n" % netinfo.gateway6)
      if netinfo.mac_prefix:
        data.write("NETWORK_MAC_PREFIX=%s\n" % netinfo.mac_prefix)
      if netinfo.tags:
        data.write("NETWORK_TAGS=%s\n" % r"\ ".join(netinfo.tags))

    data.write("MAC=%s\n" % nic.mac)
    data.write("IP=%s\n" % nic.ip)
    data.write("MODE=%s\n" % nic.nicparams[constants.NIC_MODE])
    data.write("LINK=%s\n" % nic.nicparams[constants.NIC_LINK])

    try:
      utils.WriteFile(cfg_file, data=data.getvalue())
    except EnvironmentError, err:
      raise errors.HypervisorError("Cannot write Xen instance configuration"
                                   " file %s: %s" % (cfg_file, err))

  @classmethod
  def _InstanceNICDir(cls, instance_name):
    """Returns the directory holding the tap device files for a given instance.

    """
    return utils.PathJoin(cls._NICS_DIR, instance_name)

  @classmethod
  def _InstanceNICFile(cls, instance_name, seq):
    """Returns the name of the file containing the tap device for a given NIC

    """
    return utils.PathJoin(cls._InstanceNICDir(instance_name), str(seq))

  @classmethod
  def _GetConfig(cls, instance, startup_memory, block_devices):
    """Build Xen configuration for an instance.

    """
    raise NotImplementedError

  def _WriteConfigFile(self, instance_name, data):
    """Write the Xen config file for the instance.

    This version of the function just writes the config file from static data.

    """
    # just in case it exists
    utils.RemoveFile(utils.PathJoin(self._cfgdir, "auto", instance_name))

    cfg_file = self._ConfigFileName(instance_name)
    try:
      utils.WriteFile(cfg_file, data=data)
    except EnvironmentError, err:
      raise errors.HypervisorError("Cannot write Xen instance configuration"
                                   " file %s: %s" % (cfg_file, err))

  def _ReadConfigFile(self, instance_name):
    """Returns the contents of the instance config file.

    """
    filename = self._ConfigFileName(instance_name)

    try:
      file_content = utils.ReadFile(filename)
    except EnvironmentError, err:
      raise errors.HypervisorError("Failed to load Xen config file: %s" % err)

    return file_content

  def _RemoveConfigFile(self, instance_name):
    """Remove the xen configuration file.

    """
    utils.RemoveFile(self._ConfigFileName(instance_name))
    try:
      shutil.rmtree(self._InstanceNICDir(instance_name))
    except OSError, err:
      if err.errno != errno.ENOENT:
        raise

  def _StashConfigFile(self, instance_name):
    """Move the Xen config file to the log directory and return its new path.

    """
    old_filename = self._ConfigFileName(instance_name)
    base = ("%s-%s" %
            (instance_name, utils.TimestampForFilename()))
    new_filename = utils.PathJoin(pathutils.LOG_XEN_DIR, base)
    utils.RenameFile(old_filename, new_filename)
    return new_filename

  def _GetInstanceList(self, include_node, hvparams):
    """Wrapper around module level L{_GetInstanceList}.

    @type hvparams: dict of strings
    @param hvparams: hypervisor parameters to be used on this node

    """
    return _GetInstanceList(lambda: self._RunXen(["list"], hvparams),
                            include_node)

  def ListInstances(self, hvparams=None):
    """Get the list of running instances.

    """
    instance_list = self._GetInstanceList(False, hvparams)
    names = [info[0] for info in instance_list]
    return names

  def GetInstanceInfo(self, instance_name, hvparams=None):
    """Get instance properties.

    @type instance_name: string
    @param instance_name: the instance name
    @type hvparams: dict of strings
    @param hvparams: the instance's hypervisor params

    @return: tuple (name, id, memory, vcpus, stat, times)

    """
    instance_list = self._GetInstanceList(instance_name == _DOM0_NAME, hvparams)
    result = None
    for data in instance_list:
      if data[0] == instance_name:
        result = data
        break
    return result

  def GetAllInstancesInfo(self, hvparams=None):
    """Get properties of all instances.

    @type hvparams: dict of strings
    @param hvparams: hypervisor parameters
    @return: list of tuples (name, id, memory, vcpus, stat, times)

    """
    return self._GetInstanceList(False, hvparams)

  def _MakeConfigFile(self, instance, startup_memory, block_devices):
    """Gather configuration details and write to disk.

    See L{_GetConfig} for arguments.

    """
    buf = StringIO()
    buf.write("# Automatically generated by Ganeti. Do not edit!\n")
    buf.write("\n")
    buf.write(self._GetConfig(instance, startup_memory, block_devices))
    buf.write("\n")

    self._WriteConfigFile(instance.name, buf.getvalue())

  def StartInstance(self, instance, block_devices, startup_paused):
    """Start an instance.

    """
    startup_memory = self._InstanceStartupMemory(instance)

    self._MakeConfigFile(instance, startup_memory, block_devices)

    cmd = ["create"]
    if startup_paused:
      cmd.append("-p")
    cmd.append(self._ConfigFileName(instance.name))

    result = self._RunXen(cmd, instance.hvparams)
    if result.failed:
      # Move the Xen configuration file to the log directory to avoid
      # leaving a stale config file behind.
      stashed_config = self._StashConfigFile(instance.name)
      raise errors.HypervisorError("Failed to start instance %s: %s (%s). Moved"
                                   " config file to %s" %
                                   (instance.name, result.fail_reason,
                                    result.output, stashed_config))

  def StopInstance(self, instance, force=False, retry=False, name=None,
                   timeout=None):
    """Stop an instance.

    A soft shutdown can be interrupted. A hard shutdown tries forever.

    """
    assert(timeout is None or force is not None)

    if name is None:
      name = instance.name

<<<<<<< HEAD
    return self._StopInstance(name, force, instance.hvparams)

  def _ShutdownInstance(self, name, hvparams):
    """Shutdown an instance if the instance is running.

    @type name: string
    @param name: name of the instance to stop
    @type hvparams: dict of string
    @param hvparams: hypervisor parameters of the instance

=======
    return self._StopInstance(name, force, timeout)

  def _ShutdownInstance(self, name, timeout):
    """Shutdown an instance if the instance is running.

>>>>>>> 6177890b
    The '-w' flag waits for shutdown to complete which avoids the need
    to poll in the case where we want to destroy the domain
    immediately after shutdown.

    @type name: string
    @param name: name of the instance to stop
    @type timeout: int or None
    @param timeout: a timeout after which the shutdown command should be killed,
                    or None for no timeout

    """
    instance_info = self.GetInstanceInfo(name, hvparams=hvparams)

    if instance_info is None or _IsInstanceShutdown(instance_info[4]):
      logging.info("Failed to shutdown instance %s, not running", name)
      return None

<<<<<<< HEAD
    return self._RunXen(["shutdown", "-w", name], hvparams)
=======
    return self._RunXen(["shutdown", "-w", name], timeout)
>>>>>>> 6177890b

  def _DestroyInstance(self, name, hvparams):
    """Destroy an instance if the instance if the instance exists.

    @type name: string
    @param name: name of the instance to destroy
    @type hvparams: dict of string
    @param hvparams: hypervisor parameters of the instance

    """
    instance_info = self.GetInstanceInfo(name, hvparams=hvparams)

    if instance_info is None:
      logging.info("Failed to destroy instance %s, does not exist", name)
      return None

    return self._RunXen(["destroy", name], hvparams)

<<<<<<< HEAD
  def _StopInstance(self, name, force, hvparams):
=======
  def _StopInstance(self, name, force, timeout):
>>>>>>> 6177890b
    """Stop an instance.

    @type name: string
    @param name: name of the instance to destroy

    @type force: boolean
    @param force: whether to do a "hard" stop (destroy)

<<<<<<< HEAD
    @type hvparams: dict of string
    @param hvparams: hypervisor parameters of the instance
=======
    @type timeout: int or None
    @param timeout: a timeout after which the shutdown command should be killed,
                    or None for no timeout
>>>>>>> 6177890b

    """
    if force:
      result = self._DestroyInstance(name, hvparams)
    else:
<<<<<<< HEAD
      self._ShutdownInstance(name, hvparams)
      result = self._DestroyInstance(name, hvparams)
=======
      self._ShutdownInstance(name, timeout)
      result = self._DestroyInstance(name)
>>>>>>> 6177890b

    if result is not None and result.failed and \
          self.GetInstanceInfo(name, hvparams=hvparams) is not None:
      raise errors.HypervisorError("Failed to stop instance %s: %s, %s" %
                                   (name, result.fail_reason, result.output))

    # Remove configuration file if stopping/starting instance was successful
    self._RemoveConfigFile(name)

  def RebootInstance(self, instance):
    """Reboot an instance.

    """
    ini_info = self.GetInstanceInfo(instance.name, hvparams=instance.hvparams)

    if ini_info is None:
      raise errors.HypervisorError("Failed to reboot instance %s,"
                                   " not running" % instance.name)

    result = self._RunXen(["reboot", instance.name], instance.hvparams)
    if result.failed:
      raise errors.HypervisorError("Failed to reboot instance %s: %s, %s" %
                                   (instance.name, result.fail_reason,
                                    result.output))

    def _CheckInstance():
      new_info = self.GetInstanceInfo(instance.name, hvparams=instance.hvparams)

      # check if the domain ID has changed or the run time has decreased
      if (new_info is not None and
          (new_info[1] != ini_info[1] or new_info[5] < ini_info[5])):
        return

      raise utils.RetryAgain()

    try:
      utils.Retry(_CheckInstance, self.REBOOT_RETRY_INTERVAL,
                  self.REBOOT_RETRY_INTERVAL * self.REBOOT_RETRY_COUNT)
    except utils.RetryTimeout:
      raise errors.HypervisorError("Failed to reboot instance %s: instance"
                                   " did not reboot in the expected interval" %
                                   (instance.name, ))

  def BalloonInstanceMemory(self, instance, mem):
    """Balloon an instance memory to a certain value.

    @type instance: L{objects.Instance}
    @param instance: instance to be accepted
    @type mem: int
    @param mem: actual memory size to use for instance runtime

    """
    result = self._RunXen(["mem-set", instance.name, mem], instance.hvparams)
    if result.failed:
      raise errors.HypervisorError("Failed to balloon instance %s: %s (%s)" %
                                   (instance.name, result.fail_reason,
                                    result.output))

    # Update configuration file
    cmd = ["sed", "-ie", "s/^memory.*$/memory = %s/" % mem]
    cmd.append(self._ConfigFileName(instance.name))

    result = utils.RunCmd(cmd)
    if result.failed:
      raise errors.HypervisorError("Failed to update memory for %s: %s (%s)" %
                                   (instance.name, result.fail_reason,
                                    result.output))

  def GetNodeInfo(self, hvparams=None):
    """Return information about the node.

    @see: L{_GetNodeInfo} and L{_ParseNodeInfo}

    """
    result = self._RunXen(["info"], hvparams)
    if result.failed:
      logging.error("Can't retrieve xen hypervisor information (%s): %s",
                    result.fail_reason, result.output)
      return None

    instance_list = self._GetInstanceList(True, hvparams)
    return _GetNodeInfo(result.stdout, instance_list)

  @classmethod
  def GetInstanceConsole(cls, instance, primary_node, hvparams, beparams):
    """Return a command for connecting to the console of an instance.

    """
    xen_cmd = XenHypervisor._GetCommandFromHvparams(hvparams)
    return objects.InstanceConsole(instance=instance.name,
                                   kind=constants.CONS_SSH,
                                   host=primary_node.name,
                                   user=constants.SSH_CONSOLE_USER,
                                   command=[pathutils.XEN_CONSOLE_WRAPPER,
                                            xen_cmd, instance.name])

  def Verify(self, hvparams=None):
    """Verify the hypervisor.

    For Xen, this verifies that the xend process is running.

    @type hvparams: dict of strings
    @param hvparams: hypervisor parameters to be verified against

    @return: Problem description if something is wrong, C{None} otherwise

    """
    if hvparams is None:
      return "Could not verify the hypervisor, because no hvparams were" \
             " provided."

    if constants.HV_XEN_CMD in hvparams:
      xen_cmd = hvparams[constants.HV_XEN_CMD]
      try:
        self._CheckToolstack(xen_cmd)
      except errors.HypervisorError:
        return "The configured xen toolstack '%s' is not available on this" \
               " node." % xen_cmd

    result = self._RunXen(["info"], hvparams)
    if result.failed:
      return "Retrieving information from xen failed: %s, %s" % \
        (result.fail_reason, result.output)

    return None

  def MigrationInfo(self, instance):
    """Get instance information to perform a migration.

    @type instance: L{objects.Instance}
    @param instance: instance to be migrated
    @rtype: string
    @return: content of the xen config file

    """
    return self._ReadConfigFile(instance.name)

  def AcceptInstance(self, instance, info, target):
    """Prepare to accept an instance.

    @type instance: L{objects.Instance}
    @param instance: instance to be accepted
    @type info: string
    @param info: content of the xen config file on the source node
    @type target: string
    @param target: target host (usually ip), on this node

    """
    pass

  def FinalizeMigrationDst(self, instance, info, success):
    """Finalize an instance migration.

    After a successful migration we write the xen config file.
    We do nothing on a failure, as we did not change anything at accept time.

    @type instance: L{objects.Instance}
    @param instance: instance whose migration is being finalized
    @type info: string
    @param info: content of the xen config file on the source node
    @type success: boolean
    @param success: whether the migration was a success or a failure

    """
    if success:
      self._WriteConfigFile(instance.name, info)

  def MigrateInstance(self, cluster_name, instance, target, live):
    """Migrate an instance to a target node.

    The migration will not be attempted if the instance is not
    currently running.

    @type instance: L{objects.Instance}
    @param instance: the instance to be migrated
    @type target: string
    @param target: ip address of the target node
    @type live: boolean
    @param live: perform a live migration

    """
    port = instance.hvparams[constants.HV_MIGRATION_PORT]

    return self._MigrateInstance(cluster_name, instance.name, target, port,
                                 live, instance.hvparams)

  def _MigrateInstance(self, cluster_name, instance_name, target, port, live,
                       hvparams, _ping_fn=netutils.TcpPing):
    """Migrate an instance to a target node.

    @see: L{MigrateInstance} for details

    """
    if hvparams is None:
      raise errors.HypervisorError("No hvparams provided.")

    if self.GetInstanceInfo(instance_name, hvparams=hvparams) is None:
      raise errors.HypervisorError("Instance not running, cannot migrate")

    cmd = self._GetCommand(hvparams)

    if (cmd == constants.XEN_CMD_XM and
        not _ping_fn(target, port, live_port_needed=True)):
      raise errors.HypervisorError("Remote host %s not listening on port"
                                   " %s, cannot migrate" % (target, port))

    args = ["migrate"]

    if cmd == constants.XEN_CMD_XM:
      args.extend(["-p", "%d" % port])
      if live:
        args.append("-l")

    elif cmd == constants.XEN_CMD_XL:
      args.extend([
        "-s", constants.XL_SSH_CMD % cluster_name,
        "-C", self._ConfigFileName(instance_name),
        ])

    else:
      raise errors.HypervisorError("Unsupported Xen command: %s" % self._cmd)

    args.extend([instance_name, target])

    result = self._RunXen(args, hvparams)
    if result.failed:
      raise errors.HypervisorError("Failed to migrate instance %s: %s" %
                                   (instance_name, result.output))

  def FinalizeMigrationSource(self, instance, success, live):
    """Finalize the instance migration on the source node.

    @type instance: L{objects.Instance}
    @param instance: the instance that was migrated
    @type success: bool
    @param success: whether the migration succeeded or not
    @type live: bool
    @param live: whether the user requested a live migration or not

    """
    # pylint: disable=W0613
    if success:
      # remove old xen file after migration succeeded
      try:
        self._RemoveConfigFile(instance.name)
      except EnvironmentError:
        logging.exception("Failure while removing instance config file")

  def GetMigrationStatus(self, instance):
    """Get the migration status

    As MigrateInstance for Xen is still blocking, if this method is called it
    means that MigrateInstance has completed successfully. So we can safely
    assume that the migration was successful and notify this fact to the client.

    @type instance: L{objects.Instance}
    @param instance: the instance that is being migrated
    @rtype: L{objects.MigrationStatus}
    @return: the status of the current migration (one of
             L{constants.HV_MIGRATION_VALID_STATUSES}), plus any additional
             progress info that can be retrieved from the hypervisor

    """
    return objects.MigrationStatus(status=constants.HV_MIGRATION_COMPLETED)

  def PowercycleNode(self, hvparams=None):
    """Xen-specific powercycle.

    This first does a Linux reboot (which triggers automatically a Xen
    reboot), and if that fails it tries to do a Xen reboot. The reason
    we don't try a Xen reboot first is that the xen reboot launches an
    external command which connects to the Xen hypervisor, and that
    won't work in case the root filesystem is broken and/or the xend
    daemon is not working.

    @type hvparams: dict of strings
    @param hvparams: hypervisor params to be used on this node

    """
    try:
      self.LinuxPowercycle()
    finally:
      xen_cmd = self._GetCommand(hvparams)
      utils.RunCmd([xen_cmd, "debug", "R"])

  def _CheckToolstack(self, xen_cmd):
    """Check whether the given toolstack is available on the node.

    @type xen_cmd: string
    @param xen_cmd: xen command (e.g. 'xm' or 'xl')

    """
    binary_found = self._CheckToolstackBinary(xen_cmd)
    if not binary_found:
      raise errors.HypervisorError("No '%s' binary found on node." % xen_cmd)
    elif xen_cmd == constants.XEN_CMD_XL:
      if not self._CheckToolstackXlConfigured():
        raise errors.HypervisorError("Toolstack '%s' is not enabled on this"
                                     "node." % xen_cmd)

  def _CheckToolstackBinary(self, xen_cmd):
    """Checks whether the xen command's binary is found on the machine.

    """
    if xen_cmd not in constants.KNOWN_XEN_COMMANDS:
      raise errors.HypervisorError("Unknown xen command '%s'." % xen_cmd)
    result = self._run_cmd_fn(["which", xen_cmd])
    return not result.failed

  def _CheckToolstackXlConfigured(self):
    """Checks whether xl is enabled on an xl-capable node.

    @rtype: bool
    @returns: C{True} if 'xl' is enabled, C{False} otherwise

    """
    result = self._run_cmd_fn([constants.XEN_CMD_XL, "help"])
    if not result.failed:
      return True
    elif result.failed:
      if "toolstack" in result.stderr:
        return False
      # xl fails for some other reason than the toolstack
      else:
        raise errors.HypervisorError("Cannot run xen ('%s'). Error: %s."
                                     % (constants.XEN_CMD_XL, result.stderr))


class XenPvmHypervisor(XenHypervisor):
  """Xen PVM hypervisor interface"""

  PARAMETERS = {
    constants.HV_USE_BOOTLOADER: hv_base.NO_CHECK,
    constants.HV_BOOTLOADER_PATH: hv_base.OPT_FILE_CHECK,
    constants.HV_BOOTLOADER_ARGS: hv_base.NO_CHECK,
    constants.HV_KERNEL_PATH: hv_base.REQ_FILE_CHECK,
    constants.HV_INITRD_PATH: hv_base.OPT_FILE_CHECK,
    constants.HV_ROOT_PATH: hv_base.NO_CHECK,
    constants.HV_KERNEL_ARGS: hv_base.NO_CHECK,
    constants.HV_MIGRATION_PORT: hv_base.REQ_NET_PORT_CHECK,
    constants.HV_MIGRATION_MODE: hv_base.MIGRATION_MODE_CHECK,
    # TODO: Add a check for the blockdev prefix (matching [a-z:] or similar).
    constants.HV_BLOCKDEV_PREFIX: hv_base.NO_CHECK,
    constants.HV_REBOOT_BEHAVIOR:
      hv_base.ParamInSet(True, constants.REBOOT_BEHAVIORS),
    constants.HV_CPU_MASK: hv_base.OPT_MULTI_CPU_MASK_CHECK,
    constants.HV_CPU_CAP: hv_base.OPT_NONNEGATIVE_INT_CHECK,
    constants.HV_CPU_WEIGHT:
      (False, lambda x: 0 < x < 65536, "invalid weight", None, None),
    constants.HV_VIF_SCRIPT: hv_base.OPT_FILE_CHECK,
    constants.HV_XEN_CMD:
      hv_base.ParamInSet(True, constants.KNOWN_XEN_COMMANDS),
    }

  def _GetConfig(self, instance, startup_memory, block_devices):
    """Write the Xen config file for the instance.

    """
    hvp = instance.hvparams
    config = StringIO()
    config.write("# this is autogenerated by Ganeti, please do not edit\n#\n")

    # if bootloader is True, use bootloader instead of kernel and ramdisk
    # parameters.
    if hvp[constants.HV_USE_BOOTLOADER]:
      # bootloader handling
      bootloader_path = hvp[constants.HV_BOOTLOADER_PATH]
      if bootloader_path:
        config.write("bootloader = '%s'\n" % bootloader_path)
      else:
        raise errors.HypervisorError("Bootloader enabled, but missing"
                                     " bootloader path")

      bootloader_args = hvp[constants.HV_BOOTLOADER_ARGS]
      if bootloader_args:
        config.write("bootargs = '%s'\n" % bootloader_args)
    else:
      # kernel handling
      kpath = hvp[constants.HV_KERNEL_PATH]
      config.write("kernel = '%s'\n" % kpath)

      # initrd handling
      initrd_path = hvp[constants.HV_INITRD_PATH]
      if initrd_path:
        config.write("ramdisk = '%s'\n" % initrd_path)

    # rest of the settings
    config.write("memory = %d\n" % startup_memory)
    config.write("maxmem = %d\n" % instance.beparams[constants.BE_MAXMEM])
    config.write("vcpus = %d\n" % instance.beparams[constants.BE_VCPUS])
    cpu_pinning = _CreateConfigCpus(hvp[constants.HV_CPU_MASK])
    if cpu_pinning:
      config.write("%s\n" % cpu_pinning)
    cpu_cap = hvp[constants.HV_CPU_CAP]
    if cpu_cap:
      config.write("cpu_cap=%d\n" % cpu_cap)
    cpu_weight = hvp[constants.HV_CPU_WEIGHT]
    if cpu_weight:
      config.write("cpu_weight=%d\n" % cpu_weight)

    config.write("name = '%s'\n" % instance.name)

    vif_data = []
    for idx, nic in enumerate(instance.nics):
      nic_str = "mac=%s" % (nic.mac)
      ip = getattr(nic, "ip", None)
      if ip is not None:
        nic_str += ", ip=%s" % ip
      if nic.nicparams[constants.NIC_MODE] == constants.NIC_MODE_BRIDGED:
        nic_str += ", bridge=%s" % nic.nicparams[constants.NIC_LINK]
      if hvp[constants.HV_VIF_SCRIPT]:
        nic_str += ", script=%s" % hvp[constants.HV_VIF_SCRIPT]
      vif_data.append("'%s'" % nic_str)
      self._WriteNICInfoFile(instance.name, idx, nic)

    disk_data = \
      _GetConfigFileDiskData(block_devices, hvp[constants.HV_BLOCKDEV_PREFIX])

    config.write("vif = [%s]\n" % ",".join(vif_data))
    config.write("disk = [%s]\n" % ",".join(disk_data))

    if hvp[constants.HV_ROOT_PATH]:
      config.write("root = '%s'\n" % hvp[constants.HV_ROOT_PATH])
    config.write("on_poweroff = 'destroy'\n")
    if hvp[constants.HV_REBOOT_BEHAVIOR] == constants.INSTANCE_REBOOT_ALLOWED:
      config.write("on_reboot = 'restart'\n")
    else:
      config.write("on_reboot = 'destroy'\n")
    config.write("on_crash = 'restart'\n")
    config.write("extra = '%s'\n" % hvp[constants.HV_KERNEL_ARGS])

    return config.getvalue()


class XenHvmHypervisor(XenHypervisor):
  """Xen HVM hypervisor interface"""

  ANCILLARY_FILES = XenHypervisor.ANCILLARY_FILES + [
    pathutils.VNC_PASSWORD_FILE,
    ]
  ANCILLARY_FILES_OPT = XenHypervisor.ANCILLARY_FILES_OPT + [
    pathutils.VNC_PASSWORD_FILE,
    ]

  PARAMETERS = {
    constants.HV_ACPI: hv_base.NO_CHECK,
    constants.HV_BOOT_ORDER: (True, ) +
      (lambda x: x and len(x.strip("acdn")) == 0,
       "Invalid boot order specified, must be one or more of [acdn]",
       None, None),
    constants.HV_CDROM_IMAGE_PATH: hv_base.OPT_FILE_CHECK,
    constants.HV_DISK_TYPE:
      hv_base.ParamInSet(True, constants.HT_HVM_VALID_DISK_TYPES),
    constants.HV_NIC_TYPE:
      hv_base.ParamInSet(True, constants.HT_HVM_VALID_NIC_TYPES),
    constants.HV_PAE: hv_base.NO_CHECK,
    constants.HV_VNC_BIND_ADDRESS:
      (False, netutils.IP4Address.IsValid,
       "VNC bind address is not a valid IP address", None, None),
    constants.HV_KERNEL_PATH: hv_base.REQ_FILE_CHECK,
    constants.HV_DEVICE_MODEL: hv_base.REQ_FILE_CHECK,
    constants.HV_VNC_PASSWORD_FILE: hv_base.REQ_FILE_CHECK,
    constants.HV_MIGRATION_PORT: hv_base.REQ_NET_PORT_CHECK,
    constants.HV_MIGRATION_MODE: hv_base.MIGRATION_MODE_CHECK,
    constants.HV_USE_LOCALTIME: hv_base.NO_CHECK,
    # TODO: Add a check for the blockdev prefix (matching [a-z:] or similar).
    constants.HV_BLOCKDEV_PREFIX: hv_base.NO_CHECK,
    # Add PCI passthrough
    constants.HV_PASSTHROUGH: hv_base.NO_CHECK,
    constants.HV_REBOOT_BEHAVIOR:
      hv_base.ParamInSet(True, constants.REBOOT_BEHAVIORS),
    constants.HV_CPU_MASK: hv_base.OPT_MULTI_CPU_MASK_CHECK,
    constants.HV_CPU_CAP: hv_base.NO_CHECK,
    constants.HV_CPU_WEIGHT:
      (False, lambda x: 0 < x < 65535, "invalid weight", None, None),
    constants.HV_VIF_TYPE:
      hv_base.ParamInSet(False, constants.HT_HVM_VALID_VIF_TYPES),
    constants.HV_VIF_SCRIPT: hv_base.OPT_FILE_CHECK,
    constants.HV_VIRIDIAN: hv_base.NO_CHECK,
    constants.HV_XEN_CMD:
      hv_base.ParamInSet(True, constants.KNOWN_XEN_COMMANDS),
    }

  def _GetConfig(self, instance, startup_memory, block_devices):
    """Create a Xen 3.1 HVM config file.

    """
    hvp = instance.hvparams

    config = StringIO()

    # kernel handling
    kpath = hvp[constants.HV_KERNEL_PATH]
    config.write("kernel = '%s'\n" % kpath)

    config.write("builder = 'hvm'\n")
    config.write("memory = %d\n" % startup_memory)
    config.write("maxmem = %d\n" % instance.beparams[constants.BE_MAXMEM])
    config.write("vcpus = %d\n" % instance.beparams[constants.BE_VCPUS])
    cpu_pinning = _CreateConfigCpus(hvp[constants.HV_CPU_MASK])
    if cpu_pinning:
      config.write("%s\n" % cpu_pinning)
    cpu_cap = hvp[constants.HV_CPU_CAP]
    if cpu_cap:
      config.write("cpu_cap=%d\n" % cpu_cap)
    cpu_weight = hvp[constants.HV_CPU_WEIGHT]
    if cpu_weight:
      config.write("cpu_weight=%d\n" % cpu_weight)

    config.write("name = '%s'\n" % instance.name)
    if hvp[constants.HV_PAE]:
      config.write("pae = 1\n")
    else:
      config.write("pae = 0\n")
    if hvp[constants.HV_ACPI]:
      config.write("acpi = 1\n")
    else:
      config.write("acpi = 0\n")
    if hvp[constants.HV_VIRIDIAN]:
      config.write("viridian = 1\n")
    else:
      config.write("viridian = 0\n")

    config.write("apic = 1\n")
    config.write("device_model = '%s'\n" % hvp[constants.HV_DEVICE_MODEL])
    config.write("boot = '%s'\n" % hvp[constants.HV_BOOT_ORDER])
    config.write("sdl = 0\n")
    config.write("usb = 1\n")
    config.write("usbdevice = 'tablet'\n")
    config.write("vnc = 1\n")
    if hvp[constants.HV_VNC_BIND_ADDRESS] is None:
      config.write("vnclisten = '%s'\n" % constants.VNC_DEFAULT_BIND_ADDRESS)
    else:
      config.write("vnclisten = '%s'\n" % hvp[constants.HV_VNC_BIND_ADDRESS])

    if instance.network_port > constants.VNC_BASE_PORT:
      display = instance.network_port - constants.VNC_BASE_PORT
      config.write("vncdisplay = %s\n" % display)
      config.write("vncunused = 0\n")
    else:
      config.write("# vncdisplay = 1\n")
      config.write("vncunused = 1\n")

    vnc_pwd_file = hvp[constants.HV_VNC_PASSWORD_FILE]
    try:
      password = utils.ReadFile(vnc_pwd_file)
    except EnvironmentError, err:
      raise errors.HypervisorError("Failed to open VNC password file %s: %s" %
                                   (vnc_pwd_file, err))

    config.write("vncpasswd = '%s'\n" % password.rstrip())

    config.write("serial = 'pty'\n")
    if hvp[constants.HV_USE_LOCALTIME]:
      config.write("localtime = 1\n")

    vif_data = []
    # Note: what is called 'nic_type' here, is used as value for the xen nic
    # vif config parameter 'model'. For the xen nic vif parameter 'type', we use
    # the 'vif_type' to avoid a clash of notation.
    nic_type = hvp[constants.HV_NIC_TYPE]

    if nic_type is None:
      vif_type_str = ""
      if hvp[constants.HV_VIF_TYPE]:
        vif_type_str = ", type=%s" % hvp[constants.HV_VIF_TYPE]
      # ensure old instances don't change
      nic_type_str = vif_type_str
    elif nic_type == constants.HT_NIC_PARAVIRTUAL:
      nic_type_str = ", type=paravirtualized"
    else:
      # parameter 'model' is only valid with type 'ioemu'
      nic_type_str = ", model=%s, type=%s" % \
        (nic_type, constants.HT_HVM_VIF_IOEMU)
    for idx, nic in enumerate(instance.nics):
      nic_str = "mac=%s%s" % (nic.mac, nic_type_str)
      ip = getattr(nic, "ip", None)
      if ip is not None:
        nic_str += ", ip=%s" % ip
      if nic.nicparams[constants.NIC_MODE] == constants.NIC_MODE_BRIDGED:
        nic_str += ", bridge=%s" % nic.nicparams[constants.NIC_LINK]
      if hvp[constants.HV_VIF_SCRIPT]:
        nic_str += ", script=%s" % hvp[constants.HV_VIF_SCRIPT]
      vif_data.append("'%s'" % nic_str)
      self._WriteNICInfoFile(instance.name, idx, nic)

    config.write("vif = [%s]\n" % ",".join(vif_data))

    disk_data = \
      _GetConfigFileDiskData(block_devices, hvp[constants.HV_BLOCKDEV_PREFIX])

    iso_path = hvp[constants.HV_CDROM_IMAGE_PATH]
    if iso_path:
      iso = "'file:%s,hdc:cdrom,r'" % iso_path
      disk_data.append(iso)

    config.write("disk = [%s]\n" % (",".join(disk_data)))
    # Add PCI passthrough
    pci_pass_arr = []
    pci_pass = hvp[constants.HV_PASSTHROUGH]
    if pci_pass:
      pci_pass_arr = pci_pass.split(";")
      config.write("pci = %s\n" % pci_pass_arr)
    config.write("on_poweroff = 'destroy'\n")
    if hvp[constants.HV_REBOOT_BEHAVIOR] == constants.INSTANCE_REBOOT_ALLOWED:
      config.write("on_reboot = 'restart'\n")
    else:
      config.write("on_reboot = 'destroy'\n")
    config.write("on_crash = 'restart'\n")

    return config.getvalue()<|MERGE_RESOLUTION|>--- conflicted
+++ resolved
@@ -383,23 +383,14 @@
 
     return cmd
 
-<<<<<<< HEAD
-  def _RunXen(self, args, hvparams):
+  def _RunXen(self, args, hvparams, timeout=None):
     """Wrapper around L{utils.process.RunCmd} to run Xen command.
 
     @type hvparams: dict of strings
     @param hvparams: dictionary of hypervisor params
-    @see: L{utils.process.RunCmd}
-
-    """
-    cmd = [self._GetCommand(hvparams)]
-=======
-  def _RunXen(self, args, timeout=None):
-    """Wrapper around L{utils.process.RunCmd} to run Xen command.
-
-    If a timeout (in seconds) is specified, the command will be terminated after
-    that number of seconds.
-
+    @type timeout: int or None
+    @param timeout: if a timeout (in seconds) is specified, the command will be
+                    terminated after that number of seconds.
     @see: L{utils.process.RunCmd}
 
     """
@@ -408,8 +399,7 @@
     if timeout is not None:
       cmd.extend(["timeout", str(timeout)])
 
-    cmd.extend([self._GetCommand()])
->>>>>>> 6177890b
+    cmd.extend([self._GetCommand(hvparams)])
     cmd.extend(args)
 
     return self._run_cmd_fn(cmd)
@@ -634,30 +624,19 @@
     if name is None:
       name = instance.name
 
-<<<<<<< HEAD
-    return self._StopInstance(name, force, instance.hvparams)
+    return self._StopInstance(name, force, instance.hvparams, timeout)
 
   def _ShutdownInstance(self, name, hvparams):
     """Shutdown an instance if the instance is running.
+
+    The '-w' flag waits for shutdown to complete which avoids the need
+    to poll in the case where we want to destroy the domain
+    immediately after shutdown.
 
     @type name: string
     @param name: name of the instance to stop
     @type hvparams: dict of string
     @param hvparams: hypervisor parameters of the instance
-
-=======
-    return self._StopInstance(name, force, timeout)
-
-  def _ShutdownInstance(self, name, timeout):
-    """Shutdown an instance if the instance is running.
-
->>>>>>> 6177890b
-    The '-w' flag waits for shutdown to complete which avoids the need
-    to poll in the case where we want to destroy the domain
-    immediately after shutdown.
-
-    @type name: string
-    @param name: name of the instance to stop
     @type timeout: int or None
     @param timeout: a timeout after which the shutdown command should be killed,
                     or None for no timeout
@@ -669,11 +648,7 @@
       logging.info("Failed to shutdown instance %s, not running", name)
       return None
 
-<<<<<<< HEAD
-    return self._RunXen(["shutdown", "-w", name], hvparams)
-=======
-    return self._RunXen(["shutdown", "-w", name], timeout)
->>>>>>> 6177890b
+    return self._RunXen(["shutdown", "-w", name], hvparams, timeout)
 
   def _DestroyInstance(self, name, hvparams):
     """Destroy an instance if the instance if the instance exists.
@@ -692,11 +667,7 @@
 
     return self._RunXen(["destroy", name], hvparams)
 
-<<<<<<< HEAD
-  def _StopInstance(self, name, force, hvparams):
-=======
-  def _StopInstance(self, name, force, timeout):
->>>>>>> 6177890b
+  def _StopInstance(self, name, force, hvparams, timeout):
     """Stop an instance.
 
     @type name: string
@@ -705,26 +676,19 @@
     @type force: boolean
     @param force: whether to do a "hard" stop (destroy)
 
-<<<<<<< HEAD
     @type hvparams: dict of string
     @param hvparams: hypervisor parameters of the instance
-=======
+
     @type timeout: int or None
     @param timeout: a timeout after which the shutdown command should be killed,
                     or None for no timeout
->>>>>>> 6177890b
 
     """
     if force:
       result = self._DestroyInstance(name, hvparams)
     else:
-<<<<<<< HEAD
-      self._ShutdownInstance(name, hvparams)
+      self._ShutdownInstance(name, hvparams, timeout)
       result = self._DestroyInstance(name, hvparams)
-=======
-      self._ShutdownInstance(name, timeout)
-      result = self._DestroyInstance(name)
->>>>>>> 6177890b
 
     if result is not None and result.failed and \
           self.GetInstanceInfo(name, hvparams=hvparams) is not None:
