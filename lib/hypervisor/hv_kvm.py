#
#

# Copyright (C) 2008, 2009, 2010, 2011 Google Inc.
#
# This program is free software; you can redistribute it and/or modify
# it under the terms of the GNU General Public License as published by
# the Free Software Foundation; either version 2 of the License, or
# (at your option) any later version.
#
# This program is distributed in the hope that it will be useful, but
# WITHOUT ANY WARRANTY; without even the implied warranty of
# MERCHANTABILITY or FITNESS FOR A PARTICULAR PURPOSE.  See the GNU
# General Public License for more details.
#
# You should have received a copy of the GNU General Public License
# along with this program; if not, write to the Free Software
# Foundation, Inc., 51 Franklin Street, Fifth Floor, Boston, MA
# 02110-1301, USA.


"""KVM hypervisor

"""

import errno
import os
import os.path
import re
import tempfile
import time
import logging
import pwd
import struct
import fcntl
import shutil
import socket
import StringIO

from ganeti import utils
from ganeti import constants
from ganeti import errors
from ganeti import serializer
from ganeti import objects
from ganeti import uidpool
from ganeti import ssconf
from ganeti.hypervisor import hv_base
from ganeti import netutils
from ganeti.utils import wrapper as utils_wrapper


_KVM_NETWORK_SCRIPT = constants.SYSCONFDIR + "/ganeti/kvm-vif-bridge"

# TUN/TAP driver constants, taken from <linux/if_tun.h>
# They are architecture-independent and already hardcoded in qemu-kvm source,
# so we can safely include them here.
TUNSETIFF = 0x400454ca
TUNGETIFF = 0x800454d2
TUNGETFEATURES = 0x800454cf
IFF_TAP = 0x0002
IFF_NO_PI = 0x1000
IFF_VNET_HDR = 0x4000


def _ProbeTapVnetHdr(fd):
  """Check whether to enable the IFF_VNET_HDR flag.

  To do this, _all_ of the following conditions must be met:
   1. TUNGETFEATURES ioctl() *must* be implemented
   2. TUNGETFEATURES ioctl() result *must* contain the IFF_VNET_HDR flag
   3. TUNGETIFF ioctl() *must* be implemented; reading the kernel code in
      drivers/net/tun.c there is no way to test this until after the tap device
      has been created using TUNSETIFF, and there is no way to change the
      IFF_VNET_HDR flag after creating the interface, catch-22! However both
      TUNGETIFF and TUNGETFEATURES were introduced in kernel version 2.6.27,
      thus we can expect TUNGETIFF to be present if TUNGETFEATURES is.

   @type fd: int
   @param fd: the file descriptor of /dev/net/tun

  """
  req = struct.pack("I", 0)
  try:
    res = fcntl.ioctl(fd, TUNGETFEATURES, req)
  except EnvironmentError:
    logging.warning("TUNGETFEATURES ioctl() not implemented")
    return False

  tunflags = struct.unpack("I", res)[0]
  if tunflags & IFF_VNET_HDR:
    return True
  else:
    logging.warning("Host does not support IFF_VNET_HDR, not enabling")
    return False


def _OpenTap(vnet_hdr=True):
  """Open a new tap device and return its file descriptor.

  This is intended to be used by a qemu-type hypervisor together with the -net
  tap,fd=<fd> command line parameter.

  @type vnet_hdr: boolean
  @param vnet_hdr: Enable the VNET Header
  @return: (ifname, tapfd)
  @rtype: tuple

  """
  try:
    tapfd = os.open("/dev/net/tun", os.O_RDWR)
  except EnvironmentError:
    raise errors.HypervisorError("Failed to open /dev/net/tun")

  flags = IFF_TAP | IFF_NO_PI

  if vnet_hdr and _ProbeTapVnetHdr(tapfd):
    flags |= IFF_VNET_HDR

  # The struct ifreq ioctl request (see netdevice(7))
  ifr = struct.pack("16sh", "", flags)

  try:
    res = fcntl.ioctl(tapfd, TUNSETIFF, ifr)
  except EnvironmentError:
    raise errors.HypervisorError("Failed to allocate a new TAP device")

  # Get the interface name from the ioctl
  ifname = struct.unpack("16sh", res)[0].strip("\x00")
  return (ifname, tapfd)


class QmpMessage:
  """QEMU Messaging Protocol (QMP) message.

  """

  def __init__(self, data):
    """Creates a new QMP message based on the passed data.

    """
    if not isinstance(data, dict):
      raise TypeError("QmpMessage must be initialized with a dict")

    self.data = data

  def __getitem__(self, field_name):
    """Get the value of the required field if present, or None.

    Overrides the [] operator to provide access to the message data,
    returning None if the required item is not in the message
    @return: the value of the field_name field, or None if field_name
             is not contained in the message

    """

    if field_name in self.data:
      return self.data[field_name]

    return None

  def __setitem__(self, field_name, field_value):
    """Set the value of the required field_name to field_value.

    """
    self.data[field_name] = field_value

  @staticmethod
  def BuildFromJsonString(json_string):
    """Build a QmpMessage from a JSON encoded string.

    @type json_string: str
    @param json_string: JSON string representing the message
    @rtype: L{QmpMessage}
    @return: a L{QmpMessage} built from json_string

    """
    # Parse the string
    data = serializer.LoadJson(json_string)
    return QmpMessage(data)

  def __str__(self):
    # The protocol expects the JSON object to be sent as a single
    # line, hence the need for indent=False.
    return serializer.DumpJson(self.data, indent=False)

  def __eq__(self, other):
    # When comparing two QmpMessages, we are interested in comparing
    # their internal representation of the message data
    return self.data == other.data


class QmpConnection:
  """Connection to the QEMU Monitor using the QEMU Monitor Protocol (QMP).

  """
  _FIRST_MESSAGE_KEY = "QMP"
  _EVENT_KEY = "event"
  _ERROR_KEY = "error"
  _ERROR_CLASS_KEY = "class"
  _ERROR_DATA_KEY = "data"
  _ERROR_DESC_KEY = "desc"
  _EXECUTE_KEY = "execute"
  _ARGUMENTS_KEY = "arguments"
  _CAPABILITIES_COMMAND = "qmp_capabilities"
  _MESSAGE_END_TOKEN = "\r\n"
  _SOCKET_TIMEOUT = 5

  def __init__(self, monitor_filename):
    """Instantiates the QmpConnection object.

    @type monitor_filename: string
    @param monitor_filename: the filename of the UNIX raw socket on which the
                             QMP monitor is listening

    """
    self.monitor_filename = monitor_filename
    self.sock = socket.socket(socket.AF_UNIX, socket.SOCK_STREAM)
    # We want to fail if the server doesn't send a complete message
    # in a reasonable amount of time
    self.sock.settimeout(self._SOCKET_TIMEOUT)
    self._connected = False
    self._buf = ""

  def _check_connection(self):
    """Make sure that the connection is established.

    """
    if not self._connected:
      raise errors.ProgrammerError("To use a QmpConnection you need to first"
                                   " invoke connect() on it")

  def connect(self):
    """Connects to the QMP monitor.

    Connects to the UNIX socket and makes sure that we can actually send and
    receive data to the kvm instance via QMP.

    @raise errors.HypervisorError: when there are communication errors
    @raise errors.ProgrammerError: when there are data serialization errors

    """
    self.sock.connect(self.monitor_filename)
    self._connected = True

    # Check if we receive a correct greeting message from the server
    # (As per the QEMU Protocol Specification 0.1 - section 2.2)
    greeting = self._Recv()
    if not greeting[self._FIRST_MESSAGE_KEY]:
      self._connected = False
      raise errors.HypervisorError("kvm: qmp communication error (wrong"
                                   " server greeting")

    # Let's put the monitor in command mode using the qmp_capabilities
    # command, or else no command will be executable.
    # (As per the QEMU Protocol Specification 0.1 - section 4)
    self.Execute(self._CAPABILITIES_COMMAND)

  def _ParseMessage(self, buf):
    """Extract and parse a QMP message from the given buffer.

    Seeks for a QMP message in the given buf. If found, it parses it and
    returns it together with the rest of the characters in the buf.
    If no message is found, returns None and the whole buffer.

    @raise errors.ProgrammerError: when there are data serialization errors

    """
    message = None
    # Check if we got the message end token (CRLF, as per the QEMU Protocol
    # Specification 0.1 - Section 2.1.1)
    pos = buf.find(self._MESSAGE_END_TOKEN)
    if pos >= 0:
      try:
        message = QmpMessage.BuildFromJsonString(buf[:pos + 1])
      except Exception, err:
        raise errors.ProgrammerError("QMP data serialization error: %s" % err)
      buf = buf[pos + 1:]

    return (message, buf)

  def _Recv(self):
    """Receives a message from QMP and decodes the received JSON object.

    @rtype: QmpMessage
    @return: the received message
    @raise errors.HypervisorError: when there are communication errors
    @raise errors.ProgrammerError: when there are data serialization errors

    """
    self._check_connection()

    # Check if there is already a message in the buffer
    (message, self._buf) = self._ParseMessage(self._buf)
    if message:
      return message

    recv_buffer = StringIO.StringIO(self._buf)
    recv_buffer.seek(len(self._buf))
    try:
      while True:
        data = self.sock.recv(4096)
        if not data:
          break
        recv_buffer.write(data)

        (message, self._buf) = self._ParseMessage(recv_buffer.getvalue())
        if message:
          return message

    except socket.timeout, err:
      raise errors.HypervisorError("Timeout while receiving a QMP message: "
                                   "%s" % (err))
    except socket.error, err:
      raise errors.HypervisorError("Unable to receive data from KVM using the"
                                   " QMP protocol: %s" % err)

  def _Send(self, message):
    """Encodes and sends a message to KVM using QMP.

    @type message: QmpMessage
    @param message: message to send to KVM
    @raise errors.HypervisorError: when there are communication errors
    @raise errors.ProgrammerError: when there are data serialization errors

    """
    self._check_connection()
    try:
      message_str = str(message)
    except Exception, err:
      raise errors.ProgrammerError("QMP data deserialization error: %s" % err)

    try:
      self.sock.sendall(message_str)
    except socket.timeout, err:
      raise errors.HypervisorError("Timeout while sending a QMP message: "
                                   "%s (%s)" % (err.string, err.errno))
    except socket.error, err:
      raise errors.HypervisorError("Unable to send data from KVM using the"
                                   " QMP protocol: %s" % err)

  def Execute(self, command, arguments=None):
    """Executes a QMP command and returns the response of the server.

    @type command: str
    @param command: the command to execute
    @type arguments: dict
    @param arguments: dictionary of arguments to be passed to the command
    @rtype: dict
    @return: dictionary representing the received JSON object
    @raise errors.HypervisorError: when there are communication errors
    @raise errors.ProgrammerError: when there are data serialization errors

    """
    self._check_connection()
    message = QmpMessage({self._EXECUTE_KEY: command})
    if arguments:
      message[self._ARGUMENTS_KEY] = arguments
    self._Send(message)

    # Events can occur between the sending of the command and the reception
    # of the response, so we need to filter out messages with the event key.
    while True:
      response = self._Recv()
      err = response[self._ERROR_KEY]
      if err:
        raise errors.HypervisorError("kvm: error executing the %s"
                                     " command: %s (%s, %s):" %
                                     (command,
                                      err[self._ERROR_DESC_KEY],
                                      err[self._ERROR_CLASS_KEY],
                                      err[self._ERROR_DATA_KEY]))

      elif not response[self._EVENT_KEY]:
        return response


class KVMHypervisor(hv_base.BaseHypervisor):
  """KVM hypervisor interface"""
  CAN_MIGRATE = True

  _ROOT_DIR = constants.RUN_GANETI_DIR + "/kvm-hypervisor"
  _PIDS_DIR = _ROOT_DIR + "/pid" # contains live instances pids
  _UIDS_DIR = _ROOT_DIR + "/uid" # contains instances reserved uids
  _CTRL_DIR = _ROOT_DIR + "/ctrl" # contains instances control sockets
  _CONF_DIR = _ROOT_DIR + "/conf" # contains instances startup data
  _NICS_DIR = _ROOT_DIR + "/nic" # contains instances nic <-> tap associations
  _KEYMAP_DIR = _ROOT_DIR + "/keymap" # contains instances keymaps
  # KVM instances with chroot enabled are started in empty chroot directories.
  _CHROOT_DIR = _ROOT_DIR + "/chroot" # for empty chroot directories
  # After an instance is stopped, its chroot directory is removed.
  # If the chroot directory is not empty, it can't be removed.
  # A non-empty chroot directory indicates a possible security incident.
  # To support forensics, the non-empty chroot directory is quarantined in
  # a separate directory, called 'chroot-quarantine'.
  _CHROOT_QUARANTINE_DIR = _ROOT_DIR + "/chroot-quarantine"
  _DIRS = [_ROOT_DIR, _PIDS_DIR, _UIDS_DIR, _CTRL_DIR, _CONF_DIR, _NICS_DIR,
           _CHROOT_DIR, _CHROOT_QUARANTINE_DIR]

  PARAMETERS = {
    constants.HV_KERNEL_PATH: hv_base.OPT_FILE_CHECK,
    constants.HV_INITRD_PATH: hv_base.OPT_FILE_CHECK,
    constants.HV_ROOT_PATH: hv_base.NO_CHECK,
    constants.HV_KERNEL_ARGS: hv_base.NO_CHECK,
    constants.HV_ACPI: hv_base.NO_CHECK,
    constants.HV_SERIAL_CONSOLE: hv_base.NO_CHECK,
    constants.HV_VNC_BIND_ADDRESS:
      (False, lambda x: (netutils.IP4Address.IsValid(x) or
                         utils.IsNormAbsPath(x)),
       "the VNC bind address must be either a valid IP address or an absolute"
       " pathname", None, None),
    constants.HV_VNC_TLS: hv_base.NO_CHECK,
    constants.HV_VNC_X509: hv_base.OPT_DIR_CHECK,
    constants.HV_VNC_X509_VERIFY: hv_base.NO_CHECK,
    constants.HV_VNC_PASSWORD_FILE: hv_base.OPT_FILE_CHECK,
    constants.HV_KVM_SPICE_BIND: hv_base.NO_CHECK, # will be checked later
    constants.HV_KVM_SPICE_IP_VERSION:
      (False, lambda x: (x == constants.IFACE_NO_IP_VERSION_SPECIFIED or
                         x in constants.VALID_IP_VERSIONS),
       "the SPICE IP version should be 4 or 6",
       None, None),
    constants.HV_KVM_SPICE_PASSWORD_FILE: hv_base.OPT_FILE_CHECK,
    constants.HV_KVM_SPICE_LOSSLESS_IMG_COMPR:
      hv_base.ParamInSet(False,
        constants.HT_KVM_SPICE_VALID_LOSSLESS_IMG_COMPR_OPTIONS),
    constants.HV_KVM_SPICE_JPEG_IMG_COMPR:
      hv_base.ParamInSet(False,
        constants.HT_KVM_SPICE_VALID_LOSSY_IMG_COMPR_OPTIONS),
    constants.HV_KVM_SPICE_ZLIB_GLZ_IMG_COMPR:
      hv_base.ParamInSet(False,
        constants.HT_KVM_SPICE_VALID_LOSSY_IMG_COMPR_OPTIONS),
    constants.HV_KVM_SPICE_STREAMING_VIDEO_DETECTION:
      hv_base.ParamInSet(False,
        constants.HT_KVM_SPICE_VALID_VIDEO_STREAM_DETECTION_OPTIONS),
    constants.HV_KVM_SPICE_AUDIO_COMPR: hv_base.NO_CHECK,
    constants.HV_KVM_FLOPPY_IMAGE_PATH: hv_base.OPT_FILE_CHECK,
    constants.HV_CDROM_IMAGE_PATH: hv_base.OPT_FILE_CHECK,
    constants.HV_KVM_CDROM2_IMAGE_PATH: hv_base.OPT_FILE_CHECK,
    constants.HV_BOOT_ORDER:
      hv_base.ParamInSet(True, constants.HT_KVM_VALID_BO_TYPES),
    constants.HV_NIC_TYPE:
      hv_base.ParamInSet(True, constants.HT_KVM_VALID_NIC_TYPES),
    constants.HV_DISK_TYPE:
      hv_base.ParamInSet(True, constants.HT_KVM_VALID_DISK_TYPES),
    constants.HV_KVM_CDROM_DISK_TYPE:
      hv_base.ParamInSet(False, constants.HT_KVM_VALID_DISK_TYPES),
    constants.HV_USB_MOUSE:
      hv_base.ParamInSet(False, constants.HT_KVM_VALID_MOUSE_TYPES),
    constants.HV_KEYMAP: hv_base.NO_CHECK,
    constants.HV_MIGRATION_PORT: hv_base.REQ_NET_PORT_CHECK,
    constants.HV_MIGRATION_BANDWIDTH: hv_base.NO_CHECK,
    constants.HV_MIGRATION_DOWNTIME: hv_base.NO_CHECK,
    constants.HV_MIGRATION_MODE: hv_base.MIGRATION_MODE_CHECK,
    constants.HV_USE_LOCALTIME: hv_base.NO_CHECK,
    constants.HV_DISK_CACHE:
      hv_base.ParamInSet(True, constants.HT_VALID_CACHE_TYPES),
    constants.HV_SECURITY_MODEL:
      hv_base.ParamInSet(True, constants.HT_KVM_VALID_SM_TYPES),
    constants.HV_SECURITY_DOMAIN: hv_base.NO_CHECK,
    constants.HV_KVM_FLAG:
      hv_base.ParamInSet(False, constants.HT_KVM_FLAG_VALUES),
    constants.HV_VHOST_NET: hv_base.NO_CHECK,
    constants.HV_KVM_USE_CHROOT: hv_base.NO_CHECK,
    constants.HV_MEM_PATH: hv_base.OPT_DIR_CHECK,
    constants.HV_REBOOT_BEHAVIOR:
      hv_base.ParamInSet(True, constants.REBOOT_BEHAVIORS)
    }

  _MIGRATION_STATUS_RE = re.compile("Migration\s+status:\s+(\w+)",
                                    re.M | re.I)
  _MIGRATION_INFO_MAX_BAD_ANSWERS = 5
  _MIGRATION_INFO_RETRY_DELAY = 2

  _VERSION_RE = re.compile(r"\b(\d+)\.(\d+)(\.(\d+))?\b")

  ANCILLARY_FILES = [
    _KVM_NETWORK_SCRIPT,
    ]
  ANCILLARY_FILES_OPT = [
    _KVM_NETWORK_SCRIPT,
    ]

  def __init__(self):
    hv_base.BaseHypervisor.__init__(self)
    # Let's make sure the directories we need exist, even if the RUN_DIR lives
    # in a tmpfs filesystem or has been otherwise wiped out.
    dirs = [(dname, constants.RUN_DIRS_MODE) for dname in self._DIRS]
    utils.EnsureDirs(dirs)

  @classmethod
  def _InstancePidFile(cls, instance_name):
    """Returns the instance pidfile.

    """
    return utils.PathJoin(cls._PIDS_DIR, instance_name)

  @classmethod
  def _InstanceUidFile(cls, instance_name):
    """Returns the instance uidfile.

    """
    return utils.PathJoin(cls._UIDS_DIR, instance_name)

  @classmethod
  def _InstancePidInfo(cls, pid):
    """Check pid file for instance information.

    Check that a pid file is associated with an instance, and retrieve
    information from its command line.

    @type pid: string or int
    @param pid: process id of the instance to check
    @rtype: tuple
    @return: (instance_name, memory, vcpus)
    @raise errors.HypervisorError: when an instance cannot be found

    """
    alive = utils.IsProcessAlive(pid)
    if not alive:
      raise errors.HypervisorError("Cannot get info for pid %s" % pid)

    cmdline_file = utils.PathJoin("/proc", str(pid), "cmdline")
    try:
      cmdline = utils.ReadFile(cmdline_file)
    except EnvironmentError, err:
      raise errors.HypervisorError("Can't open cmdline file for pid %s: %s" %
                                   (pid, err))

    instance = None
    memory = 0
    vcpus = 0

    arg_list = cmdline.split("\x00")
    while arg_list:
      arg = arg_list.pop(0)
      if arg == "-name":
        instance = arg_list.pop(0)
      elif arg == "-m":
        memory = int(arg_list.pop(0))
      elif arg == "-smp":
        vcpus = int(arg_list.pop(0))

    if instance is None:
      raise errors.HypervisorError("Pid %s doesn't contain a ganeti kvm"
                                   " instance" % pid)

    return (instance, memory, vcpus)

  def _InstancePidAlive(self, instance_name):
    """Returns the instance pidfile, pid, and liveness.

    @type instance_name: string
    @param instance_name: instance name
    @rtype: tuple
    @return: (pid file name, pid, liveness)

    """
    pidfile = self._InstancePidFile(instance_name)
    pid = utils.ReadPidFile(pidfile)

    alive = False
    try:
      cmd_instance = self._InstancePidInfo(pid)[0]
      alive = (cmd_instance == instance_name)
    except errors.HypervisorError:
      pass

    return (pidfile, pid, alive)

  def _CheckDown(self, instance_name):
    """Raises an error unless the given instance is down.

    """
    alive = self._InstancePidAlive(instance_name)[2]
    if alive:
      raise errors.HypervisorError("Failed to start instance %s: %s" %
                                   (instance_name, "already running"))

  @classmethod
  def _InstanceMonitor(cls, instance_name):
    """Returns the instance monitor socket name

    """
    return utils.PathJoin(cls._CTRL_DIR, "%s.monitor" % instance_name)

  @classmethod
  def _InstanceSerial(cls, instance_name):
    """Returns the instance serial socket name

    """
    return utils.PathJoin(cls._CTRL_DIR, "%s.serial" % instance_name)

  @classmethod
  def _InstanceQmpMonitor(cls, instance_name):
    """Returns the instance serial QMP socket name

    """
    return utils.PathJoin(cls._CTRL_DIR, "%s.qmp" % instance_name)

  @staticmethod
  def _SocatUnixConsoleParams():
    """Returns the correct parameters for socat

    If we have a new-enough socat we can use raw mode with an escape character.

    """
    if constants.SOCAT_USE_ESCAPE:
      return "raw,echo=0,escape=%s" % constants.SOCAT_ESCAPE_CODE
    else:
      return "echo=0,icanon=0"

  @classmethod
  def _InstanceKVMRuntime(cls, instance_name):
    """Returns the instance KVM runtime filename

    """
    return utils.PathJoin(cls._CONF_DIR, "%s.runtime" % instance_name)

  @classmethod
  def _InstanceChrootDir(cls, instance_name):
    """Returns the name of the KVM chroot dir of the instance

    """
    return utils.PathJoin(cls._CHROOT_DIR, instance_name)

  @classmethod
  def _InstanceNICDir(cls, instance_name):
    """Returns the name of the directory holding the tap device files for a
    given instance.

    """
    return utils.PathJoin(cls._NICS_DIR, instance_name)

  @classmethod
  def _InstanceNICFile(cls, instance_name, seq):
    """Returns the name of the file containing the tap device for a given NIC

    """
    return utils.PathJoin(cls._InstanceNICDir(instance_name), str(seq))

  @classmethod
  def _InstanceKeymapFile(cls, instance_name):
    """Returns the name of the file containing the keymap for a given instance

    """
    return utils.PathJoin(cls._KEYMAP_DIR, instance_name)

  @classmethod
  def _TryReadUidFile(cls, uid_file):
    """Try to read a uid file

    """
    if os.path.exists(uid_file):
      try:
        uid = int(utils.ReadOneLineFile(uid_file))
        return uid
      except EnvironmentError:
        logging.warning("Can't read uid file", exc_info=True)
      except (TypeError, ValueError):
        logging.warning("Can't parse uid file contents", exc_info=True)
    return None

  @classmethod
  def _RemoveInstanceRuntimeFiles(cls, pidfile, instance_name):
    """Removes an instance's rutime sockets/files/dirs.

    """
    utils.RemoveFile(pidfile)
    utils.RemoveFile(cls._InstanceMonitor(instance_name))
    utils.RemoveFile(cls._InstanceSerial(instance_name))
    utils.RemoveFile(cls._InstanceQmpMonitor(instance_name))
    utils.RemoveFile(cls._InstanceKVMRuntime(instance_name))
    utils.RemoveFile(cls._InstanceKeymapFile(instance_name))
    uid_file = cls._InstanceUidFile(instance_name)
    uid = cls._TryReadUidFile(uid_file)
    utils.RemoveFile(uid_file)
    if uid is not None:
      uidpool.ReleaseUid(uid)
    try:
      shutil.rmtree(cls._InstanceNICDir(instance_name))
    except OSError, err:
      if err.errno != errno.ENOENT:
        raise
    try:
      chroot_dir = cls._InstanceChrootDir(instance_name)
      utils.RemoveDir(chroot_dir)
    except OSError, err:
      if err.errno == errno.ENOTEMPTY:
        # The chroot directory is expected to be empty, but it isn't.
        new_chroot_dir = tempfile.mkdtemp(dir=cls._CHROOT_QUARANTINE_DIR,
                                          prefix="%s-%s-" %
                                          (instance_name,
                                           utils.TimestampForFilename()))
        logging.warning("The chroot directory of instance %s can not be"
                        " removed as it is not empty. Moving it to the"
                        " quarantine instead. Please investigate the"
                        " contents (%s) and clean up manually",
                        instance_name, new_chroot_dir)
        utils.RenameFile(chroot_dir, new_chroot_dir)
      else:
        raise

  @staticmethod
  def _ConfigureNIC(instance, seq, nic, tap):
    """Run the network configuration script for a specified NIC

    @param instance: instance we're acting on
    @type instance: instance object
    @param seq: nic sequence number
    @type seq: int
    @param nic: nic we're acting on
    @type nic: nic object
    @param tap: the host's tap interface this NIC corresponds to
    @type tap: str

    """

    if instance.tags:
      tags = " ".join(instance.tags)
    else:
      tags = ""

    env = {
      "PATH": "%s:/sbin:/usr/sbin" % os.environ["PATH"],
      "INSTANCE": instance.name,
      "MAC": nic.mac,
      "MODE": nic.nicparams[constants.NIC_MODE],
      "INTERFACE": tap,
      "INTERFACE_INDEX": str(seq),
      "TAGS": tags,
    }

    if nic.ip:
      env["IP"] = nic.ip

    if nic.nicparams[constants.NIC_LINK]:
      env["LINK"] = nic.nicparams[constants.NIC_LINK]

    if nic.nicparams[constants.NIC_MODE] == constants.NIC_MODE_BRIDGED:
      env["BRIDGE"] = nic.nicparams[constants.NIC_LINK]

    result = utils.RunCmd([constants.KVM_IFUP, tap], env=env)
    if result.failed:
      raise errors.HypervisorError("Failed to configure interface %s: %s."
                                   " Network configuration script output: %s" %
                                   (tap, result.fail_reason, result.output))

  def ListInstances(self):
    """Get the list of running instances.

    We can do this by listing our live instances directory and
    checking whether the associated kvm process is still alive.

    """
    result = []
    for name in os.listdir(self._PIDS_DIR):
      if self._InstancePidAlive(name)[2]:
        result.append(name)
    return result

  def GetInstanceInfo(self, instance_name):
    """Get instance properties.

    @type instance_name: string
    @param instance_name: the instance name
    @rtype: tuple of strings
    @return: (name, id, memory, vcpus, stat, times)

    """
    _, pid, alive = self._InstancePidAlive(instance_name)
    if not alive:
      return None

    _, memory, vcpus = self._InstancePidInfo(pid)
    stat = "---b-"
    times = "0"

    return (instance_name, pid, memory, vcpus, stat, times)

  def GetAllInstancesInfo(self):
    """Get properties of all instances.

    @return: list of tuples (name, id, memory, vcpus, stat, times)

    """
    data = []
    for name in os.listdir(self._PIDS_DIR):
      try:
        info = self.GetInstanceInfo(name)
      except errors.HypervisorError:
        continue
      if info:
        data.append(info)
    return data

  def _GenerateKVMRuntime(self, instance, block_devices, startup_paused):
    """Generate KVM information to start an instance.

    """
    # pylint: disable=R0914
    _, v_major, v_min, _ = self._GetKVMVersion()

    pidfile = self._InstancePidFile(instance.name)
    kvm = constants.KVM_PATH
    kvm_cmd = [kvm]
    # used just by the vnc server, if enabled
    kvm_cmd.extend(["-name", instance.name])
    kvm_cmd.extend(["-m", instance.beparams[constants.BE_MEMORY]])
    kvm_cmd.extend(["-smp", instance.beparams[constants.BE_VCPUS]])
    kvm_cmd.extend(["-pidfile", pidfile])
    kvm_cmd.extend(["-daemonize"])
    if not instance.hvparams[constants.HV_ACPI]:
      kvm_cmd.extend(["-no-acpi"])
    if startup_paused:
      kvm_cmd.extend(["-S"])
    if instance.hvparams[constants.HV_REBOOT_BEHAVIOR] == \
        constants.INSTANCE_REBOOT_EXIT:
      kvm_cmd.extend(["-no-reboot"])

    hvp = instance.hvparams
    boot_disk = hvp[constants.HV_BOOT_ORDER] == constants.HT_BO_DISK
    boot_cdrom = hvp[constants.HV_BOOT_ORDER] == constants.HT_BO_CDROM
    boot_floppy = hvp[constants.HV_BOOT_ORDER] == constants.HT_BO_FLOPPY
    boot_network = hvp[constants.HV_BOOT_ORDER] == constants.HT_BO_NETWORK

    self.ValidateParameters(hvp)

    if hvp[constants.HV_KVM_FLAG] == constants.HT_KVM_ENABLED:
      kvm_cmd.extend(["-enable-kvm"])
    elif hvp[constants.HV_KVM_FLAG] == constants.HT_KVM_DISABLED:
      kvm_cmd.extend(["-disable-kvm"])

    if boot_network:
      kvm_cmd.extend(["-boot", "n"])

    disk_type = hvp[constants.HV_DISK_TYPE]
    if disk_type == constants.HT_DISK_PARAVIRTUAL:
      if_val = ",if=virtio"
    else:
      if_val = ",if=%s" % disk_type
    # Cache mode
    disk_cache = hvp[constants.HV_DISK_CACHE]
    if instance.disk_template in constants.DTS_EXT_MIRROR:
      if disk_cache != "none":
        # TODO: make this a hard error, instead of a silent overwrite
        logging.warning("KVM: overriding disk_cache setting '%s' with 'none'"
                        " to prevent shared storage corruption on migration",
                        disk_cache)
      cache_val = ",cache=none"
    elif disk_cache != constants.HT_CACHE_DEFAULT:
      cache_val = ",cache=%s" % disk_cache
    else:
      cache_val = ""
    for cfdev, dev_path in block_devices:
      if cfdev.mode != constants.DISK_RDWR:
        raise errors.HypervisorError("Instance has read-only disks which"
                                     " are not supported by KVM")
      # TODO: handle FD_LOOP and FD_BLKTAP (?)
      boot_val = ""
      if boot_disk:
        kvm_cmd.extend(["-boot", "c"])
        boot_disk = False
        if (v_major, v_min) < (0, 14) and disk_type != constants.HT_DISK_IDE:
          boot_val = ",boot=on"

      drive_val = "file=%s,format=raw%s%s%s" % (dev_path, if_val, boot_val,
                                                cache_val)
      kvm_cmd.extend(["-drive", drive_val])

    #Now we can specify a different device type for CDROM devices.
    cdrom_disk_type = hvp[constants.HV_KVM_CDROM_DISK_TYPE]
    if not cdrom_disk_type:
      cdrom_disk_type = disk_type

    iso_image = hvp[constants.HV_CDROM_IMAGE_PATH]
    if iso_image:
      options = ",format=raw,media=cdrom"
      if boot_cdrom:
        kvm_cmd.extend(["-boot", "d"])
        if cdrom_disk_type != constants.HT_DISK_IDE:
          options = "%s,boot=on,if=%s" % (options, constants.HT_DISK_IDE)
        else:
          options = "%s,boot=on" % options
      else:
        if cdrom_disk_type == constants.HT_DISK_PARAVIRTUAL:
          if_val = ",if=virtio"
        else:
          if_val = ",if=%s" % cdrom_disk_type
        options = "%s%s" % (options, if_val)
      drive_val = "file=%s%s" % (iso_image, options)
      kvm_cmd.extend(["-drive", drive_val])

    iso_image2 = hvp[constants.HV_KVM_CDROM2_IMAGE_PATH]
    if iso_image2:
      options = ",format=raw,media=cdrom"
      if cdrom_disk_type == constants.HT_DISK_PARAVIRTUAL:
        if_val = ",if=virtio"
      else:
        if_val = ",if=%s" % cdrom_disk_type
      options = "%s%s" % (options, if_val)
      drive_val = "file=%s%s" % (iso_image2, options)
      kvm_cmd.extend(["-drive", drive_val])

    floppy_image = hvp[constants.HV_KVM_FLOPPY_IMAGE_PATH]
    if floppy_image:
      options = ",format=raw,media=disk"
      if boot_floppy:
        kvm_cmd.extend(["-boot", "a"])
        options = "%s,boot=on" % options
      if_val = ",if=floppy"
      options = "%s%s" % (options, if_val)
      drive_val = "file=%s%s" % (floppy_image, options)
      kvm_cmd.extend(["-drive", drive_val])

    kernel_path = hvp[constants.HV_KERNEL_PATH]
    if kernel_path:
      kvm_cmd.extend(["-kernel", kernel_path])
      initrd_path = hvp[constants.HV_INITRD_PATH]
      if initrd_path:
        kvm_cmd.extend(["-initrd", initrd_path])
      root_append = ["root=%s" % hvp[constants.HV_ROOT_PATH],
                     hvp[constants.HV_KERNEL_ARGS]]
      if hvp[constants.HV_SERIAL_CONSOLE]:
        root_append.append("console=ttyS0,38400")
      kvm_cmd.extend(["-append", " ".join(root_append)])

    mem_path = hvp[constants.HV_MEM_PATH]
    if mem_path:
      kvm_cmd.extend(["-mem-path", mem_path, "-mem-prealloc"])

    monitor_dev = ("unix:%s,server,nowait" %
                   self._InstanceMonitor(instance.name))
    kvm_cmd.extend(["-monitor", monitor_dev])
    if hvp[constants.HV_SERIAL_CONSOLE]:
      serial_dev = ("unix:%s,server,nowait" %
                    self._InstanceSerial(instance.name))
      kvm_cmd.extend(["-serial", serial_dev])
    else:
      kvm_cmd.extend(["-serial", "none"])

    mouse_type = hvp[constants.HV_USB_MOUSE]
    vnc_bind_address = hvp[constants.HV_VNC_BIND_ADDRESS]
    spice_bind = hvp[constants.HV_KVM_SPICE_BIND]
    spice_ip_version = None

    if mouse_type:
      kvm_cmd.extend(["-usb"])
      kvm_cmd.extend(["-usbdevice", mouse_type])
    elif vnc_bind_address:
      kvm_cmd.extend(["-usbdevice", constants.HT_MOUSE_TABLET])

    keymap = hvp[constants.HV_KEYMAP]
    if keymap:
      keymap_path = self._InstanceKeymapFile(instance.name)
      # If a keymap file is specified, KVM won't use its internal defaults. By
      # first including the "en-us" layout, an error on loading the actual
      # layout (e.g. because it can't be found) won't lead to a non-functional
      # keyboard. A keyboard with incorrect keys is still better than none.
      utils.WriteFile(keymap_path, data="include en-us\ninclude %s\n" % keymap)
      kvm_cmd.extend(["-k", keymap_path])

    if vnc_bind_address:
      if netutils.IP4Address.IsValid(vnc_bind_address):
        if instance.network_port > constants.VNC_BASE_PORT:
          display = instance.network_port - constants.VNC_BASE_PORT
          if vnc_bind_address == constants.IP4_ADDRESS_ANY:
            vnc_arg = ":%d" % (display)
          else:
            vnc_arg = "%s:%d" % (vnc_bind_address, display)
        else:
          logging.error("Network port is not a valid VNC display (%d < %d)."
                        " Not starting VNC", instance.network_port,
                        constants.VNC_BASE_PORT)
          vnc_arg = "none"

        # Only allow tls and other option when not binding to a file, for now.
        # kvm/qemu gets confused otherwise about the filename to use.
        vnc_append = ""
        if hvp[constants.HV_VNC_TLS]:
          vnc_append = "%s,tls" % vnc_append
          if hvp[constants.HV_VNC_X509_VERIFY]:
            vnc_append = "%s,x509verify=%s" % (vnc_append,
                                               hvp[constants.HV_VNC_X509])
          elif hvp[constants.HV_VNC_X509]:
            vnc_append = "%s,x509=%s" % (vnc_append,
                                         hvp[constants.HV_VNC_X509])
        if hvp[constants.HV_VNC_PASSWORD_FILE]:
          vnc_append = "%s,password" % vnc_append

        vnc_arg = "%s%s" % (vnc_arg, vnc_append)

      else:
        vnc_arg = "unix:%s/%s.vnc" % (vnc_bind_address, instance.name)

      kvm_cmd.extend(["-vnc", vnc_arg])
    elif spice_bind:
      if netutils.IsValidInterface(spice_bind):
        # The user specified a network interface, we have to figure out the IP
        # address.
        addresses = netutils.GetInterfaceIpAddresses(spice_bind)
        spice_ip_version = hvp[constants.HV_KVM_SPICE_IP_VERSION]

        # if the user specified an IP version and the interface does not
        # have that kind of IP addresses, throw an exception
        if spice_ip_version != constants.IFACE_NO_IP_VERSION_SPECIFIED:
          if not addresses[spice_ip_version]:
            raise errors.HypervisorError("spice: unable to get an IPv%s address"
                                         " for %s" % (spice_ip_version,
                                                      spice_bind))

        # the user did not specify an IP version, we have to figure it out
        elif (addresses[constants.IP4_VERSION] and
              addresses[constants.IP6_VERSION]):
          # we have both ipv4 and ipv6, let's use the cluster default IP
          # version
          cluster_family = ssconf.SimpleStore().GetPrimaryIPFamily()
          spice_ip_version = netutils.IPAddress.GetVersionFromAddressFamily(
              cluster_family)
        elif addresses[constants.IP4_VERSION]:
          spice_ip_version = constants.IP4_VERSION
        elif addresses[constants.IP6_VERSION]:
          spice_ip_version = constants.IP6_VERSION
        else:
          raise errors.HypervisorError("spice: unable to get an IP address"
                                       " for %s" % (spice_bind))

        spice_address = addresses[spice_ip_version][0]

      else:
        # spice_bind is known to be a valid IP address, because
        # ValidateParameters checked it.
        spice_address = spice_bind

      spice_arg = "addr=%s,port=%s" % (spice_address, instance.network_port)
      if not hvp[constants.HV_KVM_SPICE_PASSWORD_FILE]:
        spice_arg = "%s,disable-ticketing" % spice_arg

      if spice_ip_version:
        spice_arg = "%s,ipv%s" % (spice_arg, spice_ip_version)

      # Image compression options
      img_lossless = hvp[constants.HV_KVM_SPICE_LOSSLESS_IMG_COMPR]
      img_jpeg = hvp[constants.HV_KVM_SPICE_JPEG_IMG_COMPR]
      img_zlib_glz = hvp[constants.HV_KVM_SPICE_ZLIB_GLZ_IMG_COMPR]
      if img_lossless:
        spice_arg = "%s,image-compression=%s" % (spice_arg, img_lossless)
      if img_jpeg:
        spice_arg = "%s,jpeg-wan-compression=%s" % (spice_arg, img_jpeg)
      if img_zlib_glz:
        spice_arg = "%s,zlib-glz-wan-compression=%s" % (spice_arg, img_zlib_glz)

      # Video stream detection
      video_streaming = hvp[constants.HV_KVM_SPICE_STREAMING_VIDEO_DETECTION]
      if video_streaming:
        spice_arg = "%s,streaming-video=%s" % (spice_arg, video_streaming)

      # Audio compression, by default in qemu-kvm it is on
      if not hvp[constants.HV_KVM_SPICE_AUDIO_COMPR]:
        spice_arg = "%s,playback-compression=off" % spice_arg

      logging.info("KVM: SPICE will listen on port %s", instance.network_port)
      kvm_cmd.extend(["-spice", spice_arg])

<<<<<<< HEAD
      # Tell kvm to use the paravirtualized graphic card, optimized for SPICE
      kvm_cmd.extend(["-vga", "qxl"])
=======
    else:
      kvm_cmd.extend(["-nographic"])
>>>>>>> 2d453213

    if hvp[constants.HV_USE_LOCALTIME]:
      kvm_cmd.extend(["-localtime"])

    if hvp[constants.HV_KVM_USE_CHROOT]:
      kvm_cmd.extend(["-chroot", self._InstanceChrootDir(instance.name)])

    # Save the current instance nics, but defer their expansion as parameters,
    # as we'll need to generate executable temp files for them.
    kvm_nics = instance.nics
    hvparams = hvp

    return (kvm_cmd, kvm_nics, hvparams)

  def _WriteKVMRuntime(self, instance_name, data):
    """Write an instance's KVM runtime

    """
    try:
      utils.WriteFile(self._InstanceKVMRuntime(instance_name),
                      data=data)
    except EnvironmentError, err:
      raise errors.HypervisorError("Failed to save KVM runtime file: %s" % err)

  def _ReadKVMRuntime(self, instance_name):
    """Read an instance's KVM runtime

    """
    try:
      file_content = utils.ReadFile(self._InstanceKVMRuntime(instance_name))
    except EnvironmentError, err:
      raise errors.HypervisorError("Failed to load KVM runtime file: %s" % err)
    return file_content

  def _SaveKVMRuntime(self, instance, kvm_runtime):
    """Save an instance's KVM runtime

    """
    kvm_cmd, kvm_nics, hvparams = kvm_runtime
    serialized_nics = [nic.ToDict() for nic in kvm_nics]
    serialized_form = serializer.Dump((kvm_cmd, serialized_nics, hvparams))
    self._WriteKVMRuntime(instance.name, serialized_form)

  def _LoadKVMRuntime(self, instance, serialized_runtime=None):
    """Load an instance's KVM runtime

    """
    if not serialized_runtime:
      serialized_runtime = self._ReadKVMRuntime(instance.name)
    loaded_runtime = serializer.Load(serialized_runtime)
    kvm_cmd, serialized_nics, hvparams = loaded_runtime
    kvm_nics = [objects.NIC.FromDict(snic) for snic in serialized_nics]
    return (kvm_cmd, kvm_nics, hvparams)

  def _RunKVMCmd(self, name, kvm_cmd, tap_fds=None):
    """Run the KVM cmd and check for errors

    @type name: string
    @param name: instance name
    @type kvm_cmd: list of strings
    @param kvm_cmd: runcmd input for kvm
    @type tap_fds: list of int
    @param tap_fds: fds of tap devices opened by Ganeti

    """
    try:
      result = utils.RunCmd(kvm_cmd, noclose_fds=tap_fds)
    finally:
      for fd in tap_fds:
        utils_wrapper.CloseFdNoError(fd)

    if result.failed:
      raise errors.HypervisorError("Failed to start instance %s: %s (%s)" %
                                   (name, result.fail_reason, result.output))
    if not self._InstancePidAlive(name)[2]:
      raise errors.HypervisorError("Failed to start instance %s" % name)

  def _ExecuteKVMRuntime(self, instance, kvm_runtime, incoming=None):
    """Execute a KVM cmd, after completing it with some last minute data

    @type incoming: tuple of strings
    @param incoming: (target_host_ip, port)

    """
    # Small _ExecuteKVMRuntime hv parameters programming howto:
    #  - conf_hvp contains the parameters as configured on ganeti. they might
    #    have changed since the instance started; only use them if the change
    #    won't affect the inside of the instance (which hasn't been rebooted).
    #  - up_hvp contains the parameters as they were when the instance was
    #    started, plus any new parameter which has been added between ganeti
    #    versions: it is paramount that those default to a value which won't
    #    affect the inside of the instance as well.
    conf_hvp = instance.hvparams
    name = instance.name
    self._CheckDown(name)

    temp_files = []

    kvm_cmd, kvm_nics, up_hvp = kvm_runtime
    up_hvp = objects.FillDict(conf_hvp, up_hvp)

    _, v_major, v_min, _ = self._GetKVMVersion()

    # We know it's safe to run as a different user upon migration, so we'll use
    # the latest conf, from conf_hvp.
    security_model = conf_hvp[constants.HV_SECURITY_MODEL]
    if security_model == constants.HT_SM_USER:
      kvm_cmd.extend(["-runas", conf_hvp[constants.HV_SECURITY_DOMAIN]])

    # We have reasons to believe changing something like the nic driver/type
    # upon migration won't exactly fly with the instance kernel, so for nic
    # related parameters we'll use up_hvp
    tapfds = []
    taps = []
    if not kvm_nics:
      kvm_cmd.extend(["-net", "none"])
    else:
      vnet_hdr = False
      tap_extra = ""
      nic_type = up_hvp[constants.HV_NIC_TYPE]
      if nic_type == constants.HT_NIC_PARAVIRTUAL:
        # From version 0.12.0, kvm uses a new sintax for network configuration.
        if (v_major, v_min) >= (0, 12):
          nic_model = "virtio-net-pci"
          vnet_hdr = True
        else:
          nic_model = "virtio"

        if up_hvp[constants.HV_VHOST_NET]:
          # vhost_net is only available from version 0.13.0 or newer
          if (v_major, v_min) >= (0, 13):
            tap_extra = ",vhost=on"
          else:
            raise errors.HypervisorError("vhost_net is configured"
                                        " but it is not available")
      else:
        nic_model = nic_type

      for nic_seq, nic in enumerate(kvm_nics):
        tapname, tapfd = _OpenTap(vnet_hdr)
        tapfds.append(tapfd)
        taps.append(tapname)
        if (v_major, v_min) >= (0, 12):
          nic_val = "%s,mac=%s,netdev=netdev%s" % (nic_model, nic.mac, nic_seq)
          tap_val = "type=tap,id=netdev%s,fd=%d%s" % (nic_seq, tapfd, tap_extra)
          kvm_cmd.extend(["-netdev", tap_val, "-device", nic_val])
        else:
          nic_val = "nic,vlan=%s,macaddr=%s,model=%s" % (nic_seq,
                                                         nic.mac, nic_model)
          tap_val = "tap,vlan=%s,fd=%d" % (nic_seq, tapfd)
          kvm_cmd.extend(["-net", tap_val, "-net", nic_val])

    if incoming:
      target, port = incoming
      kvm_cmd.extend(["-incoming", "tcp:%s:%s" % (target, port)])

    # Changing the vnc password doesn't bother the guest that much. At most it
    # will surprise people who connect to it. Whether positively or negatively
    # it's debatable.
    vnc_pwd_file = conf_hvp[constants.HV_VNC_PASSWORD_FILE]
    vnc_pwd = None
    if vnc_pwd_file:
      try:
        vnc_pwd = utils.ReadOneLineFile(vnc_pwd_file, strict=True)
      except EnvironmentError, err:
        raise errors.HypervisorError("Failed to open VNC password file %s: %s"
                                     % (vnc_pwd_file, err))

    if conf_hvp[constants.HV_KVM_USE_CHROOT]:
      utils.EnsureDirs([(self._InstanceChrootDir(name),
                         constants.SECURE_DIR_MODE)])

    # Automatically enable QMP if version is >= 0.14
    if (v_major, v_min) >= (0, 14):
      logging.debug("Enabling QMP")
      kvm_cmd.extend(["-qmp", "unix:%s,server,nowait" %
                    self._InstanceQmpMonitor(instance.name)])

    # Configure the network now for starting instances and bridged interfaces,
    # during FinalizeMigration for incoming instances' routed interfaces
    for nic_seq, nic in enumerate(kvm_nics):
      if (incoming and
          nic.nicparams[constants.NIC_MODE] != constants.NIC_MODE_BRIDGED):
        continue
      self._ConfigureNIC(instance, nic_seq, nic, taps[nic_seq])

    if security_model == constants.HT_SM_POOL:
      ss = ssconf.SimpleStore()
      uid_pool = uidpool.ParseUidPool(ss.GetUidPool(), separator="\n")
      all_uids = set(uidpool.ExpandUidPool(uid_pool))
      uid = uidpool.RequestUnusedUid(all_uids)
      try:
        username = pwd.getpwuid(uid.GetUid()).pw_name
        kvm_cmd.extend(["-runas", username])
        self._RunKVMCmd(name, kvm_cmd, tapfds)
      except:
        uidpool.ReleaseUid(uid)
        raise
      else:
        uid.Unlock()
        utils.WriteFile(self._InstanceUidFile(name), data=uid.AsStr())
    else:
      self._RunKVMCmd(name, kvm_cmd, tapfds)

    utils.EnsureDirs([(self._InstanceNICDir(instance.name),
                     constants.RUN_DIRS_MODE)])
    for nic_seq, tap in enumerate(taps):
      utils.WriteFile(self._InstanceNICFile(instance.name, nic_seq),
                      data=tap)

    if vnc_pwd:
      change_cmd = "change vnc password %s" % vnc_pwd
      self._CallMonitorCommand(instance.name, change_cmd)

    # Setting SPICE password. We are not vulnerable to malicious passwordless
    # connection attempts because SPICE by default does not allow connections
    # if neither a password nor the "disable_ticketing" options are specified.
    # As soon as we send the password via QMP, that password is a valid ticket
    # for connection.
    spice_password_file = conf_hvp[constants.HV_KVM_SPICE_PASSWORD_FILE]
    if spice_password_file:
      try:
        spice_pwd = utils.ReadOneLineFile(spice_password_file, strict=True)
        qmp = QmpConnection(self._InstanceQmpMonitor(instance.name))
        qmp.connect()
        arguments = {
            "protocol": "spice",
            "password": spice_pwd,
        }
        qmp.Execute("set_password", arguments)
      except EnvironmentError, err:
        raise errors.HypervisorError("Failed to open SPICE password file %s: %s"
                                     % (spice_password_file, err))

    for filename in temp_files:
      utils.RemoveFile(filename)

  def StartInstance(self, instance, block_devices, startup_paused):
    """Start an instance.

    """
    self._CheckDown(instance.name)
    kvm_runtime = self._GenerateKVMRuntime(instance, block_devices,
                                           startup_paused)
    self._SaveKVMRuntime(instance, kvm_runtime)
    self._ExecuteKVMRuntime(instance, kvm_runtime)

  def _CallMonitorCommand(self, instance_name, command):
    """Invoke a command on the instance monitor.

    """
    socat = ("echo %s | %s STDIO UNIX-CONNECT:%s" %
             (utils.ShellQuote(command),
              constants.SOCAT_PATH,
              utils.ShellQuote(self._InstanceMonitor(instance_name))))
    result = utils.RunCmd(socat)
    if result.failed:
      msg = ("Failed to send command '%s' to instance %s."
             " output: %s, error: %s, fail_reason: %s" %
             (command, instance_name,
              result.stdout, result.stderr, result.fail_reason))
      raise errors.HypervisorError(msg)

    return result

  @classmethod
  def _ParseKVMVersion(cls, text):
    """Parse the KVM version from the --help output.

    @type text: string
    @param text: output of kvm --help
    @return: (version, v_maj, v_min, v_rev)
    @raise L{errors.HypervisorError}: when the KVM version cannot be retrieved

    """
    match = cls._VERSION_RE.search(text.splitlines()[0])
    if not match:
      raise errors.HypervisorError("Unable to get KVM version")

    v_all = match.group(0)
    v_maj = int(match.group(1))
    v_min = int(match.group(2))
    if match.group(4):
      v_rev = int(match.group(4))
    else:
      v_rev = 0
    return (v_all, v_maj, v_min, v_rev)

  @classmethod
  def _GetKVMVersion(cls):
    """Return the installed KVM version.

    @return: (version, v_maj, v_min, v_rev)
    @raise L{errors.HypervisorError}: when the KVM version cannot be retrieved

    """
    result = utils.RunCmd([constants.KVM_PATH, "--help"])
    if result.failed:
      raise errors.HypervisorError("Unable to get KVM version")
    return cls._ParseKVMVersion(result.output)

  def StopInstance(self, instance, force=False, retry=False, name=None):
    """Stop an instance.

    """
    if name is not None and not force:
      raise errors.HypervisorError("Cannot shutdown cleanly by name only")
    if name is None:
      name = instance.name
      acpi = instance.hvparams[constants.HV_ACPI]
    else:
      acpi = False
    _, pid, alive = self._InstancePidAlive(name)
    if pid > 0 and alive:
      if force or not acpi:
        utils.KillProcess(pid)
      else:
        self._CallMonitorCommand(name, "system_powerdown")

  def CleanupInstance(self, instance_name):
    """Cleanup after a stopped instance

    """
    pidfile, pid, alive = self._InstancePidAlive(instance_name)
    if pid > 0 and alive:
      raise errors.HypervisorError("Cannot cleanup a live instance")
    self._RemoveInstanceRuntimeFiles(pidfile, instance_name)

  def RebootInstance(self, instance):
    """Reboot an instance.

    """
    # For some reason if we do a 'send-key ctrl-alt-delete' to the control
    # socket the instance will stop, but now power up again. So we'll resort
    # to shutdown and restart.
    _, _, alive = self._InstancePidAlive(instance.name)
    if not alive:
      raise errors.HypervisorError("Failed to reboot instance %s:"
                                   " not running" % instance.name)
    # StopInstance will delete the saved KVM runtime so:
    # ...first load it...
    kvm_runtime = self._LoadKVMRuntime(instance)
    # ...now we can safely call StopInstance...
    if not self.StopInstance(instance):
      self.StopInstance(instance, force=True)
    # ...and finally we can save it again, and execute it...
    self._SaveKVMRuntime(instance, kvm_runtime)
    self._ExecuteKVMRuntime(instance, kvm_runtime)

  def MigrationInfo(self, instance):
    """Get instance information to perform a migration.

    @type instance: L{objects.Instance}
    @param instance: instance to be migrated
    @rtype: string
    @return: content of the KVM runtime file

    """
    return self._ReadKVMRuntime(instance.name)

  def AcceptInstance(self, instance, info, target):
    """Prepare to accept an instance.

    @type instance: L{objects.Instance}
    @param instance: instance to be accepted
    @type info: string
    @param info: content of the KVM runtime file on the source node
    @type target: string
    @param target: target host (usually ip), on this node

    """
    kvm_runtime = self._LoadKVMRuntime(instance, serialized_runtime=info)
    incoming_address = (target, instance.hvparams[constants.HV_MIGRATION_PORT])
    self._ExecuteKVMRuntime(instance, kvm_runtime, incoming=incoming_address)

  def FinalizeMigration(self, instance, info, success):
    """Finalize an instance migration.

    Stop the incoming mode KVM.

    @type instance: L{objects.Instance}
    @param instance: instance whose migration is being finalized

    """
    if success:
      kvm_runtime = self._LoadKVMRuntime(instance, serialized_runtime=info)
      kvm_nics = kvm_runtime[1]

      for nic_seq, nic in enumerate(kvm_nics):
        if nic.nicparams[constants.NIC_MODE] == constants.NIC_MODE_BRIDGED:
          # Bridged interfaces have already been configured
          continue
        try:
          tap = utils.ReadFile(self._InstanceNICFile(instance.name, nic_seq))
        except EnvironmentError, err:
          logging.warning("Failed to find host interface for %s NIC #%d: %s",
                          instance.name, nic_seq, str(err))
          continue
        try:
          self._ConfigureNIC(instance, nic_seq, nic, tap)
        except errors.HypervisorError, err:
          logging.warning(str(err))

      self._WriteKVMRuntime(instance.name, info)
    else:
      self.StopInstance(instance, force=True)

  def MigrateInstance(self, instance, target, live):
    """Migrate an instance to a target node.

    The migration will not be attempted if the instance is not
    currently running.

    @type instance: L{objects.Instance}
    @param instance: the instance to be migrated
    @type target: string
    @param target: ip address of the target node
    @type live: boolean
    @param live: perform a live migration

    """
    instance_name = instance.name
    port = instance.hvparams[constants.HV_MIGRATION_PORT]
    pidfile, pid, alive = self._InstancePidAlive(instance_name)
    if not alive:
      raise errors.HypervisorError("Instance not running, cannot migrate")

    if not live:
      self._CallMonitorCommand(instance_name, "stop")

    migrate_command = ("migrate_set_speed %dm" %
        instance.hvparams[constants.HV_MIGRATION_BANDWIDTH])
    self._CallMonitorCommand(instance_name, migrate_command)

    migrate_command = ("migrate_set_downtime %dms" %
        instance.hvparams[constants.HV_MIGRATION_DOWNTIME])
    self._CallMonitorCommand(instance_name, migrate_command)

    migrate_command = "migrate -d tcp:%s:%s" % (target, port)
    self._CallMonitorCommand(instance_name, migrate_command)

    info_command = "info migrate"
    done = False
    broken_answers = 0
    while not done:
      result = self._CallMonitorCommand(instance_name, info_command)
      match = self._MIGRATION_STATUS_RE.search(result.stdout)
      if not match:
        broken_answers += 1
        if not result.stdout:
          logging.info("KVM: empty 'info migrate' result")
        else:
          logging.warning("KVM: unknown 'info migrate' result: %s",
                          result.stdout)
        time.sleep(self._MIGRATION_INFO_RETRY_DELAY)
      else:
        status = match.group(1)
        if status == "completed":
          done = True
        elif status == "active":
          # reset the broken answers count
          broken_answers = 0
          time.sleep(self._MIGRATION_INFO_RETRY_DELAY)
        elif status == "failed" or status == "cancelled":
          if not live:
            self._CallMonitorCommand(instance_name, 'cont')
          raise errors.HypervisorError("Migration %s at the kvm level" %
                                       status)
        else:
          logging.warning("KVM: unknown migration status '%s'", status)
          broken_answers += 1
          time.sleep(self._MIGRATION_INFO_RETRY_DELAY)
      if broken_answers >= self._MIGRATION_INFO_MAX_BAD_ANSWERS:
        raise errors.HypervisorError("Too many 'info migrate' broken answers")

    utils.KillProcess(pid)
    self._RemoveInstanceRuntimeFiles(pidfile, instance_name)

  def GetNodeInfo(self):
    """Return information about the node.

    @return: a dict with the following keys (values in MiB):
          - memory_total: the total memory size on the node
          - memory_free: the available memory on the node for instances
          - memory_dom0: the memory used by the node itself, if available
          - hv_version: the hypervisor version in the form (major, minor,
                        revision)

    """
    result = self.GetLinuxNodeInfo()
    _, v_major, v_min, v_rev = self._GetKVMVersion()
    result[constants.HV_NODEINFO_KEY_VERSION] = (v_major, v_min, v_rev)
    return result

  @classmethod
  def GetInstanceConsole(cls, instance, hvparams, beparams):
    """Return a command for connecting to the console of an instance.

    """
    if hvparams[constants.HV_SERIAL_CONSOLE]:
      cmd = [constants.KVM_CONSOLE_WRAPPER,
             constants.SOCAT_PATH, utils.ShellQuote(instance.name),
             utils.ShellQuote(cls._InstanceMonitor(instance.name)),
             "STDIO,%s" % cls._SocatUnixConsoleParams(),
             "UNIX-CONNECT:%s" % cls._InstanceSerial(instance.name)]
      return objects.InstanceConsole(instance=instance.name,
                                     kind=constants.CONS_SSH,
                                     host=instance.primary_node,
                                     user=constants.GANETI_RUNAS,
                                     command=cmd)

    vnc_bind_address = hvparams[constants.HV_VNC_BIND_ADDRESS]
    if vnc_bind_address and instance.network_port > constants.VNC_BASE_PORT:
      display = instance.network_port - constants.VNC_BASE_PORT
      return objects.InstanceConsole(instance=instance.name,
                                     kind=constants.CONS_VNC,
                                     host=vnc_bind_address,
                                     port=instance.network_port,
                                     display=display)

    spice_bind = hvparams[constants.HV_KVM_SPICE_BIND]
    if spice_bind:
      return objects.InstanceConsole(instance=instance.name,
                                     kind=constants.CONS_SPICE,
                                     host=spice_bind,
                                     port=instance.network_port)

    return objects.InstanceConsole(instance=instance.name,
                                   kind=constants.CONS_MESSAGE,
                                   message=("No serial shell for instance %s" %
                                            instance.name))

  def Verify(self):
    """Verify the hypervisor.

    Check that the binary exists.

    """
    if not os.path.exists(constants.KVM_PATH):
      return "The kvm binary ('%s') does not exist." % constants.KVM_PATH
    if not os.path.exists(constants.SOCAT_PATH):
      return "The socat binary ('%s') does not exist." % constants.SOCAT_PATH

  @classmethod
  def CheckParameterSyntax(cls, hvparams):
    """Check the given parameters for validity.

    @type hvparams:  dict
    @param hvparams: dictionary with parameter names/value
    @raise errors.HypervisorError: when a parameter is not valid

    """
    super(KVMHypervisor, cls).CheckParameterSyntax(hvparams)

    kernel_path = hvparams[constants.HV_KERNEL_PATH]
    if kernel_path:
      if not hvparams[constants.HV_ROOT_PATH]:
        raise errors.HypervisorError("Need a root partition for the instance,"
                                     " if a kernel is defined")

    if (hvparams[constants.HV_VNC_X509_VERIFY] and
        not hvparams[constants.HV_VNC_X509]):
      raise errors.HypervisorError("%s must be defined, if %s is" %
                                   (constants.HV_VNC_X509,
                                    constants.HV_VNC_X509_VERIFY))

    boot_order = hvparams[constants.HV_BOOT_ORDER]
    if (boot_order == constants.HT_BO_CDROM and
        not hvparams[constants.HV_CDROM_IMAGE_PATH]):
      raise errors.HypervisorError("Cannot boot from cdrom without an"
                                   " ISO path")

    security_model = hvparams[constants.HV_SECURITY_MODEL]
    if security_model == constants.HT_SM_USER:
      if not hvparams[constants.HV_SECURITY_DOMAIN]:
        raise errors.HypervisorError("A security domain (user to run kvm as)"
                                     " must be specified")
    elif (security_model == constants.HT_SM_NONE or
          security_model == constants.HT_SM_POOL):
      if hvparams[constants.HV_SECURITY_DOMAIN]:
        raise errors.HypervisorError("Cannot have a security domain when the"
                                     " security model is 'none' or 'pool'")

    spice_bind = hvparams[constants.HV_KVM_SPICE_BIND]
    spice_ip_version = hvparams[constants.HV_KVM_SPICE_IP_VERSION]
    if spice_bind:
      if spice_ip_version != constants.IFACE_NO_IP_VERSION_SPECIFIED:
        # if an IP version is specified, the spice_bind parameter must be an
        # IP of that family
        if (netutils.IP4Address.IsValid(spice_bind) and
            spice_ip_version != constants.IP4_VERSION):
          raise errors.HypervisorError("spice: got an IPv4 address (%s), but"
                                       " the specified IP version is %s" %
                                       (spice_bind, spice_ip_version))

        if (netutils.IP6Address.IsValid(spice_bind) and
            spice_ip_version != constants.IP6_VERSION):
          raise errors.HypervisorError("spice: got an IPv6 address (%s), but"
                                       " the specified IP version is %s" %
                                       (spice_bind, spice_ip_version))
    else:
      # All the other SPICE parameters depend on spice_bind being set. Raise an
      # error if any of them is set without it.
      spice_additional_params = frozenset([
        constants.HV_KVM_SPICE_IP_VERSION,
        constants.HV_KVM_SPICE_PASSWORD_FILE,
        constants.HV_KVM_SPICE_LOSSLESS_IMG_COMPR,
        constants.HV_KVM_SPICE_JPEG_IMG_COMPR,
        constants.HV_KVM_SPICE_ZLIB_GLZ_IMG_COMPR,
        constants.HV_KVM_SPICE_STREAMING_VIDEO_DETECTION,
        ])
      for param in spice_additional_params:
        if hvparams[param]:
          raise errors.HypervisorError("spice: %s requires %s to be set" %
                                       (param, constants.HV_KVM_SPICE_BIND))

  @classmethod
  def ValidateParameters(cls, hvparams):
    """Check the given parameters for validity.

    @type hvparams:  dict
    @param hvparams: dictionary with parameter names/value
    @raise errors.HypervisorError: when a parameter is not valid

    """
    super(KVMHypervisor, cls).ValidateParameters(hvparams)

    security_model = hvparams[constants.HV_SECURITY_MODEL]
    if security_model == constants.HT_SM_USER:
      username = hvparams[constants.HV_SECURITY_DOMAIN]
      try:
        pwd.getpwnam(username)
      except KeyError:
        raise errors.HypervisorError("Unknown security domain user %s"
                                     % username)

    spice_bind = hvparams[constants.HV_KVM_SPICE_BIND]
    if spice_bind:
      # only one of VNC and SPICE can be used currently.
      if hvparams[constants.HV_VNC_BIND_ADDRESS]:
        raise errors.HypervisorError("both SPICE and VNC are configured, but"
                                     " only one of them can be used at a"
                                     " given time.")

      # KVM version should be >= 0.14.0
      _, v_major, v_min, _ = cls._GetKVMVersion()
      if (v_major, v_min) < (0, 14):
        raise errors.HypervisorError("spice is configured, but it is not"
                                     " available in versions of KVM < 0.14")

      # if spice_bind is not an IP address, it must be a valid interface
      bound_to_addr = (netutils.IP4Address.IsValid(spice_bind)
                       or netutils.IP6Address.IsValid(spice_bind))
      if not bound_to_addr and not netutils.IsValidInterface(spice_bind):
        raise errors.HypervisorError("spice: the %s parameter must be either"
                                     " a valid IP address or interface name" %
                                     constants.HV_KVM_SPICE_BIND)

  @classmethod
  def PowercycleNode(cls):
    """KVM powercycle, just a wrapper over Linux powercycle.

    """
    cls.LinuxPowercycle()<|MERGE_RESOLUTION|>--- conflicted
+++ resolved
@@ -1060,13 +1060,11 @@
       logging.info("KVM: SPICE will listen on port %s", instance.network_port)
       kvm_cmd.extend(["-spice", spice_arg])
 
-<<<<<<< HEAD
       # Tell kvm to use the paravirtualized graphic card, optimized for SPICE
       kvm_cmd.extend(["-vga", "qxl"])
-=======
+
     else:
       kvm_cmd.extend(["-nographic"])
->>>>>>> 2d453213
 
     if hvp[constants.HV_USE_LOCALTIME]:
       kvm_cmd.extend(["-localtime"])
