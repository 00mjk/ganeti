#
#

# Copyright (C) 2006, 2007, 2011, 2012, 2013, 2014 Google Inc.
# All rights reserved.
#
# Redistribution and use in source and binary forms, with or without
# modification, are permitted provided that the following conditions are
# met:
#
# 1. Redistributions of source code must retain the above copyright notice,
# this list of conditions and the following disclaimer.
#
# 2. Redistributions in binary form must reproduce the above copyright
# notice, this list of conditions and the following disclaimer in the
# documentation and/or other materials provided with the distribution.
#
# THIS SOFTWARE IS PROVIDED BY THE COPYRIGHT HOLDERS AND CONTRIBUTORS "AS
# IS" AND ANY EXPRESS OR IMPLIED WARRANTIES, INCLUDING, BUT NOT LIMITED
# TO, THE IMPLIED WARRANTIES OF MERCHANTABILITY AND FITNESS FOR A PARTICULAR
# PURPOSE ARE DISCLAIMED. IN NO EVENT SHALL THE COPYRIGHT HOLDER OR
# CONTRIBUTORS BE LIABLE FOR ANY DIRECT, INDIRECT, INCIDENTAL, SPECIAL,
# EXEMPLARY, OR CONSEQUENTIAL DAMAGES (INCLUDING, BUT NOT LIMITED TO,
# PROCUREMENT OF SUBSTITUTE GOODS OR SERVICES; LOSS OF USE, DATA, OR
# PROFITS; OR BUSINESS INTERRUPTION) HOWEVER CAUSED AND ON ANY THEORY OF
# LIABILITY, WHETHER IN CONTRACT, STRICT LIABILITY, OR TORT (INCLUDING
# NEGLIGENCE OR OTHERWISE) ARISING IN ANY WAY OUT OF THE USE OF THIS
# SOFTWARE, EVEN IF ADVISED OF THE POSSIBILITY OF SUCH DAMAGE.


"""Module for the LUXI protocol

This module implements the local unix socket protocol. You only need
this module and the opcodes module in the client program in order to
communicate with the master.

The module is also used by the master daemon.

"""

from ganeti import constants
from ganeti import pathutils
from ganeti import objects
import ganeti.rpc.client as cl
from ganeti.rpc.errors import RequestError
from ganeti.rpc.transport import Transport

__all__ = [
  # classes:
  "Client"
  ]

REQ_SUBMIT_JOB = constants.LUXI_REQ_SUBMIT_JOB
REQ_SUBMIT_JOB_TO_DRAINED_QUEUE = constants.LUXI_REQ_SUBMIT_JOB_TO_DRAINED_QUEUE
REQ_SUBMIT_MANY_JOBS = constants.LUXI_REQ_SUBMIT_MANY_JOBS
REQ_PICKUP_JOB = constants.LUXI_REQ_PICKUP_JOB
REQ_WAIT_FOR_JOB_CHANGE = constants.LUXI_REQ_WAIT_FOR_JOB_CHANGE
REQ_CANCEL_JOB = constants.LUXI_REQ_CANCEL_JOB
REQ_ARCHIVE_JOB = constants.LUXI_REQ_ARCHIVE_JOB
REQ_CHANGE_JOB_PRIORITY = constants.LUXI_REQ_CHANGE_JOB_PRIORITY
REQ_AUTO_ARCHIVE_JOBS = constants.LUXI_REQ_AUTO_ARCHIVE_JOBS
REQ_QUERY = constants.LUXI_REQ_QUERY
REQ_QUERY_FIELDS = constants.LUXI_REQ_QUERY_FIELDS
REQ_QUERY_JOBS = constants.LUXI_REQ_QUERY_JOBS
REQ_QUERY_FILTERS = constants.LUXI_REQ_QUERY_FILTERS
REQ_REPLACE_FILTER = constants.LUXI_REQ_REPLACE_FILTER
REQ_DELETE_FILTER = constants.LUXI_REQ_DELETE_FILTER
REQ_QUERY_INSTANCES = constants.LUXI_REQ_QUERY_INSTANCES
REQ_QUERY_NODES = constants.LUXI_REQ_QUERY_NODES
REQ_QUERY_GROUPS = constants.LUXI_REQ_QUERY_GROUPS
REQ_QUERY_NETWORKS = constants.LUXI_REQ_QUERY_NETWORKS
REQ_QUERY_EXPORTS = constants.LUXI_REQ_QUERY_EXPORTS
REQ_QUERY_CONFIG_VALUES = constants.LUXI_REQ_QUERY_CONFIG_VALUES
REQ_QUERY_CLUSTER_INFO = constants.LUXI_REQ_QUERY_CLUSTER_INFO
REQ_QUERY_TAGS = constants.LUXI_REQ_QUERY_TAGS
REQ_SET_DRAIN_FLAG = constants.LUXI_REQ_SET_DRAIN_FLAG
REQ_SET_WATCHER_PAUSE = constants.LUXI_REQ_SET_WATCHER_PAUSE
REQ_ALL = constants.LUXI_REQ_ALL

DEF_RWTO = constants.LUXI_DEF_RWTO
WFJC_TIMEOUT = constants.LUXI_WFJC_TIMEOUT


class Client(cl.AbstractClient):
  """High-level client implementation.

  This uses a backing Transport-like class on top of which it
  implements data serialization/deserialization.

  """
  def __init__(self, address=None, timeouts=None, transport=Transport):
    """Constructor for the Client class.

    Arguments are the same as for L{AbstractClient}.

    """
    super(Client, self).__init__(timeouts, transport)
    # Override the version of the protocol:
    self.version = constants.LUXI_VERSION
    # Store the socket address
    if address is None:
      address = pathutils.QUERY_SOCKET
    self.address = address
    self._InitTransport()

  def _GetAddress(self):
    return self.address

  def SetQueueDrainFlag(self, drain_flag):
    return self.CallMethod(REQ_SET_DRAIN_FLAG, (drain_flag, ))

  def SetWatcherPause(self, until):
    return self.CallMethod(REQ_SET_WATCHER_PAUSE, (until, ))

  def PickupJob(self, job):
    return self.CallMethod(REQ_PICKUP_JOB, (job,))

  def SubmitJob(self, ops):
    ops_state = [op.__getstate__()
<<<<<<< HEAD
                               if not isinstance(op, objects.ConfigObject)
                               else op.ToDict(_with_private=True) for op in ops]
=======
                 if not isinstance(op, objects.ConfigObject)
                 else op.ToDict(_with_private=True)
                 for op in ops]
>>>>>>> da3f3000
    return self.CallMethod(REQ_SUBMIT_JOB, (ops_state, ))

  def SubmitJobToDrainedQueue(self, ops):
    ops_state = [op.__getstate__() for op in ops]
    return self.CallMethod(REQ_SUBMIT_JOB_TO_DRAINED_QUEUE, (ops_state, ))

  def SubmitManyJobs(self, jobs):
    jobs_state = []
    for ops in jobs:
      jobs_state.append([op.__getstate__() for op in ops])
    return self.CallMethod(REQ_SUBMIT_MANY_JOBS, (jobs_state, ))

  @staticmethod
  def _PrepareJobId(request_name, job_id):
    try:
      return int(job_id)
    except ValueError:
      raise RequestError("Invalid parameter passed to %s as job id: "
                         " expected integer, got value %s" %
                         (request_name, job_id))

  def CancelJob(self, job_id, kill=False):
    job_id = Client._PrepareJobId(REQ_CANCEL_JOB, job_id)
    return self.CallMethod(REQ_CANCEL_JOB, (job_id, kill))

  def ArchiveJob(self, job_id):
    job_id = Client._PrepareJobId(REQ_ARCHIVE_JOB, job_id)
    return self.CallMethod(REQ_ARCHIVE_JOB, (job_id, ))

  def ChangeJobPriority(self, job_id, priority):
    job_id = Client._PrepareJobId(REQ_CHANGE_JOB_PRIORITY, job_id)
    return self.CallMethod(REQ_CHANGE_JOB_PRIORITY, (job_id, priority))

  def AutoArchiveJobs(self, age):
    timeout = (DEF_RWTO - 1) / 2
    return self.CallMethod(REQ_AUTO_ARCHIVE_JOBS, (age, timeout))

  def WaitForJobChangeOnce(self, job_id, fields,
                           prev_job_info, prev_log_serial,
                           timeout=WFJC_TIMEOUT):
    """Waits for changes on a job.

    @param job_id: Job ID
    @type fields: list
    @param fields: List of field names to be observed
    @type prev_job_info: None or list
    @param prev_job_info: Previously received job information
    @type prev_log_serial: None or int/long
    @param prev_log_serial: Highest log serial number previously received
    @type timeout: int/float
    @param timeout: Timeout in seconds (values larger than L{WFJC_TIMEOUT} will
                    be capped to that value)

    """
    assert timeout >= 0, "Timeout can not be negative"
    return self.CallMethod(REQ_WAIT_FOR_JOB_CHANGE,
                           (job_id, fields, prev_job_info,
                            prev_log_serial,
                            min(WFJC_TIMEOUT, timeout)))

  def WaitForJobChange(self, job_id, fields, prev_job_info, prev_log_serial):
    job_id = Client._PrepareJobId(REQ_WAIT_FOR_JOB_CHANGE, job_id)
    while True:
      result = self.WaitForJobChangeOnce(job_id, fields,
                                         prev_job_info, prev_log_serial)
      if result != constants.JOB_NOTCHANGED:
        break
    return result

  def Query(self, what, fields, qfilter):
    """Query for resources/items.

    @param what: One of L{constants.QR_VIA_LUXI}
    @type fields: List of strings
    @param fields: List of requested fields
    @type qfilter: None or list
    @param qfilter: Query filter
    @rtype: L{objects.QueryResponse}

    """
    result = self.CallMethod(REQ_QUERY, (what, fields, qfilter))
    return objects.QueryResponse.FromDict(result)

  def QueryFields(self, what, fields):
    """Query for available fields.

    @param what: One of L{constants.QR_VIA_LUXI}
    @type fields: None or list of strings
    @param fields: List of requested fields
    @rtype: L{objects.QueryFieldsResponse}

    """
    result = self.CallMethod(REQ_QUERY_FIELDS, (what, fields))
    return objects.QueryFieldsResponse.FromDict(result)

  def QueryJobs(self, job_ids, fields):
    return self.CallMethod(REQ_QUERY_JOBS, (job_ids, fields))

  def QueryFilters(self, uuids, fields):
    return self.CallMethod(REQ_QUERY_FILTERS, (uuids, fields))

  def ReplaceFilter(self, uuid, priority, predicates, action, reason):
    return self.CallMethod(REQ_REPLACE_FILTER,
                           (uuid, priority, predicates, action, reason))

  def DeleteFilter(self, uuid):
    return self.CallMethod(REQ_DELETE_FILTER, (uuid, ))

  def QueryInstances(self, names, fields, use_locking):
    return self.CallMethod(REQ_QUERY_INSTANCES, (names, fields, use_locking))

  def QueryNodes(self, names, fields, use_locking):
    return self.CallMethod(REQ_QUERY_NODES, (names, fields, use_locking))

  def QueryGroups(self, names, fields, use_locking):
    return self.CallMethod(REQ_QUERY_GROUPS, (names, fields, use_locking))

  def QueryNetworks(self, names, fields, use_locking):
    return self.CallMethod(REQ_QUERY_NETWORKS, (names, fields, use_locking))

  def QueryExports(self, nodes, use_locking):
    return self.CallMethod(REQ_QUERY_EXPORTS, (nodes, use_locking))

  def QueryClusterInfo(self):
    return self.CallMethod(REQ_QUERY_CLUSTER_INFO, ())

  def QueryConfigValues(self, fields):
    return self.CallMethod(REQ_QUERY_CONFIG_VALUES, (fields, ))

  def QueryTags(self, kind, name):
    return self.CallMethod(REQ_QUERY_TAGS, (kind, name))<|MERGE_RESOLUTION|>--- conflicted
+++ resolved
@@ -117,14 +117,9 @@
 
   def SubmitJob(self, ops):
     ops_state = [op.__getstate__()
-<<<<<<< HEAD
-                               if not isinstance(op, objects.ConfigObject)
-                               else op.ToDict(_with_private=True) for op in ops]
-=======
                  if not isinstance(op, objects.ConfigObject)
                  else op.ToDict(_with_private=True)
                  for op in ops]
->>>>>>> da3f3000
     return self.CallMethod(REQ_SUBMIT_JOB, (ops_state, ))
 
   def SubmitJobToDrainedQueue(self, ops):
