--- conflicted
+++ resolved
@@ -28,9 +28,6 @@
 from bitarray import bitarray
 
 from ganeti import errors
-
-IPV4_NETWORK_MIN_SIZE = 30
-IPV4_NETWORK_MIN_NUM_HOSTS = 2 ** (32 - IPV4_NETWORK_MIN_SIZE)
 
 
 def _ComputeIpv4NumHosts(network_size):
@@ -73,8 +70,6 @@
     self.net = network
 
     self.network = ipaddr.IPNetwork(self.net.network)
-<<<<<<< HEAD
-=======
     if self.network.numhosts > IPV4_NETWORK_MAX_NUM_HOSTS:
       raise errors.AddressPoolError("A big network with %s host(s) is currently"
                                     " not supported. please specify at most a"
@@ -82,7 +77,6 @@
                                     (str(self.network.numhosts),
                                      IPV4_NETWORK_MAX_SIZE))
 
->>>>>>> 7ee2098e
     if self.network.numhosts < IPV4_NETWORK_MIN_NUM_HOSTS:
       raise errors.AddressPoolError("A network with only %s host(s) is too"
                                     " small, please specify at least a /%s"
