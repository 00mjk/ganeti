--- conflicted
+++ resolved
@@ -61,18 +61,13 @@
       # _GetWantedNodes can be used here, but is not always appropriate to use
       # this way in ExpandNames. Check LogicalUnit.ExpandNames docstring for
       # more information.
-<<<<<<< HEAD
       (self.op.on_node_uuids, self.op.on_nodes) = \
         GetWantedNodes(self, self.op.on_nodes)
-      self.needed_locks[locking.LEVEL_NODE] = self.op.on_node_uuids
-=======
-      self.op.on_nodes = GetWantedNodes(self, self.op.on_nodes)
-      self.needed_locks[locking.LEVEL_NODE].extend(self.op.on_nodes)
+      self.needed_locks[locking.LEVEL_NODE].extend(self.op.on_node_uuids)
 
     if self.op.on_master:
       # The node lock should be acquired for the master as well.
       self.needed_locks[locking.LEVEL_NODE].append(self.cfg.GetMasterNode())
->>>>>>> 9f7413ab
 
   def _TestDelay(self):
     """Do the actual sleep.
