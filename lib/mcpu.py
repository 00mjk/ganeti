--- conflicted
+++ resolved
@@ -211,15 +211,9 @@
   if not getattr(dst, opcodes_base.COMMENT_ATTR, None):
     dst.comment = defcomment
 
-<<<<<<< HEAD
-  # FIXME: extend reason trail, showing the derivedness
-  if not getattr(dst, constants.OPCODE_REASON, None):
-    dst.reason = getattr(src, constants.OPCODE_REASON, [])
-=======
   if hasattr(src, constants.OPCODE_REASON):
     dst.reason = getattr(dst, constants.OPCODE_REASON, [])
     dst.reason.extend(getattr(src, constants.OPCODE_REASON, []))
->>>>>>> 70000149
 
 
 def _ProcessResult(submit_fn, op, result):
