--- conflicted
+++ resolved
@@ -484,15 +484,11 @@
     lu.cfg.OutDate()
     lu.CheckPrereq()
 
-<<<<<<< HEAD
     self._hm = self.BuildHooksManager(lu)
-    # Run hooks twice: first for the global hooks, then for the usual hooks.
-    self._hm.RunPhase(constants.HOOKS_PHASE_PRE, is_global=True)
-    h_results = self._hm.RunPhase(constants.HOOKS_PHASE_PRE)
-=======
-    hm = self.BuildHooksManager(lu)
     try:
-      h_results = hm.RunPhase(constants.HOOKS_PHASE_PRE)
+      # Run hooks twice: first for the global hooks, then for the usual hooks.
+      self._hm.RunPhase(constants.HOOKS_PHASE_PRE, is_global=True)
+      h_results = self._hm.RunPhase(constants.HOOKS_PHASE_PRE)
     except Exception, err:  # pylint: disable=W0703
       # This gives the LU a chance of cleaning up in case of an hooks failure.
       # The type of exception is deliberately broad to be able to react to
@@ -501,7 +497,6 @@
       # We re-raise the exception to not alter the behavior of LU handling
       # otherwise.
       raise err
->>>>>>> 5d93952e
     lu.HooksCallBack(constants.HOOKS_PHASE_PRE, h_results,
                      self.Log, None)
 
