<!doctype refentry PUBLIC "-//OASIS//DTD DocBook V4.1//EN" [

  <!-- Fill in your name for FIRSTNAME and SURNAME. -->
  <!-- Please adjust the date whenever revising the manpage. -->
  <!ENTITY dhdate      "<date>February 12, 2009</date>">
  <!-- SECTION should be 1-8, maybe w/ subsection other parameters are
       allowed: see man(7), man(1). -->
  <!ENTITY dhsection   "<manvolnum>8</manvolnum>">
  <!ENTITY dhucpackage "<refentrytitle>gnt-cluster</refentrytitle>">
  <!ENTITY dhpackage   "gnt-cluster">

  <!ENTITY debian      "<productname>Debian</productname>">
  <!ENTITY gnu         "<acronym>GNU</acronym>">
  <!ENTITY gpl         "&gnu; <acronym>GPL</acronym>">
  <!ENTITY footer SYSTEM "footer.sgml">
]>

<refentry>
  <refentryinfo>
    <copyright>
      <year>2006</year>
      <year>2007</year>
      <year>2008</year>
      <year>2009</year>
      <holder>Google Inc.</holder>
    </copyright>
    &dhdate;
  </refentryinfo>
  <refmeta>
    &dhucpackage;

    &dhsection;
    <refmiscinfo>ganeti 2.0</refmiscinfo>
  </refmeta>
  <refnamediv>
    <refname>&dhpackage;</refname>

    <refpurpose>ganeti administration, cluster-wide</refpurpose>
  </refnamediv>
  <refsynopsisdiv>
    <cmdsynopsis>
      <command>&dhpackage; </command>

      <arg choice="req">command</arg>
      <arg>arguments...</arg>
    </cmdsynopsis>
  </refsynopsisdiv>
  <refsect1>
    <title>DESCRIPTION</title>

    <para>
      The <command>&dhpackage;</command> is used for cluster-wide
      administration in the ganeti system.
    </para>

  </refsect1>
  <refsect1>
    <title>COMMANDS</title>

    <refsect2>
      <title>ADD-TAGS</title>

      <cmdsynopsis>
        <command>add-tags</command>
        <arg choice="opt">--from <replaceable>file</replaceable></arg>
        <arg choice="req"
        rep="repeat"><replaceable>tag</replaceable></arg>
      </cmdsynopsis>

      <para>
        Add tags to the cluster. If any of the tags contains invalid
        characters, the entire operation will abort.
      </para>

      <para>
        If the <option>--from</option> option is given, the list of
        tags will be extended with the contents of that file (each
        line becomes a tag). In this case, there is not need to pass
        tags on the command line (if you do, both sources will be
        used). A file name of - will be interpreted as stdin.
      </para>
    </refsect2>

    <refsect2>
      <title>COMMAND</title>

      <cmdsynopsis>
        <command>command</command>
        <arg>-n <replaceable>node</replaceable></arg>
        <arg choice="req"><replaceable>command</replaceable></arg>
      </cmdsynopsis>

      <para>
        Executes a command on all nodes. If the option
        <option>-n</option> is not given, the command will be executed
        on all nodes, otherwise it will be executed only on the
        node(s) specified. Use the option multiple times for running
        it on multiple nodes, like:

        <screen>
          # gnt-cluster command -n node1.example.com -n node2.example.com date
        </screen>

      </para>

      <para>
        The command is executed serially on the selected nodes. If the
        master node is present in the list, the command will be
        executed last on the master. Regarding the other nodes, the
        execution order is somewhat alphabetic, so that
        node2.example.com will be earlier than node10.example.com but
        after node1.example.com.
      </para>

      <para>
        So given the node names node1, node2, node3, node10, node11,
        with node3 being the master, the order will be: node1, node2,
        node10, node11, node3.
      </para>

      <para>
        The command is constructed by concatenating all other command
        line arguments. For example, to list the contents of the
        <filename class="directory">/etc</filename> directory on all
        nodes, run:

        <screen>
          # gnt-cluster command ls -l /etc
        </screen>

        and the command which will be executed will be
        <computeroutput>"ls -l /etc"</computeroutput>
      </para>
    </refsect2>

    <refsect2>
      <title>COPYFILE</title>

      <cmdsynopsis>
        <command>copyfile</command>
        <arg>-n <replaceable>node</replaceable></arg>
        <arg choice="req"><replaceable>file</replaceable></arg>
      </cmdsynopsis>

      <para>
        Copies a file to all or to some nodes. The argument specifies
        the source file (on the current system), the
        <option>-n</option> argument specifies the target node, or
        nodes if the option is given multiple times. If
        <option>-n</option> is not given at all, the file will be
        copied to all nodes.

        Example:
        <screen>
          # gnt-cluster -n node1.example.com -n node2.example.com copyfile /tmp/test
        </screen>

        This will copy the file <filename>/tmp/test</filename> from
        the current node to the two named nodes.
      </para>
    </refsect2>

    <refsect2>
      <title>DESTROY</title>

      <cmdsynopsis>
        <command>destroy</command>
        <arg choice="req">--yes-do-it</arg>
      </cmdsynopsis>

      <para>
        Remove all configuration files related to the cluster, so that
        a <command>gnt-cluster init</command> can be done again
        afterwards.
      </para>

      <para>
        Since this is a dangerous command, you are required to pass
        the argument <replaceable>--yes-do-it.</replaceable>
      </para>
    </refsect2>

    <refsect2>
      <title>GETMASTER</title>

      <cmdsynopsis>
        <command>getmaster</command>
      </cmdsynopsis>

      <para>
        Displays the current master node.
      </para>
    </refsect2>

    <refsect2>
      <title>INFO</title>

      <cmdsynopsis>
        <command>info</command>
      </cmdsynopsis>

      <para>
        Shows runtime cluster information: cluster name, architecture
        (32 or 64 bit), master node, node list and instance list.
      </para>
    </refsect2>

    <refsect2>
      <title>INIT</title>

      <cmdsynopsis>
        <command>init</command>
        <sbr>
        <arg>-s <replaceable>secondary_ip</replaceable></arg>
        <sbr>
        <arg>-g <replaceable>vg-name</replaceable></arg>
        <sbr>
        <arg>--master-netdev <replaceable>vg-name</replaceable></arg>
        <sbr>
        <arg>-m <replaceable>mac-prefix</replaceable></arg>
        <sbr>
        <arg>--no-lvm-storage</arg>
        <sbr>
        <arg>--no-etc-hosts</arg>
        <sbr>
        <arg>--no-ssh-init</arg>
        <sbr>
        <arg>--file-storage-dir <replaceable>dir</replaceable></arg>
        <sbr>
        <arg>--enabled-hypervisors <replaceable>hypervisors</replaceable></arg>
        <sbr>
        <arg>-t <replaceable>hypervisor name</replaceable></arg>
        <sbr>
        <arg>--hypervisor-parameters <replaceable>hypervisor</replaceable>:<replaceable>hv-param</replaceable>=<replaceable>value</replaceable><arg rep="repeat" choice="opt">,<replaceable>hv-param</replaceable>=<replaceable>value</replaceable></arg></arg>
        <sbr>
        <arg>--backend-parameters <replaceable>be-param</replaceable>=<replaceable>value</replaceable><arg rep="repeat" choice="opt">,<replaceable>be-param</replaceable>=<replaceable>value</replaceable></arg></arg>
        <sbr>
        <arg>--nic-parameters <replaceable>nic-param</replaceable>=<replaceable>value</replaceable><arg rep="repeat" choice="opt">,<replaceable>nic-param</replaceable>=<replaceable>value</replaceable></arg></arg>
        <sbr>
        <arg choice="req"><replaceable>clustername</replaceable></arg>
      </cmdsynopsis>

      <para>
        This commands is only run once initially on the first node of
        the cluster. It will initialize the cluster configuration and
        setup ssh-keys and more.
      </para>

      <para>
        Note that the <replaceable>clustername</replaceable> is not
        any random name. It has to be resolvable to an IP address
        using DNS, and it is best if you give the fully-qualified
        domain name. This hostname must resolve to an IP address
        reserved exclusively for this purpose.
      </para>

      <para>
        The cluster can run in two modes: single-home or
        dual-homed. In the first case, all traffic (both public
        traffic, inter-node traffic and data replication traffic) goes
        over the same interface. In the dual-homed case, the data
        replication traffic goes over the second network. The
        <option>-s</option> option here marks the cluster as
        dual-homed and its parameter represents this node's address on
        the second network. If you initialise the cluster with
        <option>-s</option>, all nodes added must have a secondary IP
        as well.
      </para>

      <para>
        Note that for Ganeti it doesn't matter if the secondary
        network is actually a separate physical network, or is done
        using tunneling, etc. For performance reasons, it's
        recommended to use a separate network, of course.
      </para>

      <para>
        The <option>-g</option> option will let you specify a volume group
        different than 'xenvg' for ganeti to use when creating instance disks.
        This volume group must have the same name on all nodes. Once the
        cluster is initialized this can be altered by using the
        <command>modify</command> command. If you don't want to use lvm
        storage at all use the <option>--no-lvm-storage</option> option.
        Once the cluster is initialized you can change this setup with the
        <command>modify</command> command.
      </para>

      <para>
        The <option>--master-netdev</option> option is useful for specifying a
        different interface on which the master will activate its IP address.
        It's important that all nodes have this interface because you'll need
        it for a master failover.
      </para>

      <para>
        The <option>-m</option> option will let you specify a three byte prefix
        under which the virtual MAC addresses of your instances will be
        generated. The prefix must be specified in the format XX:XX:XX and the
        default is aa:00:00.
      </para>

      <para>
        The <option>--no-lvm-storage</option> option allows you to initialize
        the cluster without lvm support. This means that only instances using
        files as storage backend will be possible to create. Once the cluster
        is initialized you can change this setup with the
        <command>modify</command> command.
      </para>

      <para>
        The <option>--no-etc-hosts</option> option allows you to initialize the
        cluster without modifying the <filename>/etc/hosts</filename> file.
      </para>

      <para>
        The <option>--no-ssh-init</option> option allows you to initialize the
        cluster without creating or distributing SSH key pairs.
      </para>

      <para>
        The <option>--file-storage-dir</option> option allows you
        set the directory to use for storing the instance disk
        files when using file storage as backend for instance disks.
      </para>

      <para>
        The <option>--enabled-hypervisors</option> option allows you
        to set the list of hypervisors that will be enabled for
<<<<<<< HEAD
        this cluster. Instance hypervisors can only be choosen from
        the list of enabled hypervisors, and the first entry of this list
        will be used by default. Currently, the following hypervisors are
        available:
=======
        this cluster. Instance hypervisors can only be chosen from
        the list of enabled hypervisors. Currently, the following
        hypervisors are available:
>>>>>>> ba0b05fe
      </para>

      <para>
        <variablelist>
          <varlistentry>
            <term>xen-pvm</term>
            <listitem>
              <para>
                Xen PVM hypervisor
              </para>
            </listitem>
          </varlistentry>
          <varlistentry>
            <term>xen-hvm</term>
            <listitem>
              <para>
                Xen HVM hypervisor
              </para>
            </listitem>
          </varlistentry>
          <varlistentry>
            <term>kvm</term>
            <listitem>
              <para>
                Linux KVM hypervisor
              </para>
            </listitem>
          </varlistentry>
          <varlistentry>
            <term>chroot</term>
            <listitem>
              <para>
                a simple chroot manager that starts chroot based on a
                script at the root of the filesystem holding the
                chroot
          <varlistentry>
            <term>fake</term>
            <listitem>
              <para>
                fake hypervisor for development/testing
              </para>
            </listitem>
          </varlistentry>
        </variablelist>
      </para>

      <para>
        Either a single hypervisor name or a comma-separated list of
        hypervisor names can be specified. If this option is not
        specified, only the xen-pvm hypervisor is enabled by default.
      </para>

      <para>
        The <option>--hypervisor-parameters</option> option allows you
        to set default hypervisor specific parameters for the
        cluster. The format of this option is the name of the
        hypervisor, followed by a colon and a comma-separated list of
        key=value pairs. The keys available for each hypervisors are
        detailed in the <citerefentry>
        <refentrytitle>gnt-instance</refentrytitle>
        <manvolnum>8</manvolnum> </citerefentry> man page, in the
        <command>add</command> command plus the following parameters
        which are only configurable globally (at cluster level):

        <variablelist>
          <varlistentry>
            <term>migration_port</term>
            <listitem>
              <simpara>Valid for the Xen PVM and KVM hypervisors.</simpara>

              <para>
                This options specifies the TCP port to use for
                live-migration. For Xen, the same port should be
                configured on all nodes in
                the <filename>/etc/xen/xend-config.sxp</filename>
                file, under the
                key <quote>xend-relocation-port</quote>.
              </para>
            </listitem>
          </varlistentry>
        </variablelist>

      </para>

      <para>
        The <option>--backend-parameters</option> option allows you to set
        the default backend parameters for the cluster. The parameter
        format is a comma-separated list of key=value pairs with the
        following supported keys:
      </para>

      <para>
        <variablelist>
          <varlistentry>
            <term>vcpus</term>
            <listitem>
              <para>
                Number of VCPUs to set for an instance by default, must
                be an integer, will be set to 1 if no specified.
              </para>
            </listitem>
          </varlistentry>
          <varlistentry>
            <term>memory</term>
            <listitem>
              <para>
                Amount of memory to allocate for an instance by default,
                can be either an integer or an integer followed by a
                unit (M for mebibytes and G for gibibytes are
                supported), will be set to 128M if not specified.
              </para>
            </listitem>
          </varlistentry>
          <varlistentry>
            <term>auto_balance</term>
            <listitem>
              <para>
                Value of the auto_balance flag for instances to use by
                default, will be set to true if not specified.
              </para>
            </listitem>
          </varlistentry>
        </variablelist>
      </para>

      <para>
        The <option>--nic-parameters</option> option allows you to set
        the default nic parameters for the cluster. The parameter
        format is a comma-separated list of key=value pairs with the
        following supported keys:
        <variablelist>
          <varlistentry>
            <term>mode</term>
            <listitem>
              <para>
                The default nic mode, 'routed' or 'bridged'.
              </para>
            </listitem>
          </varlistentry>
          <varlistentry>
            <term>link</term>
            <listitem>
              <para>
                In bridged mode the default NIC bridge. In routed mode it
                represents an hypervisor-vif-script dependent value to allow
                different instance groups. For example under the KVM default
                network script it is interpreted as a routing table number or
                name.
              </para>
            </listitem>
          </varlistentry>
        </variablelist>
      </para>

    </refsect2>

    <refsect2>
      <title>LIST-TAGS</title>

      <cmdsynopsis>
        <command>list-tags</command>
      </cmdsynopsis>

      <para>List the tags of the cluster.</para>
    </refsect2>

    <refsect2>
      <title>MASTERFAILOVER</title>

      <cmdsynopsis>
        <command>masterfailover</command>
        <arg>--no-voting</arg>
      </cmdsynopsis>

      <para>
        Failover the master role to the current node.
      </para>

      <para>
        The <option>--no-voting</option> option skips the remote node agreement
        checks. This is dangerous, but necessary in some cases (for example
        failing over the master role in a 2 node cluster with the original master
        down). If the original master then comes up, it won't be able to start
        its master daemon because it won't have enough votes, but so won't the
        new master, if the master daemon ever needs a restart. You can pass
        --no-voting to ganeti-masterd on the new master to solve this problem,
        and gnt-cluster redist-conf to make sure the cluster is consistent again.
      </para>

    </refsect2>

    <refsect2>
      <title>MODIFY</title>

      <cmdsynopsis>
        <command>modify</command>
        <sbr>
        <arg choice="opt">-g <replaceable>vg-name</replaceable></arg>
        <sbr>
        <arg choice="opt">--no-lvm-storage</arg>
        <sbr>
        <arg choice="opt">--enabled-hypervisors
        <replaceable>hypervisors</replaceable></arg>
        <sbr>
        <arg choice="opt">--hypervisor-parameters <replaceable>hypervisor</replaceable>:<replaceable>hv-param</replaceable>=<replaceable>value</replaceable><arg rep="repeat" choice="opt">,<replaceable>hv-param</replaceable>=<replaceable>value</replaceable></arg></arg>
        <sbr>
        <arg choice="opt">--backend-parameters <replaceable>be-param</replaceable>=<replaceable>value</replaceable><arg rep="repeat" choice="opt">,<replaceable>be-param</replaceable>=<replaceable>value</replaceable></arg></arg>
        <sbr>
        <arg choice="opt">--nic-parameters <replaceable>nic-param</replaceable>=<replaceable>value</replaceable><arg rep="repeat" choice="opt">,<replaceable>nic-param</replaceable>=<replaceable>value</replaceable></arg></arg>
        <sbr>
        <arg>-C <replaceable>candidate_pool_size</replaceable></arg>

      </cmdsynopsis>

        <para>
          Modify the options for the cluster.
        </para>

        <para>
          The <option>-g</option>, <option>--no-lvm-storarge</option>,
          <option>--enabled-hypervisors</option>,
          <option>--hypervisor-parameters</option>,
          <option>--backend-parameters</option> and
          <option>--nic-parameters</option> and options are
          described in the <command>init</command> command.
        </para>

      <para>
        The <option>-C</option> options specifies the
        <varname>candidate_pool_size</varname> cluster parameter. This
        is the number of nodes that the master will try to keep as
        <literal>master_candidates</literal>. For more details about
        this role and other node roles, see the <citerefentry>
        <refentrytitle>ganeti</refentrytitle><manvolnum>7</manvolnum>
        </citerefentry>. If you increase the size, the master will
        automatically promote as many nodes as required and possible
        to reach the intended number.
      </para>
    </refsect2>

    <refsect2>
      <title>QUEUE</title>

      <cmdsynopsis>
        <command>queue</command>
        <arg choice="opt">drain</arg>
        <arg choice="opt">undrain</arg>
        <arg choice="opt">info</arg>

      </cmdsynopsis>

      <para>
        Change job queue properties.
      </para>

      <para>
        The <option>drain</option> option sets the drain flag on the
        job queue. No new jobs will be accepted, but jobs already in
        the queue will be processed.
      </para>

      <para>
        The <option>undrain</option> will unset the drain flag on the
        job queue. New jobs will be accepted.
      </para>

      <para>
        The <option>info</option> option shows the properties of the
        job queue.
      </para>
    </refsect2>

    <refsect2>
      <title>WATCHER</title>

      <cmdsynopsis>
        <command>watcher</command>
        <group choice="req">
          <arg>pause <replaceable>duration</replaceable></arg>
          <arg>continue</arg>
          <arg>info</arg>
        </group>
      </cmdsynopsis>

      <para>
        Make the watcher pause or let it continue.
      </para>

      <para>
        The <option>pause</option> option causes the watcher to pause for
        <replaceable>duration</replaceable> seconds.
      </para>

      <para>
        The <option>continue</option> option will let the watcher continue.
      </para>

      <para>
        The <option>info</option> option shows whether the watcher is currently
        paused.
      </para>
    </refsect2>

    <refsect2>
      <title>redist-conf</title>
      <cmdsynopsis>
        <command>redist-conf</command>
          <arg>--submit</arg>
      </cmdsynopsis>

      <para>
        This command forces a full push of configuration files from
        the master node to the other nodes in the cluster. This is
        normally not needed, but can be run if the
        <command>verify</command> complains about configuration
        mismatches.
      </para>

      <para>
        The <option>--submit</option> option is used to send the job
        to the master daemon but not wait for its completion. The job
        ID will be shown so that it can be examined via
        <command>gnt-job info</command>.
      </para>

    </refsect2>
    <refsect2>
      <title>REMOVE-TAGS</title>

      <cmdsynopsis>
        <command>remove-tags</command>
        <arg choice="opt">--from <replaceable>file</replaceable></arg>
        <arg choice="req"
        rep="repeat"><replaceable>tag</replaceable></arg>
      </cmdsynopsis>

      <para>
        Remove tags from the cluster. If any of the tags are not
        existing on the cluster, the entire operation will abort.
      </para>

      <para>
        If the <option>--from</option> option is given, the list of
        tags will be extended with the contents of that file (each
        line becomes a tag). In this case, there is not need to pass
        tags on the command line (if you do, both sources will be
        used). A file name of - will be interpreted as stdin.
      </para>
    </refsect2>

    <refsect2>
      <title>RENAME</title>

      <cmdsynopsis>
        <command>rename</command>
        <arg>-f</arg>
        <arg choice="req"><replaceable>name</replaceable></arg>
      </cmdsynopsis>

      <para>
        Renames the cluster and in the process updates the master IP
        address to the one the new name resolves to. At least one of
        either the name or the IP address must be different, otherwise
        the operation will be aborted.
      </para>

      <para>
        Note that since this command can be dangerous (especially when
        run over SSH), the command will require confirmation unless
        run with the <option>-f</option> option.
      </para>
    </refsect2>

    <refsect2>
      <title>REPAIR-DISK-SIZES</title>

      <cmdsynopsis>
        <command>repair-disk-sizes</command>
        <arg rep="repeat">instance</arg>
      </cmdsynopsis>

      <para>
        This command checks that the recorded size of the given
        instance's disks matches the actual size and updates any
        mismatches found. This is needed if the Ganeti configuration
        is no longer consistent with reality, as it will impact some
        disk operations. If no arguments are given, all instances will
        be checked.
      </para>

      <para>
        Note that only active disks can be checked by this command; in
        case a disk cannot be activated it's advised to use
        <command>gnt-instance activate-disks --ignore-size
        ...</command> to force activation without regard to the
        current size.
      </para>

      <para>
        When the all disk sizes are consistent, the command will
        return no output. Otherwise it will log details about the
        inconsistencies in the configuration.
      </para>
    </refsect2>

    <refsect2>
      <title>SEARCH-TAGS</title>

      <cmdsynopsis>
        <command>search-tags</command>
        <arg choice="req"><replaceable>pattern</replaceable></arg>
      </cmdsynopsis>

      <para>
        Searches the tags on all objects in the cluster (the cluster
        itself, the nodes and the instances) for a given pattern. The
        pattern is interpreted as a regular expression and a search
        will be done on it (i.e. the given pattern is not anchored to
        the beggining of the string; if you want that, prefix the
        pattern with <literal>^</literal>).
      </para>

      <para>
        If no tags are matching the pattern, the exit code of the
        command will be one. If there is at least one match, the exit
        code will be zero. Each match is listed on one line, the
        object and the tag separated by a space. The cluster will be
        listed as <filename>/cluster</filename>, a node will be listed
        as
        <filename>/nodes/<replaceable>name</replaceable></filename>,
        and an instance as
        <filename>/instances/<replaceable>name</replaceable></filename>.
        Example:
      </para>
<screen>
# gnt-cluster search-tags time
/cluster ctime:2007-09-01
/nodes/node1.example.com mtime:2007-10-04
</screen>
    </refsect2>

    <refsect2>
      <title>VERIFY</title>

      <cmdsynopsis>
        <command>verify</command>
        <arg choice="opt">--no-nplus1-mem</arg>
      </cmdsynopsis>

      <para>
        Verify correctness of cluster configuration. This is safe with
        respect to running instances, and incurs no downtime of the
        instances.
      </para>

      <para>
        If the <option>--no-nplus1-mem</option> option is given, ganeti won't
        check whether if it loses a node it can restart all the instances on
        their secondaries (and report an error otherwise).
      </para>
    </refsect2>

    <refsect2>
      <title>VERIFY-DISKS</title>

      <cmdsynopsis>
        <command>verify-disks</command>
      </cmdsynopsis>

      <para>
        The command checks which instances have degraded DRBD disks
        and activates the disks of those instances.
      </para>

      <para>
        This command is run from the <command>ganeti-watcher</command>
        tool, which also has a different, complementary algorithm for
        doing this check. Together, these two should ensure that DRBD
        disks are kept consistent.
      </para>
    </refsect2>

    <refsect2>
      <title>VERSION</title>

      <cmdsynopsis>
        <command>version</command>
      </cmdsynopsis>

      <para>
        Show the cluster version.
      </para>
    </refsect2>

  </refsect1>

  &footer;

</refentry>

<!-- Keep this comment at the end of the file
Local variables:
mode: sgml
sgml-omittag:t
sgml-shorttag:t
sgml-minimize-attributes:nil
sgml-always-quote-attributes:t
sgml-indent-step:2
sgml-indent-data:t
sgml-parent-document:nil
sgml-default-dtd-file:nil
sgml-exposed-tags:nil
sgml-local-catalogs:nil
sgml-local-ecat-files:nil
End:
--><|MERGE_RESOLUTION|>--- conflicted
+++ resolved
@@ -326,16 +326,10 @@
       <para>
         The <option>--enabled-hypervisors</option> option allows you
         to set the list of hypervisors that will be enabled for
-<<<<<<< HEAD
-        this cluster. Instance hypervisors can only be choosen from
+        this cluster. Instance hypervisors can only be chosen from
         the list of enabled hypervisors, and the first entry of this list
         will be used by default. Currently, the following hypervisors are
         available:
-=======
-        this cluster. Instance hypervisors can only be chosen from
-        the list of enabled hypervisors. Currently, the following
-        hypervisors are available:
->>>>>>> ba0b05fe
       </para>
 
       <para>
