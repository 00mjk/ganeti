--- conflicted
+++ resolved
@@ -328,9 +328,7 @@
                  instance["name"]])
   AssertCommand(["gnt-instance", "start", instance["name"]])
   AssertCommand(cmd)
-<<<<<<< HEAD
   # @InstanceCheck enforces the check that the instance is running
-=======
   qa_utils.RunInstanceCheck(instance, True)
 
   AssertCommand(["gnt-instance", "modify", "-B",
@@ -350,7 +348,6 @@
 
   AssertCommand(cmd)
   qa_utils.RunInstanceCheck(instance, True)
->>>>>>> c44356fd
 
 
 def TestInstanceInfo(instance):
