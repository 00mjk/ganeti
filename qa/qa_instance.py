--- conflicted
+++ resolved
@@ -630,20 +630,7 @@
       ])
   elif default_hv == constants.HT_KVM and \
     qa_config.TestEnabled("instance-device-hotplug"):
-<<<<<<< HEAD
-    # FIXME: Fix issue 885 and then re-enable the tests below
-    #args.extend([
-    #  ["--net", "-1:add", "--hotplug"],
-    #  ["--net", "-1:modify,mac=aa:bb:cc:dd:ee:ff", "--hotplug", "--force"],
-    #  ["--net", "-1:remove", "--hotplug"],
-    #  ])
-    args.extend([
-      ["--disk", "-1:add,size=1G", "--hotplug"],
-      ["--disk", "-1:remove", "--hotplug"],
-      ])
-=======
     _TestKVMHotplug(instance)
->>>>>>> 1c5456b5
 
   url = "http://example.com/busybox.img"
   args.extend([
