--- conflicted
+++ resolved
@@ -652,16 +652,7 @@
       ])
   elif default_hv == constants.HT_KVM and \
     qa_config.TestEnabled("instance-device-hotplug"):
-<<<<<<< HEAD
-    args.extend([
-      ["--net", "-1:add", "--hotplug"],
-      ["--net", "-1:modify,mac=aa:bb:cc:dd:ee:ff", "--hotplug", "--force"],
-      ["--net", "-1:remove", "--hotplug"],
-      ])
-    args.extend([
-      ["--disk", "-1:add,size=1G", "--hotplug"],
-      ["--disk", "-1:remove", "--hotplug"],
-      ])
+    _TestKVMHotplug(instance)
   elif default_hv == constants.HT_LXC:
     args.extend([
       ["-H", "%s=0" % constants.HV_CPU_MASK],
@@ -669,9 +660,6 @@
       ["-H", "%s=0" % constants.HV_LXC_NUM_TTYS],
       ["-H", "%s=%s" % (constants.HV_LXC_NUM_TTYS, constants.VALUE_DEFAULT)],
       ])
-=======
-    _TestKVMHotplug(instance)
->>>>>>> d54e169d
 
   url = "http://example.com/busybox.img"
   args.extend([
