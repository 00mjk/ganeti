--- conflicted
+++ resolved
@@ -61,11 +61,8 @@
 import qa_logging
 import qa_utils
 
-<<<<<<< HEAD
+from qa_instance import GetInstanceInfo
 from qa_instance import IsDiskReplacingSupported
-=======
-from qa_instance import GetInstanceInfo
->>>>>>> 484bea77
 from qa_instance import IsFailoverSupported
 from qa_instance import IsMigrationSupported
 from qa_job_utils import RunWithLocks
@@ -1242,7 +1239,6 @@
     snode = tnode
   pnode = inodes[0]
 
-<<<<<<< HEAD
   # pnode:snode are the *current* nodes, and the first move is an
   # iallocator-guided move outside of pnode. The node lock for the pnode
   # assures that this happens, and while we cannot be sure where the instance
@@ -1256,10 +1252,6 @@
   _InvokeMoveInstance(src_instance.name, dest_instance.name, rapi_pw_file.name,
                       master.primary, perform_checks,
                       target_nodes=(pnode.primary, snode.primary))
-=======
-    if perform_checks:
-      qa_utils.RunInstanceCheck(current_src_inst, False)
-      qa_utils.RunInstanceCheck(current_dest_inst, True)
 
 
 _DRBD_SECRET_RE = re.compile('shared-secret.*"([0-9A-Fa-f]+)"')
@@ -1313,5 +1305,4 @@
     print qa_utils.FormatInfo("DRBD secret: %s" % drbd_secret)
     print qa_utils.FormatInfo("Retrieved data\n%s" % str(info_dict))
     raise qa_error.Error("Found DRBD secret in contents of RAPI instance info"
-                         " call; see above.")
->>>>>>> 484bea77
+                         " call; see above.")