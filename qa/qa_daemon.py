#
#

# Copyright (C) 2007, 2008, 2009, 2010, 2011 Google Inc.
#
# This program is free software; you can redistribute it and/or modify
# it under the terms of the GNU General Public License as published by
# the Free Software Foundation; either version 2 of the License, or
# (at your option) any later version.
#
# This program is distributed in the hope that it will be useful, but
# WITHOUT ANY WARRANTY; without even the implied warranty of
# MERCHANTABILITY or FITNESS FOR A PARTICULAR PURPOSE.  See the GNU
# General Public License for more details.
#
# You should have received a copy of the GNU General Public License
# along with this program; if not, write to the Free Software
# Foundation, Inc., 51 Franklin Street, Fifth Floor, Boston, MA
# 02110-1301, USA.


"""Daemon related QA tests.

"""

import time

from ganeti import utils
from ganeti import pathutils

import qa_config
import qa_utils
import qa_error

from qa_utils import AssertMatch, AssertCommand, StartSSH, GetCommandOutput


def _InstanceRunning(name):
  """Checks whether an instance is running.

  @param name: full name of the instance

  """
  master = qa_config.GetMasterNode()

  cmd = (utils.ShellQuoteArgs(["gnt-instance", "list", "-o", "status", name]) +
         ' | grep running')
  ret = StartSSH(master.primary, cmd).wait()
  return ret == 0


def _ShutdownInstance(name):
  """Shuts down instance without recording state and waits for completion.

  @param name: full name of the instance

  """
  AssertCommand(["gnt-instance", "shutdown", "--no-remember", name])

  if _InstanceRunning(name):
    raise qa_error.Error("instance shutdown failed")


def _StartInstance(name):
  """Starts instance and waits for completion.

  @param name: full name of the instance

  """
  AssertCommand(["gnt-instance", "start", name])

  if not bool(_InstanceRunning(name)):
    raise qa_error.Error("instance start failed")


def _ResetWatcherDaemon():
  """Removes the watcher daemon's state file.

  """
  path = \
    qa_utils.MakeNodePath(qa_config.GetMasterNode(),
                          pathutils.WATCHER_GROUP_STATE_FILE % "*-*-*-*")

  AssertCommand(["bash", "-c", "rm -vf %s" % path])


def _RunWatcherDaemon():
  """Runs the ganeti-watcher daemon on the master node.

  """
  AssertCommand(["ganeti-watcher", "-d", "--ignore-pause", "--wait-children"])


def TestPauseWatcher():
  """Tests and pauses the watcher.

  """
  master = qa_config.GetMasterNode()

  AssertCommand(["gnt-cluster", "watcher", "pause", "4h"])

  cmd = ["gnt-cluster", "watcher", "info"]
  output = GetCommandOutput(master.primary,
                            utils.ShellQuoteArgs(cmd))
  AssertMatch(output, r"^.*\bis paused\b.*")


def TestResumeWatcher():
  """Tests and unpauses the watcher.

  """
  master = qa_config.GetMasterNode()

  AssertCommand(["gnt-cluster", "watcher", "continue"])

  cmd = ["gnt-cluster", "watcher", "info"]
  output = GetCommandOutput(master.primary,
                            utils.ShellQuoteArgs(cmd))
  AssertMatch(output, r"^.*\bis not paused\b.*")


def TestInstanceAutomaticRestart(instance):
  """Test automatic restart of instance by ganeti-watcher.

  """
  inst_name = qa_utils.ResolveInstanceName(instance.name)

  _ResetWatcherDaemon()
  _ShutdownInstance(inst_name)

  _RunWatcherDaemon()
  time.sleep(5)

  if not _InstanceRunning(inst_name):
    raise qa_error.Error("Daemon didn't restart instance")

  AssertCommand(["gnt-instance", "info", inst_name])


def TestInstanceConsecutiveFailures(instance):
  """Test five consecutive instance failures.

  """
<<<<<<< HEAD
  inst_name = qa_utils.ResolveInstanceName(instance.name)
=======
  inst_name = qa_utils.ResolveInstanceName(instance["name"])
  inst_was_running = bool(_InstanceRunning(inst_name))
>>>>>>> 1b3fbef6

  _ResetWatcherDaemon()

  for should_start in ([True] * 5) + [False]:
    _ShutdownInstance(inst_name)
    _RunWatcherDaemon()
    time.sleep(5)

    if bool(_InstanceRunning(inst_name)) != should_start:
      if should_start:
        msg = "Instance not started when it should"
      else:
        msg = "Instance started when it shouldn't"
      raise qa_error.Error(msg)

  AssertCommand(["gnt-instance", "info", inst_name])

  if inst_was_running:
    _StartInstance(inst_name)<|MERGE_RESOLUTION|>--- conflicted
+++ resolved
@@ -141,12 +141,8 @@
   """Test five consecutive instance failures.
 
   """
-<<<<<<< HEAD
   inst_name = qa_utils.ResolveInstanceName(instance.name)
-=======
-  inst_name = qa_utils.ResolveInstanceName(instance["name"])
   inst_was_running = bool(_InstanceRunning(inst_name))
->>>>>>> 1b3fbef6
 
   _ResetWatcherDaemon()
 
