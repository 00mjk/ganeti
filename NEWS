News
====


<<<<<<< HEAD
Version 2.18.0 alpha1
---------------------

*(unreleased)*


Version 2.17.0 alpha1
---------------------
=======
Version 2.17.0 beta1
--------------------
>>>>>>> 5c8afc41

*(Released Mon, 22 Feb 2016)*

Incompatible/important changes
~~~~~~~~~~~~~~~~~~~~~~~~~~~~~~

- The IAllocator protocol has been extended by a new ``hv_state`` parameter.
  This new parameter is used to estimate the amount of memory utilized by
  the node. It replaces ``reserved_mem`` on hypervisors other than ``xen-pvm``
  and ``xen-hvm`` because ``reserved_mem`` was reported incorrectly on them.
  If this ``hv_state`` parameter is not presented in an iallocator input, the
  old ``reserved_mem`` will be used.
- Tools now log into a separate log file ``tools.log``. Also, each log
  message of tools is now properly labelled with the name of the tool
  that submitted the message.
- The options ``--debug`` and ``--verbose`` of ``gnt-cluster
  renew-crypto`` and ``gnt-node {add,remove,modify}`` now (also) control the
  log level of the SSH calls to all nodes.

New features
~~~~~~~~~~~~

- There is a new daemon, the :doc:`Ganeti Maintenance Daemon <design-repaird>`,
  that coordinates all maintenance operations on a cluster, i.e. rebalancing,
  activate disks, ERROR_down handling and node repairs actions.
- ``htools`` support memory over-commitment now. Look at
  :doc:`Memory Over Commitment <design-memory-over-commitment>` for the
  details.
- ``hbal`` has a new option ``--avoid-disk-moves *factor*`` that allows disk
  moves only if the gain in the cluster metrics is ``*factor*`` times higher
  than with no disk moves.
- ``hcheck`` reports the level of redundancy for each node group as a new ouput
  parameter, see :doc:`N+M Redundancy <design-n-m-redundancy>`.


Version 2.16.0 rc1
------------------

*(Released Thu, 18 Feb 2016)*

Incompatible/important changes
~~~~~~~~~~~~~~~~~~~~~~~~~~~~~~

- The IAllocator protocol has been extended by a new ``allocate-secondary``
  request type. Currently, this new request type is only used when in disk
  conversion to DRBD no secondary node is specified. As long as this new
  feature is not used, a third-party IAllocator not aware of this extension can
  be continued to be used.
- ``htools`` now also take into account N+1 redundancy for plain and shared
  storage. To obtain the old behavior, add the ``--no-capacity-checks`` option.
- ``hail`` now tries to keep the overall cluster balanced; in particular it
  now prefers more empty groups over groups that are internally more balanced.
- The option ``--no-node-setup`` of ``gnt-node add`` is disabled.
  Instead, the cluster configuration parameter ``modify_ssh_setup`` is
  used to determine whether or not to manipulate the SSH setup of a new
  node.
- Timeouts for communication with luxid have been increased. As a consequence,
  Ganeti tools communicating (directly or indirectly) with luxid also time out
  later. Please increase all timeouts for higher level tools interacting with
  Ganeti accordingly.

New features
~~~~~~~~~~~~

- ``hbal`` can now be made aware of common causes of failures (for
  nodes). Look at ``hbal`` man page's LOCATION TAGS section for more details.
- ``hbal`` can now be made aware of desired location for instances. Look
  at ``hbal`` man page's DESIRED LOCATION TAGS section for more details.
- Secret parameters are now readacted in job files

New dependencies
~~~~~~~~~~~~~~~~

- Using the metadata daemon now requires the presence of the 'setcap' utility.
  On Debian-based systems, it is available as a part of the 'libcap2-bin'
  package.

Changes since beta2
~~~~~~~~~~~~~~~~~~~
- On group verify, only flush to group nodes


Version 2.16.0 beta2
--------------------

*(Released Tue, 2 Feb 2016)*

This was the second beta release of the 2.16 series. All important changes
are listed in the latest 2.16 entry.


Changes since beta1
~~~~~~~~~~~~~~~~~~~
- Do not add a new Inotify watchers on timer
- Set block buffering for UDSServer
- Fix failover in case the source node is offline
- Add a parameter to ignore groups in capacity checks
- Make hspace correctly handle --independent-groups
- Accept BoringSSL as a known good ssl library
- Make CommitTemporaryIPs call out to WConfD
- Fix requested instance desired location tags in IAllocator
- monitor: Use hvinfo in QMP methods
- KVM: Work around QEMU commit 48f364dd
- KVM: Introduce scsi_controller_type and kvm_pci_reservations hvparams
- Improvements in SSH key handling
- Do not generate the ganeti_pub_keys file with --no-ssh-init
- Support force option for deactivate disks on RAPI
- Add a --dry-run option to htools
- Extended logging to improve traceability
- Many documentation improvements and cleanups
- Performance optimizations on larger clusters
- Various QA and testing improvements

Fixes inherited from 2.15 branch:

- Metad: ignore instances that have no communication NIC
- For queries, take the correct base address of an IP block
- Fix computation in network blocks
- Use bulk-adding of keys in renew-crypto
- Introduce bulk-adding of SSH keys
- Handle SSH key distribution on auto promotion
- Do not remove authorized key of node itself
- Support force option for deactivate disks on RAPI
- renew-crypto: use bulk-removal of SSH keys
- Bulk-removal of SSH keys
- Catch IOError of SSH files when removing node
- Fix renew-crypto on one-node-cluster
- Increase timeout of RPC adding/removing keys
- After TestNodeModify, fix the pool of master candidates

Fixes inherited from 2.14 branch:

- bdev: Allow userspace-only disk templates
- Export disk's userspace URI to OS scripts
- Fix instance failover in case of DTS_EXT_MIRROR
- Set node tags in iallocator htools backend
- Fix faulty iallocator type check
- Allow disk attachment to diskless instances
- Allow disk attachment with external storage

Fixes inherited from 2.13 branch:

- Improve xl socat migrations
- Renew-crypto: stop daemons on master node first
- Extend timeout for gnt-cluster renew-crypto

Fixes inherited from 2.12 branch:

- Accept timeout errors when luxi down
- Fix disabling of user shutdown reporting
- gnt-node add: password auth is only one method
- Fix inconsistency in python and haskell objects
- Increase default disk size of burnin to 1G
- Only search for Python-2 interpreters
- Handle Xen 4.3 states better
- Return the correct error code in the post-upgrade script
- Make openssl refrain from DH altogether
- Fix upgrades of instances with missing creation time
- Check for healthy majority on master failover with voting
- Pass arguments to correct daemons during master-failover

Fixes inherited from 2.11 branch:

- At IAlloc backend guess state from admin state
- Fix default for --default-iallocator-params

Fixes inherited from 2.10 branch:

- Make htools tolerate missing "dtotal" and "dfree" on luxi
- KVM: explicitly configure routed NICs late

Fixes inherited from the 2.9 branch:

- Security patch for CVE-2015-7944 RAPI Vulnerable to DoS via SSL renegotiation
- Security patch for CVE-2015-7945 Leak DRBD secret via RAPI
- replace-disks: fix --ignore-ipolicy


Version 2.16.0 beta1
--------------------

*(Released Tue, 28 Jul 2015)*

This was the first beta release of the 2.16 series. All important changes
are listed in the latest 2.16 entry.


Version 2.15.2
--------------

*(Released Wed, 16 Dec 2015)*

Important changes and security notes
~~~~~~~~~~~~~~~~~~~~~~~~~~~~~~~~~~~~

Security release.

CVE-2015-7944

Ganeti provides a RESTful control interface called the RAPI. Its HTTPS
implementation is vulnerable to DoS attacks via client-initiated SSL
parameter renegotiation. While the interface is not meant to be exposed
publicly, due to the fact that it binds to all interfaces, we believe
some users might be exposing it unintentionally and are vulnerable. A
DoS attack can consume resources meant for Ganeti daemons and instances
running on the master node, making both perform badly.

Fixes are not feasible due to the OpenSSL Python library not exposing
functionality needed to disable client-side renegotiation. Instead, we
offer instructions on how to control RAPI's exposure, along with info
on how RAPI can be setup alongside an HTTPS proxy in case users still
want or need to expose the RAPI interface. The instructions are
outlined in Ganeti's security document: doc/html/security.html

CVE-2015-7945

Ganeti leaks the DRBD secret through the RAPI interface. Examining job
results after an instance information job reveals the secret. With the
DRBD secret, access to the local cluster network, and ARP poisoning,
an attacker can impersonate a Ganeti node and clone the disks of a
DRBD-based instance. While an attacker with access to the cluster
network is already capable of accessing any data written as DRBD
traffic is unencrypted, having the secret expedites the process and
allows access to the entire disk.

Fixes contained in this release prevent the secret from being exposed
via the RAPI. The DRBD secret can be changed by converting an instance
to plain and back to DRBD, generating a new secret, but redundancy will
be lost until the process completes.
Since attackers with node access are capable of accessing some and
potentially all data even without the secret, we do not recommend that
the secret be changed for existing instances.

Minor changes
~~~~~~~~~~~~~

- Allow disk aittachment to diskless instances
- Reduce memory footprint: Compute lock allocation strictly
- Calculate correct affected nodes set in InstanceChangeGroup
  (Issue 1144)
- Reduce memory footprint: Don't keep input for error messages
- Use bulk-adding of keys in renew-crypto
- Reduce memory footprint: Send answers strictly
- Reduce memory footprint: Store keys as ByteStrings
- Reduce memory footprint: Encode UUIDs as ByteStrings
- Do not retry all requests after connection timeouts to prevent
  repeated job submission
- Fix reason trails of expanding opcodes
- Make lockConfig call retryable
- Extend timeout for gnt-cluster renew-crypto
- Return the correct error code in the post-upgrade script
- Make OpenSSL refrain from DH altogether
- Fix faulty iallocator type check
- Improve cfgupgrade output in case of errors
- Fix upgrades of instances with missing creation time
- Support force option for deactivate disks on RAPI
- Make htools tolerate missing "dtotal" and "dfree" on luxi
- Fix default for --default-iallocator-params
- Renew-crypto: stop daemons on master node first
- Don't warn about broken SSH setup of offline nodes (Issue 1131)
- Fix computation in network blocks
- At IAlloc backend guess state from admin state
- Set node tags in iallocator htools backend
- Only search for Python-2 interpreters
- Handle Xen 4.3 states better
- Improve xl socat migrations


Version 2.15.1
--------------

*(Released Mon, 7 Sep 2015)*

New features
~~~~~~~~~~~~

- The ext template now allows userspace-only disks to be used

Bugfixes
~~~~~~~~

- Fixed the silently broken 'gnt-instance replace-disks --ignore-ipolicy'
  command.
- User shutdown reporting can now be disabled on Xen using the
  '--user-shutdown' flag.
- Remove falsely reported communication NIC error messages on instance start.
- Fix 'gnt-node migrate' behavior when no instances are present on a node.
- Fix the multi-allocation functionality for non-DRBD instances.


Version 2.15.0
--------------

*(Released Wed, 29 Jul 2015)*

Incompatible/important changes
~~~~~~~~~~~~~~~~~~~~~~~~~~~~~~

- In order to improve allocation efficiency when using DRBD, the cluster
  metric now takes the total reserved memory into account. A consequence
  of this change is that the best possible cluster metric is no longer 0.
  htools(1) interprets minimal cluster scores to be offsets of the theoretical
  lower bound, so only users interpreting the cluster score directly should
  be affected.
- This release contains a fix for the problem that different encodings in
  SSL certificates can break RPC communication (issue 1094). The fix makes
  it necessary to rerun 'gnt-cluster renew-crypto --new-node-certificates'
  after the cluster is fully upgraded to 2.14.1

New features
~~~~~~~~~~~~

- On dedicated clusters, hail will now favour allocations filling up
  nodes efficiently over balanced allocations.

New dependencies
~~~~~~~~~~~~~~~~

- The indirect dependency on Haskell package 'case-insensitive' is now
  explicit.


Version 2.15.0 rc1
------------------

*(Released Wed, 17 Jun 2015)*

This was the first release candidate in the 2.15 series. All important
changes are listed in the latest 2.15 entry.

Known issues:
~~~~~~~~~~~~~

- Issue 1094: differences in encodings in SSL certificates due to
  different OpenSSL versions can result in rendering a cluster
  uncommunicative after a master-failover.


Version 2.15.0 beta1
--------------------

*(Released Thu, 30 Apr 2015)*

This was the second beta release in the 2.15 series. All important changes
are listed in the latest 2.15 entry.


Version 2.14.2
--------------

*(Released Tue, 15 Dec 2015)*

Important changes and security notes
~~~~~~~~~~~~~~~~~~~~~~~~~~~~~~~~~~~~

Security release.

CVE-2015-7944

Ganeti provides a RESTful control interface called the RAPI. Its HTTPS
implementation is vulnerable to DoS attacks via client-initiated SSL
parameter renegotiation. While the interface is not meant to be exposed
publicly, due to the fact that it binds to all interfaces, we believe
some users might be exposing it unintentionally and are vulnerable. A
DoS attack can consume resources meant for Ganeti daemons and instances
running on the master node, making both perform badly.

Fixes are not feasible due to the OpenSSL Python library not exposing
functionality needed to disable client-side renegotiation. Instead, we
offer instructions on how to control RAPI's exposure, along with info
on how RAPI can be setup alongside an HTTPS proxy in case users still
want or need to expose the RAPI interface. The instructions are
outlined in Ganeti's security document: doc/html/security.html

CVE-2015-7945

Ganeti leaks the DRBD secret through the RAPI interface. Examining job
results after an instance information job reveals the secret. With the
DRBD secret, access to the local cluster network, and ARP poisoning,
an attacker can impersonate a Ganeti node and clone the disks of a
DRBD-based instance. While an attacker with access to the cluster
network is already capable of accessing any data written as DRBD
traffic is unencrypted, having the secret expedites the process and
allows access to the entire disk.

Fixes contained in this release prevent the secret from being exposed
via the RAPI. The DRBD secret can be changed by converting an instance
to plain and back to DRBD, generating a new secret, but redundancy will
be lost until the process completes.
Since attackers with node access are capable of accessing some and
potentially all data even without the secret, we do not recommend that
the secret be changed for existing instances.

Minor changes
~~~~~~~~~~~~~

- Allow disk attachment to diskless instances
- Calculate correct affected nodes set in InstanceChangeGroup
  (Issue 1144)
- Do not retry all requests after connection timeouts to prevent
  repeated job submission
- Fix reason trails of expanding opcodes
- Make lockConfig call retryable
- Extend timeout for gnt-cluster renew-crypto
- Return the correct error code in the post-upgrade script
- Make OpenSSL refrain from DH altogether
- Fix faulty iallocator type check
- Improve cfgupgrade output in case of errors
- Fix upgrades of instances with missing creation time
- Make htools tolerate missing "dtotal" and "dfree" on luxi
- Fix default for --default-iallocator-params
- Renew-crypto: stop daemons on master node first
- Don't warn about broken SSH setup of offline nodes (Issue 1131)
- At IAlloc backend guess state from admin state
- Set node tags in iallocator htools backend
- Only search for Python-2 interpreters
- Handle Xen 4.3 states better
- Improve xl socat migrations
- replace-disks: fix --ignore-ipolicy
- Fix disabling of user shutdown reporting
- Allow userspace-only disk templates
- Fix instance failover in case of DTS_EXT_MIRROR
- Fix operations on empty nodes by accepting allocation of 0 jobs
- Fix instance multi allocation for non-DRBD disks
- Redistribute master key on downgrade
- Allow more failover options when using the --no-disk-moves flag


Version 2.14.1
--------------

*(Released Fri, 10 Jul 2015)*

Incompatible/important changes
~~~~~~~~~~~~~~~~~~~~~~~~~~~~~~

- The SSH security changes reduced the number of nodes which can SSH into
  other nodes. Unfortunately enough, the Ganeti implementation of migration
  for the xl stack of Xen required SSH to be able to migrate the instance,
  leading to a situation where full movement of an instance around the cluster
  was not possible. This version fixes the issue by using socat to transfer
  instance data. While socat is less secure than SSH, it is about as secure as
  xm migrations, and occurs over the secondary network if present. As a
  consequence of this change, Xen instance migrations using xl cannot occur
  between nodes running 2.14.0 and 2.14.1.
- This release contains a fix for the problem that different encodings in
  SSL certificates can break RPC communication (issue 1094). The fix makes
  it necessary to rerun 'gnt-cluster renew-crypto --new-node-certificates'
  after the cluster is fully upgraded to 2.14.1

Other Changes
~~~~~~~~~~~~~

- The ``htools`` now properly work also on shared-storage clusters.
- Instance moves now work properly also for the plain disk template.
- Filter-evaluation for run-time data filter was fixed (issue 1100).
- Various improvements to the documentation have been added.


Version 2.14.0
--------------

*(Released Tue, 2 Jun 2015)*

New features
~~~~~~~~~~~~

- The build system now enforces external Haskell dependencies to lie in
  a supported range as declared by our new ganeti.cabal file.
- Basic support for instance reservations has been added. Instance addition
  supports a --forthcoming option telling Ganeti to only reserve the resources
  but not create the actual instance. The instance can later be created with
  by passing the --commit option to the instance addition command.
- Node tags starting with htools:nlocation: now have a special meaning to htools(1).
  They control between which nodes migration is possible, e.g., during hypervisor
  upgrades. See hbal(1) for details.
- The node-allocation lock as been removed for good, thus speeding up parallel
  instance allocation and creation.
- The external storage interface has been extended by optional ``open``
  and ``close`` scripts.

New dependencies
~~~~~~~~~~~~~~~~

- Building the Haskell part of Ganeti now requires Cabal and cabal-install.

Known issues
~~~~~~~~~~~~

- Under certain conditions instance doesn't get unpaused after live
  migration (issue #1050)

Since 2.14.0 rc1
~~~~~~~~~~~~~~~~

- The call to the IAllocator in 'gnt-node evacuate' has been fixed.
- In opportunistic locking, only ask for those node resource locks where
  the node lock is held.
- Lock requests are repeatable now; this avoids failure of a job in a
  race condition with a signal sent to the job.
- Various improvements to the QA.


Version 2.14.0 rc2
------------------

*(Released Tue, 19 May 2015)*

This was the second release candidate in the 2.14 series. All important
changes are listed in the 2.14.0 entry.

Since 2.14.0 rc1
~~~~~~~~~~~~~~~~

- private parameters are now properly exported to instance create scripts
- unnecessary config unlocks and upgrades have been removed, improving
  performance, in particular of cluster verification
- some rarely occuring file-descriptor leaks have been fixed
- The checks for orphan and lost volumes have been fixed to also work
  correctly when multiple volume groups are used.


Version 2.14.0 rc1
------------------

*(Released Wed, 29 Apr 2015)*

This was the first release candidate in the 2.14 series. All important
changes are listed in the latest 2.14 entry.

Since 2.14.0 beta2
~~~~~~~~~~~~~~~~~~

The following issue has been fixed:

- A race condition where a badly timed kill of WConfD could lead to
  an incorrect configuration.

Fixes inherited from the 2.12 branch:

- Upgrade from old versions (2.5 and 2.6) was failing (issues 1070, 1019).
- gnt-network info outputs wrong external reservations (issue 1068)
- Refuse to demote master from master capability (issue 1023)

Fixes inherited from the 2.13 branch:

- bugs related to ssh-key handling of master candidate (issues 1045, 1046, 1047)


Version 2.14.0 beta2
--------------------

*(Released Thu, 26 Mar 2015)*

This was the second beta release in the 2.14 series. All important changes
are listed in the latest 2.14 entry.

Since 2.14.0 beta1
~~~~~~~~~~~~~~~~~~

The following issues have been fixed:

- Issue 1018: Cluster init (and possibly other jobs) occasionally fail to start

The extension of the external storage interface was not present in 2.14.0 beta1.


Version 2.14.0 beta1
--------------------

*(Released Fri, 13 Feb 2015)*

This was the first beta release of the 2.14 series. All important changes
are listed in the latest 2.14 entry.


Version 2.13.3
--------------

*(Released Mon, 14 Dec 2015)*

Important changes and security notes
~~~~~~~~~~~~~~~~~~~~~~~~~~~~~~~~~~~~

Security release.

CVE-2015-7944

Ganeti provides a RESTful control interface called the RAPI. Its HTTPS
implementation is vulnerable to DoS attacks via client-initiated SSL
parameter renegotiation. While the interface is not meant to be exposed
publicly, due to the fact that it binds to all interfaces, we believe
some users might be exposing it unintentionally and are vulnerable. A
DoS attack can consume resources meant for Ganeti daemons and instances
running on the master node, making both perform badly.

Fixes are not feasible due to the OpenSSL Python library not exposing
functionality needed to disable client-side renegotiation. Instead, we
offer instructions on how to control RAPI's exposure, along with info
on how RAPI can be setup alongside an HTTPS proxy in case users still
want or need to expose the RAPI interface. The instructions are
outlined in Ganeti's security document: doc/html/security.html

CVE-2015-7945

Ganeti leaks the DRBD secret through the RAPI interface. Examining job
results after an instance information job reveals the secret. With the
DRBD secret, access to the local cluster network, and ARP poisoning,
an attacker can impersonate a Ganeti node and clone the disks of a
DRBD-based instance. While an attacker with access to the cluster
network is already capable of accessing any data written as DRBD
traffic is unencrypted, having the secret expedites the process and
allows access to the entire disk.

Fixes contained in this release prevent the secret from being exposed
via the RAPI. The DRBD secret can be changed by converting an instance
to plain and back to DRBD, generating a new secret, but redundancy will
be lost until the process completes.
Since attackers with node access are capable of accessing some and
potentially all data even without the secret, we do not recommend that
the secret be changed for existing instances.

Minor changes
~~~~~~~~~~~~~

- Calculate correct affected nodes set in InstanceChangeGroup
  (Issue 1144)
- Do not retry all requests after connection timeouts to prevent
  repeated job submission
- Fix reason trails of expanding opcodes
- Make lockConfig call retryable
- Extend timeout for gnt-cluster renew-crypto
- Return the correct error code in the post-upgrade script
- Make OpenSSL refrain from DH altogether
- Fix upgrades of instances with missing creation time
- Make htools tolerate missing "dtotal" and "dfree" on luxi
- Fix default for --default-iallocator-params
- Renew-crypto: stop daemons on master node first
- Don't warn about broken SSH setup of offline nodes (Issue 1131)
- At IAlloc backend guess state from admin state
- Only search for Python-2 interpreters
- Handle Xen 4.3 states better
- Improve xl socat migrations
- replace-disks: fix --ignore-ipolicy
- Fix disabling of user shutdown reporting
- Fix operations on empty nodes by accepting allocation of 0 jobs
- Fix instance multi allocation for non-DRBD disks
- Redistribute master key on downgrade
- Allow more failover options when using the --no-disk-moves flag


Version 2.13.2
--------------

*(Released Mon, 13 Jul 2015)*

Incompatible/important changes
~~~~~~~~~~~~~~~~~~~~~~~~~~~~~~

- This release contains a fix for the problem that different encodings in
  SSL certificates can break RPC communication (issue 1094). The fix makes
  it necessary to rerun 'gnt-cluster renew-crypto --new-node-certificates'
  after the cluster is fully upgraded to 2.13.2

Other fixes and known issues
~~~~~~~~~~~~~~~~~~~~~~~~~~~~

Inherited from 2.12:

- Fixed Issue #1115: Race between starting WConfD and updating the config
- Fixed Issue #1114: Binding RAPI to a specific IP makes the watcher
  restart the RAPI
- Fixed Issue #1100: Filter-evaluation for run-time data filter
- Better handling of the "crashed" Xen state
- The watcher can be instructed to skip disk verification
- Reduce amount of logging on successful requests
- Prevent multiple communication NICs being created for instances
- The ``htools`` now properly work also on shared-storage clusters
- Instance moves now work properly also for the plain disk template
- Various improvements to the documentation have been added

Known issues:
- Issue #1104: gnt-backup: dh key too small


Version 2.13.1
--------------

*(Released Tue, 16 Jun 2015)*

Incompatible/important changes
~~~~~~~~~~~~~~~~~~~~~~~~~~~~~~

- The SSH security changes reduced the number of nodes which can SSH into
  other nodes. Unfortunately enough, the Ganeti implementation of migration
  for the xl stack of Xen required SSH to be able to migrate the instance,
  leading to a situation where full movement of an instance around the cluster
  was not possible. This version fixes the issue by using socat to transfer
  instance data. While socat is less secure than SSH, it is about as secure as
  xm migrations, and occurs over the secondary network if present. As a
  consequence of this change, Xen instance migrations using xl cannot occur
  between nodes running 2.13.0 and 2.13.1.

Other fixes and known issues
~~~~~~~~~~~~~~~~~~~~~~~~~~~~

Inherited from 2.12:

- Fixed Issue #1082: RAPI is unresponsive after master-failover
- Fixed Issue #1083: Cluster verify reports existing instance disks on
  non-default VGs as missing
- Fixed Issue #1101: Modifying the storage directory for the shared-file disk
  template doesn't work
- Fixed a possible file descriptor leak when forking jobs
- Fixed missing private parameters in the environment for OS scripts
- Fixed a performance regression when handling configuration
  (only upgrade it if it changes)
- Adapt for compilation with GHC7.8 (compiles with warnings;
  cherrypicked from 2.14)

Known issues:
- Issue #1094: Mismatch in SSL encodings breaks RPC communication
- Issue #1104: Export fails: key is too small


Version 2.13.0
--------------

*(Released Tue, 28 Apr 2015)*

Incompatible/important changes
~~~~~~~~~~~~~~~~~~~~~~~~~~~~~~

- Ganeti now internally retries the instance creation opcode if opportunistic
  locking did not acquire nodes with enough free resources. The internal retry
  will not use opportunistic locking. In particular, instance creation, even
  if opportunistic locking is set, will never fail with ECODE_TEMP_NORES.
- The handling of SSH security had undergone a significant change. From
  this version on, each node has an individual SSH key pair instead of
  sharing one with all nodes of the cluster. From now on, we also
  restrict SSH access to master candidates. This means that only master
  candidates can ssh into other cluster nodes and all
  non-master-candidates cannot. Refer to the UPGRADE notes
  for further instructions on the creation and distribution of the keys.
- Ganeti now checks hypervisor version compatibility before trying an instance
  migration. It errors out if the versions are not compatible. Add the option
  --ignore-hvversions to restore the old behavior of only warning.
- Node tags starting with htools:migration: or htools:allowmigration: now have
  a special meaning to htools(1). See hbal(1) for details.
- The LXC hypervisor code has been repaired and improved. Instances cannot be
  migrated and cannot have more than one disk, but should otherwise work as with
  other hypervisors. OS script changes should not be necessary. LXC version
  1.0.0 or higher required.

New features
~~~~~~~~~~~~

- A new job filter rules system allows to define iptables-like rules for the
  job scheduler, making it easier to (soft-)drain the job queue, perform
  maintenance, and rate-limit selected job types. See gnt-filter(8) for
  details.
- Ganeti jobs can now be ad-hoc rate limited via the reason trail.
  For a set of jobs queued with "--reason=rate-limit:n:label", the job
  scheduler ensures that not more than n will be scheduled to run at the same
  time. See ganeti(7), section "Options", for details.
- The monitoring daemon has now variable sleep times for the data
  collectors. This currently means that the granularity of cpu-avg-load
  can be configured.
- The 'gnt-cluster verify' command now has the option
  '--verify-ssh-clutter', which verifies whether Ganeti (accidentally)
  cluttered up the 'authorized_keys' file.
- Instance disks can now be converted from one disk template to another for many
  different template combinations. When available, more efficient conversions
  will be used, otherwise the disks are simply copied over.

New dependencies
~~~~~~~~~~~~~~~~

- The monitoring daemon uses the PSQueue library. Be sure to install it
  if you use Mond.
- The formerly optional regex-pcre is now an unconditional dependency because
  the new job filter rules have regular expressions as a core feature.

Since 2.13.0 rc1
~~~~~~~~~~~~~~~~~~

The following issues have been fixed:

- Bugs related to ssh-key handling of master candidates (issues 1045,
  1046, 1047)

Fixes inherited from the 2.12 branch:

- Upgrade from old versions (2.5 and 2.6) was failing (issues 1070, 1019).
- gnt-network info outputs wrong external reservations (issue 1068)
- Refuse to demote master from master capability (issue 1023)


Version 2.13.0 rc1
------------------

*(Released Wed, 25 Mar 2015)*

This was the first release candidate of the 2.13 series.
All important changes are listed in the latest 2.13 entry.

Since 2.13.0 beta1
~~~~~~~~~~~~~~~~~~

The following issues have been fixed:

- Issue 1018: Cluster init (and possibly other jobs) occasionally fail to start


Version 2.13.0 beta1
--------------------

*(Released Wed, 14 Jan 2015)*

This was the first beta release of the 2.13 series. All important changes
are listed in the latest 2.13 entry.


Version 2.12.6
--------------

*(Released Mon, 14 Dec 2015)*

Important changes and security notes
~~~~~~~~~~~~~~~~~~~~~~~~~~~~~~~~~~~~

Security release.

CVE-2015-7944

Ganeti provides a RESTful control interface called the RAPI. Its HTTPS
implementation is vulnerable to DoS attacks via client-initiated SSL
parameter renegotiation. While the interface is not meant to be exposed
publicly, due to the fact that it binds to all interfaces, we believe
some users might be exposing it unintentionally and are vulnerable. A
DoS attack can consume resources meant for Ganeti daemons and instances
running on the master node, making both perform badly.

Fixes are not feasible due to the OpenSSL Python library not exposing
functionality needed to disable client-side renegotiation. Instead, we
offer instructions on how to control RAPI's exposure, along with info
on how RAPI can be setup alongside an HTTPS proxy in case users still
want or need to expose the RAPI interface. The instructions are
outlined in Ganeti's security document: doc/html/security.html

CVE-2015-7945

Ganeti leaks the DRBD secret through the RAPI interface. Examining job
results after an instance information job reveals the secret. With the
DRBD secret, access to the local cluster network, and ARP poisoning,
an attacker can impersonate a Ganeti node and clone the disks of a
DRBD-based instance. While an attacker with access to the cluster
network is already capable of accessing any data written as DRBD
traffic is unencrypted, having the secret expedites the process and
allows access to the entire disk.

Fixes contained in this release prevent the secret from being exposed
via the RAPI. The DRBD secret can be changed by converting an instance
to plain and back to DRBD, generating a new secret, but redundancy will
be lost until the process completes.
Since attackers with node access are capable of accessing some and
potentially all data even without the secret, we do not recommend that
the secret be changed for existing instances.

Minor changes
~~~~~~~~~~~~~

- Calculate correct affected nodes set in InstanceChangeGroup
  (Issue 1144)
- Do not retry all requests after connection timeouts to prevent
  repeated job submission
- Fix reason trails of expanding opcodes
- Make lockConfig call retryable
- Return the correct error code in the post-upgrade script
- Make OpenSSL refrain from DH altogether
- Fix upgrades of instances with missing creation time
- Make htools tolerate missing "dtotal" and "dfree" on luxi
- Fix default for --default-iallocator-params
- At IAlloc backend guess state from admin state
- Only search for Python-2 interpreters
- Handle Xen 4.3 states better
- replace-disks: fix --ignore-ipolicy
- Fix disabling of user shutdown reporting
- Fix operations on empty nodes by accepting allocation of 0 jobs
- Fix instance multi allocation for non-DRBD disks
- Allow more failover options when using the --no-disk-moves flag


Version 2.12.5
--------------

*(Released Mon, 13 Jul 2015)*

Incompatible/important changes
~~~~~~~~~~~~~~~~~~~~~~~~~~~~~~

- This release contains a fix for the problem that different encodings in
  SSL certificates can break RPC communication (issue 1094). The fix makes
  it necessary to rerun 'gnt-cluster renew-crypto --new-node-certificates'
  after the cluster is fully upgraded to 2.12.5.

Fixed and improvements
~~~~~~~~~~~~~~~~~~~~~~

- Fixed Issue #1030: GlusterFS support breaks at upgrade to 2.12 -
  switches back to shared-file
- Fixed Issue #1094 (see the notice in Incompatible/important changes):
  Differences in encodings of SSL certificates can render a cluster
  uncommunicative after a master-failover
- Fixed Issue #1098: Support for ECDSA SSH keys
- Fixed Issue #1100: Filter-evaluation for run-time data filter
- Fixed Issue #1101: Modifying the storage directory for the shared-file
  disk template doesn't work
- Fixed Issue #1108: Spurious "NIC name already used" errors during
  instance creation
- Fixed Issue #1114: Binding RAPI to a specific IP makes the watcher
  restart the RAPI
- Fixed Issue #1115: Race between starting WConfD and updating the config
- Better handling of the "crashed" Xen state
- The ``htools`` now properly work also on shared-storage clusters
- Various improvements to the documentation have been added

Inherited from the 2.11 branch:

- Fixed Issue #1113: Reduce amount of logging on successful requests

Known issues
~~~~~~~~~~~~

- Issue #1104: gnt-backup: dh key too small


Version 2.12.4
--------------

*(Released Tue, 12 May 2015)*

- Fixed Issue #1082: RAPI is unresponsive after master-failover
- Fixed Issue #1083: Cluster verify reports existing instance disks on
  non-default VGs as missing
- Fixed a possible file descriptor leak when forking jobs
- Fixed missing private parameters in the environment for OS scripts
- Fixed a performance regression when handling configuration
  (only upgrade it if it changes)
- Adapt for compilation with GHC7.8 (compiles with warnings;
  cherrypicked from 2.14)

Known issues
~~~~~~~~~~~~

Pending since 2.12.2:

- Under certain conditions instance doesn't get unpaused after live
  migration (issue #1050)
- GlusterFS support breaks at upgrade to 2.12 - switches back to
  shared-file (issue #1030)


Version 2.12.3
--------------

*(Released Wed, 29 Apr 2015)*

- Fixed Issue #1019: upgrade from 2.6.2 to 2.12 fails. cfgupgrade
  doesn't migrate the config.data file properly
- Fixed Issue 1023: Master master-capable option bug
- Fixed Issue 1068: gnt-network info outputs wrong external reservations
- Fixed Issue 1070: Upgrade of Ganeti 2.5.2 to 2.12.0 fails due to
  missing UUIDs for disks
- Fixed Issue 1073: ssconf_hvparams_* not distributed with ssconf

Inherited from the 2.11 branch:

- Fixed Issue 1032: Renew-crypto --new-node-certificates sometimes does not
  complete.
  The operation 'gnt-cluster renew-crypto --new-node-certificates' is
  now more robust against intermitten reachability errors. Nodes that
  are temporarily not reachable, are contacted with several retries.
  Nodes which are marked as offline are omitted right away.

Inherited from the 2.10 branch:

- Fixed Issue 1057: master-failover succeeds, but IP remains assigned to
  old master
- Fixed Issue 1058: Python's os.minor() does not support devices with
  high minor numbers
- Fixed Issue 1059: Luxid fails if DNS returns an IPv6 address that does
  not reverse resolve

Known issues
~~~~~~~~~~~~

Pending since 2.12.2:

- GHC 7.8 introduced some incompatible changes, so currently Ganeti
  2.12. doesn't compile on GHC 7.8
- Under certain conditions instance doesn't get unpaused after live
  migration (issue #1050)
- GlusterFS support breaks at upgrade to 2.12 - switches back to
  shared-file (issue #1030)


Version 2.12.2
--------------

*(Released Wed, 25 Mar 2015)*

- Support for the lens Haskell library up to version 4.7 (issue #1028)
- SSH keys are now distributed only to master and master candidates
  (issue #377)
- Improved performance for operations that frequently read the
  cluster configuration
- Improved robustness of spawning job processes that occasionally caused
  newly-started jobs to timeout
- Fixed race condition during cluster verify which occasionally caused
  it to fail

Inherited from the 2.11 branch:

- Fix failing automatic glusterfs mounts (issue #984)
- Fix watcher failing to read its status file after an upgrade
  (issue #1022)
- Improve Xen instance state handling, in particular of somewhat exotic
  transitional states

Inherited from the 2.10 branch:

- Fix failing to change a diskless drbd instance to plain
  (issue #1036)
- Fixed issues with auto-upgrades from pre-2.6
  (hv_state_static and disk_state_static)
- Fix memory leak in the monitoring daemon

Inherited from the 2.9 branch:

- Fix file descriptor leak in Confd client

Known issues
~~~~~~~~~~~~

- GHC 7.8 introduced some incompatible changes, so currently Ganeti
  2.12. doesn't compile on GHC 7.8
- Under certain conditions instance doesn't get unpaused after live
  migration (issue #1050)
- GlusterFS support breaks at upgrade to 2.12 - switches back to
  shared-file (issue #1030)


Version 2.12.1
--------------

*(Released Wed, 14 Jan 2015)*

- Fix users under which the wconfd and metad daemons run (issue #976)
- Clean up stale livelock files (issue #865)
- Fix setting up the metadata daemon's network interface for Xen
- Make watcher identify itself on disk activation
- Add "ignore-ipolicy" option to gnt-instance grow-disk
- Check disk size ipolicy during "gnt-instance grow-disk" (issue #995)

Inherited from the 2.11 branch:

- Fix counting votes when doing master failover (issue #962)
- Fix broken haskell dependencies (issues #758 and #912)
- Check if IPv6 is used directly when running SSH (issue #892)

Inherited from the 2.10 branch:

- Fix typo in gnt_cluster output (issue #1015)
- Use the Python path detected at configure time in the top-level Python
  scripts.
- Fix check for sphinx-build from python2-sphinx
- Properly check if an instance exists in 'gnt-instance console'


Version 2.12.0
--------------

*(Released Fri, 10 Oct 2014)*

Incompatible/important changes
~~~~~~~~~~~~~~~~~~~~~~~~~~~~~~

- Ganeti is now distributed under the 2-clause BSD license.
  See the COPYING file.
- Do not use debug mode in production. Certain daemons will issue warnings
  when launched in debug mode. Some debug logging violates some of the new
  invariants in the system (see "New features"). The logging has been kept as
  it aids diagnostics and development.

New features
~~~~~~~~~~~~

- OS install script parameters now come in public, private and secret
  varieties:

  - Public parameters are like all other parameters in Ganeti.
  - Ganeti will not log private and secret parameters, *unless* it is running
    in debug mode.
  - Ganeti will not save secret parameters to configuration. Secret parameters
    must be supplied every time you install, or reinstall, an instance.
  - Attempting to override public parameters with private or secret parameters
    results in an error. Similarly, you may not use secret parameters to
    override private parameters.

- The move-instance tool can now attempt to allocate an instance by using
  opportunistic locking when an iallocator is used.
- The build system creates sample systemd unit files, available under
  doc/examples/systemd. These unit files allow systemd to natively
  manage and supervise all Ganeti processes.
- Different types of compression can be applied during instance moves, including
  user-specified ones.
- Ganeti jobs now run as separate processes. The jobs are coordinated by
  a new daemon "WConfd" that manages cluster's configuration and locks
  for individual jobs. A consequence is that more jobs can run in parallel;
  the number is run-time configurable, see "New features" entry
  of 2.11.0. To avoid luxid being overloaded with tracking running jobs, it
  backs of and only occasionally, in a sequential way, checks if jobs have
  finished and schedules new ones. In this way, luxid keeps responsive under
  high cluster load. The limit as when to start backing of is also run-time
  configurable.
- The metadata daemon is now optionally available, as part of the
  partial implementation of the OS-installs design. It allows pass
  information to OS install scripts or to instances.
  It is also possible to run Ganeti without the daemon, if desired.
- Detection of user shutdown of instances has been implemented for Xen
  as well.

New dependencies
~~~~~~~~~~~~~~~~

- The KVM CPU pinning no longer uses the affinity python package, but psutil
  instead. The package is still optional and needed only if the feature is to
  be used.

Incomplete features
~~~~~~~~~~~~~~~~~~~

The following issues are related to features which are not completely
implemented in 2.12:

- Issue 885: Network hotplugging on KVM sometimes makes an instance
  unresponsive
- Issues 708 and 602: The secret parameters are currently still written
  to disk in the job queue.
- Setting up the metadata network interface under Xen isn't fully
  implemented yet.

Known issues
~~~~~~~~~~~~

- *Wrong UDP checksums in DHCP network packets:*
  If an instance communicates with the metadata daemon and uses DHCP to
  obtain its IP address on the provided virtual network interface,
  it can happen that UDP packets have a wrong checksum, due to
  a bug in virtio. See for example https://bugs.launchpad.net/bugs/930962

  Ganeti works around this bug by disabling the UDP checksums on the way
  from a host to instances (only on the special metadata communication
  network interface) using the ethtool command. Therefore if using
  the metadata daemon the host nodes should have this tool available.
- The metadata daemon is run as root in the split-user mode, to be able
  to bind to port 80.
  This should be improved in future versions, see issue #949.

Since 2.12.0 rc2
~~~~~~~~~~~~~~~~

The following issues have been fixed:

- Fixed passing additional parameters to RecreateInstanceDisks over
  RAPI.
- Fixed the permissions of WConfd when running in the split-user mode.
  As WConfd takes over the previous master daemon to manage the
  configuration, it currently runs under the masterd user.
- Fixed the permissions of the metadata daemon  wn running in the
  split-user mode (see Known issues).
- Watcher now properly adds a reason trail entry when initiating disk
  checks.
- Fixed removing KVM parameters introduced in 2.12 when downgrading a
  cluster to 2.11: "migration_caps", "disk_aio" and "virtio_net_queues".
- Improved retrying of RPC calls that fail due to network errors.


Version 2.12.0 rc2
------------------

*(Released Mon, 22 Sep 2014)*

This was the second release candidate of the 2.12 series.
All important changes are listed in the latest 2.12 entry.

Since 2.12.0 rc1
~~~~~~~~~~~~~~~~

The following issues have been fixed:

- Watcher now checks if WConfd is running and functional.
- Watcher now properly adds reason trail entries.
- Fixed NIC options in Xen's config files.

Inherited from the 2.10 branch:

- Fixed handling of the --online option
- Add warning against hvparam changes with live migrations, which might
  lead to dangerous situations for instances.
- Only the LVs in the configured VG are checked during cluster verify.


Version 2.12.0 rc1
------------------

*(Released Wed, 20 Aug 2014)*

This was the first release candidate of the 2.12 series.
All important changes are listed in the latest 2.12 entry.

Since 2.12.0 beta1
~~~~~~~~~~~~~~~~~~

The following issues have been fixed:

- Issue 881: Handle communication errors in mcpu
- Issue 883: WConfd leaks memory for some long operations
- Issue 884: Under heavy load the IAllocator fails with a "missing
  instance" error

Inherited from the 2.10 branch:

- Improve the recognition of Xen domU states
- Automatic upgrades:
  - Create the config backup archive in a safe way
  - On upgrades, check for upgrades to resume first
  - Pause watcher during upgrade
- Allow instance disks to be added with --no-wait-for-sync


Version 2.12.0 beta1
--------------------

*(Released Mon, 21 Jul 2014)*

This was the first beta release of the 2.12 series. All important changes
are listed in the latest 2.12 entry.


Version 2.11.8
--------------

*(Released Mon, 14 Dec 2015)*

Important changes and security notes
~~~~~~~~~~~~~~~~~~~~~~~~~~~~~~~~~~~~

Security release.

CVE-2015-7944

Ganeti provides a RESTful control interface called the RAPI. Its HTTPS
implementation is vulnerable to DoS attacks via client-initiated SSL
parameter renegotiation. While the interface is not meant to be exposed
publicly, due to the fact that it binds to all interfaces, we believe
some users might be exposing it unintentionally and are vulnerable. A
DoS attack can consume resources meant for Ganeti daemons and instances
running on the master node, making both perform badly.

Fixes are not feasible due to the OpenSSL Python library not exposing
functionality needed to disable client-side renegotiation. Instead, we
offer instructions on how to control RAPI's exposure, along with info
on how RAPI can be setup alongside an HTTPS proxy in case users still
want or need to expose the RAPI interface. The instructions are
outlined in Ganeti's security document: doc/html/security.html

CVE-2015-7945

Ganeti leaks the DRBD secret through the RAPI interface. Examining job
results after an instance information job reveals the secret. With the
DRBD secret, access to the local cluster network, and ARP poisoning,
an attacker can impersonate a Ganeti node and clone the disks of a
DRBD-based instance. While an attacker with access to the cluster
network is already capable of accessing any data written as DRBD
traffic is unencrypted, having the secret expedites the process and
allows access to the entire disk.

Fixes contained in this release prevent the secret from being exposed
via the RAPI. The DRBD secret can be changed by converting an instance
to plain and back to DRBD, generating a new secret, but redundancy will
be lost until the process completes.
Since attackers with node access are capable of accessing some and
potentially all data even without the secret, we do not recommend that
the secret be changed for existing instances.

Minor changes
~~~~~~~~~~~~~

- Make htools tolerate missing "dtotal" and "dfree" on luxi
- Fix default for --default-iallocator-params
- At IAlloc backend guess state from admin state
- replace-disks: fix --ignore-ipolicy
- Fix instance multi allocation for non-DRBD disks
- Trigger renew-crypto on downgrade to 2.11
- Downgrade log-message for rereading job
- Downgrade log-level for successful requests
- Check for gnt-cluster before running gnt-cluster upgrade


Version 2.11.7
--------------

*(Released Fri, 17 Apr 2015)*

- The operation 'gnt-cluster renew-crypto --new-node-certificates' is
  now more robust against intermitten reachability errors. Nodes that
  are temporarily not reachable, are contacted with several retries.
  Nodes which are marked as offline are omitted right away.


Version 2.11.6
--------------

*(Released Mon, 22 Sep 2014)*

- Ganeti is now distributed under the 2-clause BSD license.
  See the COPYING file.
- Fix userspace access checks.
- Various documentation fixes have been added.

Inherited from the 2.10 branch:

- The --online option now works as documented.
- The watcher is paused during cluster upgrades; also, upgrade
  checks for upgrades to resume first.
- Instance disks can be added with --no-wait-for-sync.


Version 2.11.5
--------------

*(Released Thu, 7 Aug 2014)*

Inherited from the 2.10 branch:

Important security release. In 2.10.0, the
'gnt-cluster upgrade' command was introduced. Before
performing an upgrade, the configuration directory of
the cluster is backed up. Unfortunately, the archive was
written with permissions that make it possible for
non-privileged users to read the archive and thus have
access to cluster and RAPI keys. After this release,
the archive will be created with privileged access only.

We strongly advise you to restrict the permissions of
previously created archives. The archives are found in
/var/lib/ganeti*.tar (unless otherwise configured with
--localstatedir or --with-backup-dir).

If you suspect that non-privileged users have accessed
your archives already, we advise you to renew the
cluster's crypto keys using 'gnt-cluster renew-crypto'
and to reset the RAPI credentials by editing
/var/lib/ganeti/rapi_users (respectively under a
different path if configured differently with
--localstatedir).

Other changes included in this release:

- Fix handling of Xen instance states.
- Fix NIC configuration with absent NIC VLAN
- Adapt relative path expansion in PATH to new environment
- Exclude archived jobs from configuration backups
- Fix RAPI for split query setup
- Allow disk hot-remove even with chroot or SM

Inherited from the 2.9 branch:

- Make htools tolerate missing 'spfree' on luxi


Version 2.11.4
--------------

*(Released Thu, 31 Jul 2014)*

- Improved documentation of the instance shutdown behavior.

Inherited from the 2.10 branch:

- KVM: fix NIC configuration with absent NIC VLAN (Issue 893)
- Adapt relative path expansion in PATH to new environment
- Exclude archived jobs from configuration backup
- Expose early_release for ReplaceInstanceDisks
- Add backup directory for configuration backups for upgrades
- Fix BlockdevSnapshot in case of non lvm-based disk
- Improve RAPI error handling for queries in non-existing items
- Allow disk hot-remove even with chroot or SM
- Remove superflous loop in instance queries (Issue 875)

Inherited from the 2.9 branch:

- Make ganeti-cleaner switch to save working directory (Issue 880)


Version 2.11.3
--------------

*(Released Wed, 9 Jul 2014)*

- Readd nodes to their previous node group
- Remove old-style gnt-network connect

Inherited from the 2.10 branch:

- Make network_vlan an optional OpParam
- hspace: support --accept-existing-errors
- Make hspace support --independent-groups
- Add a modifier for a group's allocation policy
- Export VLAN nicparam to NIC configuration scripts
- Fix gnt-network client to accept vlan info
- Support disk hotplug with userspace access

Inherited from the 2.9 branch:

- Make htools tolerate missing "spfree" on luxi
- Move the design for query splitting to the implemented list
- Add tests for DRBD setups with empty first resource

Inherited from the 2.8 branch:

- DRBD parser: consume initial empty resource lines


Version 2.11.2
--------------

*(Released Fri, 13 Jun 2014)*

- Improvements to KVM wrt to the kvmd and instance shutdown behavior.
  WARNING: In contrast to our standard policy, this bug fix update
  introduces new parameters to the configuration. This means in
  particular that after an upgrade from 2.11.0 or 2.11.1, 'cfgupgrade'
  needs to be run, either manually or explicitly by running
  'gnt-cluster upgrade --to 2.11.2' (which requires that they
  had configured the cluster with --enable-versionfull).
  This also means, that it is not easily possible to downgrade from
  2.11.2 to 2.11.1 or 2.11.0. The only way is to go back to 2.10 and
  back.

Inherited from the 2.10 branch:

- Check for SSL encoding inconsistencies
- Check drbd helper only in VM capable nodes
- Improvements in statistics utils

Inherited from the 2.9 branch:

- check-man-warnings: use C.UTF-8 and set LC_ALL


Version 2.11.1
--------------

*(Released Wed, 14 May 2014)*

- Add design-node-security.rst to docinput
- kvm: use a dedicated QMP socket for kvmd

Inherited from the 2.10 branch:

- Set correct Ganeti version on setup commands
- Add a utility to combine shell commands
- Add design doc for performance tests
- Fix failed DRBD disk creation cleanup
- Hooking up verification for shared file storage
- Fix --shared-file-storage-dir option of gnt-cluster modify
- Clarify default setting of 'metavg'
- Fix invocation of GetCommandOutput in QA
- Clean up RunWithLocks
- Add an exception-trapping thread class
- Wait for delay to provide interruption information
- Add an expected block option to RunWithLocks
- Track if a QA test was blocked by locks
- Add a RunWithLocks QA utility function
- Add restricted migration
- Add an example for node evacuation
- Add a test for parsing version strings
- Tests for parallel job execution
- Fail in replace-disks if attaching disks fails
- Fix passing of ispecs in cluster init during QA
- Move QAThreadGroup to qa_job_utils.py
- Extract GetJobStatuses and use an unified version
- Run disk template specific tests only if possible

Inherited from the 2.9 branch:

- If Automake version > 1.11, force serial tests
- KVM: set IFF_ONE_QUEUE on created tap interfaces
- Add configure option to pass GHC flags


Version 2.11.0
--------------

*(Released Fri, 25 Apr 2014)*

Incompatible/important changes
~~~~~~~~~~~~~~~~~~~~~~~~~~~~~~

- ``gnt-node list`` no longer shows disk space information for shared file
  disk templates because it is not a node attribute. (For example, if you have
  both the file and shared file disk templates enabled, ``gnt-node list`` now
  only shows information about the file disk template.)
- The shared file disk template is now in the new 'sharedfile' storage type.
  As a result, ``gnt-node list-storage -t file`` now only shows information
  about the file disk template and you may use ``gnt-node list-storage -t
  sharedfile`` to query storage information for the shared file disk template.
- Over luxi, syntactially incorrect queries are now rejected as a whole;
  before, a 'SumbmitManyJobs' request was partially executed, if the outer
  structure of the request was syntactically correct. As the luxi protocol
  is internal (external applications are expected to use RAPI), the impact
  of this incompatible change should be limited.
- Queries for nodes, instances, groups, backups and networks are now
  exclusively done via the luxi daemon. Legacy python code was removed,
  as well as the --enable-split-queries configuration option.
- Orphan volumes errors are demoted to warnings and no longer affect the exit
  code of ``gnt-cluster verify``.
- RPC security got enhanced by using different client SSL certificates
  for each node. In this context 'gnt-cluster renew-crypto' got a new
  option '--renew-node-certificates', which renews the client
  certificates of all nodes. After a cluster upgrade from pre-2.11, run
  this to create client certificates and activate this feature.

New features
~~~~~~~~~~~~

- Instance moves, backups and imports can now use compression to transfer the
  instance data.
- Node groups can be configured to use an SSH port different than the
  default 22.
- Added experimental support for Gluster distributed file storage as the
  ``gluster`` disk template under the new ``sharedfile`` storage type through
  automatic management of per-node FUSE mount points. You can configure the
  mount point location at ``gnt-cluster init`` time by using the new
  ``--gluster-storage-dir`` switch.
- Job scheduling is now handled by luxid, and the maximal number of jobs running
  in parallel is a run-time parameter of the cluster.
- A new tool for planning dynamic power management, called ``hsqueeze``, has
  been added. It suggests nodes to power up or down and corresponding instance
  moves.

New dependencies
~~~~~~~~~~~~~~~~

The following new dependencies have been added:

For Haskell:

- ``zlib`` library (http://hackage.haskell.org/package/base64-bytestring)

- ``base64-bytestring`` library (http://hackage.haskell.org/package/zlib),
  at least version 1.0.0.0

- ``lifted-base`` library (http://hackage.haskell.org/package/lifted-base)

- ``lens`` library (http://hackage.haskell.org/package/lens)

Since 2.11.0 rc1
~~~~~~~~~~~~~~~~

- Fix Xen instance state

Inherited from the 2.10 branch:

- Fix conflict between virtio + spice or soundhw
- Fix bitarray ops wrt PCI slots
- Allow releases scheduled 5 days in advance
- Make watcher submit queries low priority
- Fix specification of TIDiskParams
- Add unittests for instance modify parameter renaming
- Add renaming of instance custom params
- Add RAPI symmetry tests for groups
- Extend RAPI symmetry tests with RAPI-only aliases
- Add test for group custom parameter renaming
- Add renaming of group custom ndparams, ipolicy, diskparams
- Add the RAPI symmetry test for nodes
- Add aliases for nodes
- Allow choice of HTTP method for modification
- Add cluster RAPI symmetry test
- Fix failing cluster query test
- Add aliases for cluster parameters
- Add support for value aliases to RAPI
- Provide tests for GET/PUT symmetry
- Sort imports
- Also consider filter fields for deciding if using live data
- Document the python-fdsend dependency
- Verify configuration version number before parsing
- KVM: use running HVPs to calc blockdev options
- KVM: reserve a PCI slot for the SCSI controller
- Check for LVM-based verification results only when enabled
- Fix "existing" typos
- Fix output of gnt-instance info after migration
- Warn in UPGRADE about not tar'ing exported insts
- Fix non-running test and remove custom_nicparams rename
- Account for NODE_RES lock in opportunistic locking
- Fix request flooding of noded during disk sync

Inherited from the 2.9 branch:

- Make watcher submit queries low priority
- Fix failing gnt-node list-drbd command
- Update installation guide wrt to DRBD version
- Fix list-drbd QA test
- Add messages about skipped QA disk template tests
- Allow QA asserts to produce more messages
- Set exclusion tags correctly in requested instance
- Export extractExTags and updateExclTags
- Document spindles in the hbal man page
- Sample logrotate conf breaks permissions with split users
- Fix 'gnt-cluster' and 'gnt-node list-storage' outputs

Inherited from the 2.8 branch:

- Add reason parameter to RAPI client functions
- Include qa/patch in Makefile
- Handle empty patches better
- Move message formatting functions to separate file
- Add optional ordering of QA patch files
- Allow multiple QA patches
- Refactor current patching code


Version 2.11.0 rc1
------------------

*(Released Thu, 20 Mar 2014)*

This was the first RC release of the 2.11 series. Since 2.11.0 beta1:

- Convert int to float when checking config. consistency
- Rename compression option in gnt-backup export

Inherited from the 2.9 branch:

- Fix error introduced during merge
- gnt-cluster copyfile: accept relative paths

Inherited from the 2.8 branch:

- Improve RAPI detection of the watcher
- Add patching QA configuration files on buildbots
- Enable a timeout for instance shutdown
- Allow KVM commands to have a timeout
- Allow xen commands to have a timeout
- Fix wrong docstring


Version 2.11.0 beta1
--------------------

*(Released Wed, 5 Mar 2014)*

This was the first beta release of the 2.11 series. All important changes
are listed in the latest 2.11 entry.


Version 2.10.8
--------------

*(Released Fri, 11 Dec 2015)*

Important changes and security notes
~~~~~~~~~~~~~~~~~~~~~~~~~~~~~~~~~~~~

Security release.

CVE-2015-7944

Ganeti provides a RESTful control interface called the RAPI. Its HTTPS
implementation is vulnerable to DoS attacks via client-initiated SSL
parameter renegotiation. While the interface is not meant to be exposed
publicly, due to the fact that it binds to all interfaces, we believe
some users might be exposing it unintentionally and are vulnerable. A
DoS attack can consume resources meant for Ganeti daemons and instances
running on the master node, making both perform badly.

Fixes are not feasible due to the OpenSSL Python library not exposing
functionality needed to disable client-side renegotiation. Instead, we
offer instructions on how to control RAPI's exposure, along with info
on how RAPI can be setup alongside an HTTPS proxy in case users still
want or need to expose the RAPI interface. The instructions are
outlined in Ganeti's security document: doc/html/security.html

CVE-2015-7945

Ganeti leaks the DRBD secret through the RAPI interface. Examining job
results after an instance information job reveals the secret. With the
DRBD secret, access to the local cluster network, and ARP poisoning,
an attacker can impersonate a Ganeti node and clone the disks of a
DRBD-based instance. While an attacker with access to the cluster
network is already capable of accessing any data written as DRBD
traffic is unencrypted, having the secret expedites the process and
allows access to the entire disk.

Fixes contained in this release prevent the secret from being exposed
via the RAPI. The DRBD secret can be changed by converting an instance
to plain and back to DRBD, generating a new secret, but redundancy will
be lost until the process completes.
Since attackers with node access are capable of accessing some and
potentially all data even without the secret, we do not recommend that
the secret be changed for existing instances.

Minor changes
~~~~~~~~~~~~~

- Make htools tolerate missing "dtotal" and "dfree" on luxi
- At IAlloc backend guess state from admin state
- replace-disks: fix --ignore-ipolicy
- Fix instance multi allocation for non-DRBD disks
- Check for gnt-cluster before running gnt-cluster upgrade
- Work around a Python os.minor bug
- Add IP-related checks after master-failover
- Pass correct backend params in move-instance
- Allow plain/DRBD conversions regardless of lack of disks
- Fix MonD collector thunk leak
- Stop MonD when removing a node from a cluster
- Finalize backup only if successful
- Fix file descriptor leak in Confd Client
- Auto-upgrade hv_state_static and disk_state_static
- Do not hardcode the Python path in CLI tools
- Use the Python interpreter from ENV
- ganeti.daemon: fix daemon mode with GnuTLS >= 3.3 (Issues 961, 964)
- Ganeti.Daemon: always install SIGHUP handler (Issue 755)
- Fix DRBD version check for non VM capable nodes
- Fix handling of the --online option
- Add warning against hvparam changes with live migrations
- Only verify LVs in configured VG during cluster verify
- Fix network info in case of multi NIC instances
- On upgrades, check for upgrades to resume first
- Pause watcher during upgrade
- Allow instance disks to be added with --no-wait-for-sync


Version 2.10.7
--------------

*(Released Thu, 7 Aug 2014)*

Important security release. In 2.10.0, the
'gnt-cluster upgrade' command was introduced. Before
performing an upgrade, the configuration directory of
the cluster is backed up. Unfortunately, the archive was
written with permissions that make it possible for
non-privileged users to read the archive and thus have
access to cluster and RAPI keys. After this release,
the archive will be created with privileged access only.

We strongly advise you to restrict the permissions of
previously created archives. The archives are found in
/var/lib/ganeti*.tar (unless otherwise configured with
--localstatedir or --with-backup-dir).

If you suspect that non-privileged users have accessed
your archives already, we advise you to renew the
cluster's crypto keys using 'gnt-cluster renew-crypto'
and to reset the RAPI credentials by editing
/var/lib/ganeti/rapi_users (respectively under a
different path if configured differently with
--localstatedir).

Other changes included in this release:

- Fix handling of Xen instance states.
- Fix NIC configuration with absent NIC VLAN
- Adapt relative path expansion in PATH to new environment
- Exclude archived jobs from configuration backups
- Fix RAPI for split query setup
- Allow disk hot-remove even with chroot or SM

Inherited from the 2.9 branch:

- Make htools tolerate missing 'spfree' on luxi


Version 2.10.6
--------------

*(Released Mon, 30 Jun 2014)*

- Make Ganeti tolerant towards differnt openssl library
  version on different nodes (issue 853).
- Allow hspace to make useful predictions in multi-group
  clusters with one group overfull (isse 861).
- Various gnt-network related fixes.
- Fix disk hotplug with userspace access.
- Various documentation errors fixed.


Version 2.10.5
--------------

*(Released Mon, 2 Jun 2014)*

- Two new options have been added to gnt-group evacuate.
  The 'sequential' option forces all the evacuation steps to
  be carried out sequentially, thus avoiding congestion on a
  slow link between node groups. The 'force-failover' option
  disallows migrations and forces failovers to be used instead.
  In this way evacuation to a group with vastly differnet
  hypervisor is possible.
- In tiered allocation, when looking for ways on how to shrink
  an instance, the canoncial path is tried first, i.e., in each
  step reduce on the resource most placements are blocked on. Only
  if no smaller fitting instance can be found shrinking a single
  resource till fit is tried.
- For finding the placement of an instance, the duplicate computations
  in the computation of the various cluster scores are computed only
  once. This significantly improves the performance of hspace for DRBD
  on large clusters; for other clusters, a slight performance decrease
  might occur. Moreover, due to the changed order, floating point
  number inaccuracies accumulate differently, thus resulting in different
  cluster scores. It has been verified that the effect of these different
  roundings is less than 1e-12.
- network queries fixed with respect to instances
- relax too strict prerequisite in LUClusterSetParams for DRBD helpers
- VArious improvements to QA and build-time tests


Version 2.10.4
--------------

*(Released Thu, 15 May 2014)*

- Support restricted migration in hbal
- Fix for the --shared-file-storage-dir of gnt-cluster modify (issue 811)
- Fail in replace-disks if attaching disks fails (issue 814)
- Set IFF_ONE_QUEUE on created tap interfaces for KVM
- Small fixes and enhancements in the build system
- Various documentation fixes (e.g. issue 810)


Version 2.10.3
--------------

*(Released Wed, 16 Apr 2014)*

- Fix filtering of pending jobs with -o id (issue 778)
- Make RAPI API calls more symmetric (issue 770)
- Make parsing of old cluster configuration more robust (issue 783)
- Fix wrong output of gnt-instance info after migrations
- Fix reserved PCI slots for KVM hotplugging
- Use runtime hypervisor parameters to calculate bockdevice options for KVM
- Fix high node daemon load during disk sync if the sync is paused manually
  (issue 792)
- Improve opportunistic locking during instance creation (issue 791)

Inherited from the 2.9 branch:

- Make watcher submit queries low priority (issue 772)
- Add reason parameter to RAPI client functions (issue 776)
- Fix failing gnt-node list-drbd command (issue 777)
- Properly display fake job locks in gnt-debug.
- small fixes in documentation


Version 2.10.2
--------------

*(Released Mon, 24 Mar 2014)*

- Fix conflict between virtio + spice or soundhw (issue 757)
- accept relative paths in gnt-cluster copyfile (issue 754)
- Introduce shutdown timeout for 'xm shutdown' command
- Improve RAPI detection of the watcher (issue 752)


Version 2.10.1
--------------

*(Released Wed, 5 Mar 2014)*

- Fix incorrect invocation of hooks on offline nodes (issue 742)
- Fix incorrect exit code of gnt-cluster verify in certain circumstances
  (issue 744)

Inherited from the 2.9 branch:

- Fix overflow problem in hbal that caused it to break when waiting for
  jobs for more than 10 minutes (issue 717)
- Make hbal properly handle non-LVM storage
- Properly export and import NIC parameters, and do so in a backwards
  compatible way (issue 716)
- Fix net-common script in case of routed mode (issue 728)
- Improve documentation (issues 724, 730)


Version 2.10.0
--------------

*(Released Thu, 20 Feb 2014)*

Incompatible/important changes
~~~~~~~~~~~~~~~~~~~~~~~~~~~~~~

- Adding disks with 'gnt-instance modify' now waits for the disks to sync per
  default. Specify --no-wait-for-sync to override this behavior.
- The Ganeti python code now adheres to a private-module layout. In particular,
  the module 'ganeti' is no longer in the python search path.
- On instance allocation, the iallocator now considers non-LVM storage
  properly. In particular, actual file storage space information is used
  when allocating space for a file/sharedfile instance.
- When disabling disk templates cluster-wide, the cluster now first
  checks whether there are instances still using those templates.
- 'gnt-node list-storage' now also reports storage information about
  file-based storage types.
- In case of non drbd instances, export \*_SECONDARY environment variables
  as empty strings (and not "None") during 'instance-migrate' related hooks.

New features
~~~~~~~~~~~~

- KVM hypervisors can now access RBD storage directly without having to
  go through a block device.
- A new command 'gnt-cluster upgrade' was added that automates the upgrade
  procedure between two Ganeti versions that are both 2.10 or higher.
- The move-instance command can now change disk templates when moving
  instances, and does not require any node placement options to be
  specified if the destination cluster has a default iallocator.
- Users can now change the soundhw and cpuid settings for XEN hypervisors.
- Hail and hbal now have the (optional) capability of accessing average CPU
  load information through the monitoring deamon, and to use it to dynamically
  adapt the allocation of instances.
- Hotplug support. Introduce new option '--hotplug' to ``gnt-instance modify``
  so that disk and NIC modifications take effect without the need of actual
  reboot. There are a couple of constrains currently for this feature:

   - only KVM hypervisor (versions >= 1.0) supports it,
   - one can not (yet) hotplug a disk using userspace access mode for RBD
   - in case of a downgrade instances should suffer a reboot in order to
     be migratable (due to core change of runtime files)
   - ``python-fdsend`` is required for NIC hotplugging.

Misc changes
~~~~~~~~~~~~

- A new test framework for logical units was introduced and the test
  coverage for logical units was improved significantly.
- Opcodes are entirely generated from Haskell using the tool 'hs2py' and
  the module 'src/Ganeti/OpCodes.hs'.
- Constants are also generated from Haskell using the tool
  'hs2py-constants' and the module 'src/Ganeti/Constants.hs', with the
  exception of socket related constants, which require changing the
  cluster configuration file, and HVS related constants, because they
  are part of a port of instance queries to Haskell.  As a result, these
  changes will be part of the next release of Ganeti.

New dependencies
~~~~~~~~~~~~~~~~

The following new dependencies have been added/updated.

Python

- The version requirements for ``python-mock`` have increased to at least
  version 1.0.1. It is still used for testing only.
- ``python-fdsend`` (https://gitorious.org/python-fdsend) is optional
  but required for KVM NIC hotplugging to work.

Since 2.10.0 rc3
~~~~~~~~~~~~~~~~

- Fix integer overflow problem in hbal


Version 2.10.0 rc3
------------------

*(Released Wed, 12 Feb 2014)*

This was the third RC release of the 2.10 series. Since 2.10.0 rc2:

- Improved hotplug robustness
- Start Ganeti daemons after ensure-dirs during upgrade
- Documentation improvements

Inherited from the 2.9 branch:

- Fix the RAPI instances-multi-alloc call
- assign unique filenames to file-based disks
- gracefully handle degraded non-diskless instances with 0 disks (issue 697)
- noded now runs with its specified group, which is the default group,
  defaulting to root (issue 707)
- make using UUIDs to identify nodes in gnt-node consistently possible
  (issue 703)


Version 2.10.0 rc2
------------------

*(Released Fri, 31 Jan 2014)*

This was the second RC release of the 2.10 series. Since 2.10.0 rc1:

- Documentation improvements
- Run drbdsetup syncer only on network attach
- Include target node in hooks nodes for migration
- Fix configure dirs
- Support post-upgrade hooks during cluster upgrades

Inherited from the 2.9 branch:

- Ensure that all the hypervisors exist in the config file (Issue 640)
- Correctly recognise the role as master node (Issue 687)
- configure: allow detection of Sphinx 1.2+ (Issue 502)
- gnt-instance now honors the KVM path correctly (Issue 691)

Inherited from the 2.8 branch:

- Change the list separator for the usb_devices parameter from comma to space.
  Commas could not work because they are already the hypervisor option
  separator (Issue 649)
- Add support for blktap2 file-driver (Issue 638)
- Add network tag definitions to the haskell codebase (Issue 641)
- Fix RAPI network tag handling
- Add the network tags to the tags searched by gnt-cluster search-tags
- Fix caching bug preventing jobs from being cancelled
- Start-master/stop-master was always failing if ConfD was disabled. (Issue 685)


Version 2.10.0 rc1
------------------

*(Released Tue, 17 Dec 2013)*

This was the first RC release of the 2.10 series. Since 2.10.0 beta1:

- All known issues in 2.10.0 beta1 have been resolved (see changes from
  the 2.8 branch).
- Improve handling of KVM runtime files from earlier Ganeti versions
- Documentation fixes

Inherited from the 2.9 branch:

- use custom KVM path if set for version checking
- SingleNotifyPipeCondition: don't share pollers

Inherited from the 2.8 branch:

- Fixed Luxi daemon socket permissions after master-failover
- Improve IP version detection code directly checking for colons rather than
  passing the family from the cluster object
- Fix NODE/NODE_RES locking in LUInstanceCreate by not acquiring NODE_RES locks
  opportunistically anymore (Issue 622)
- Allow link local IPv6 gateways (Issue 624)
- Fix error printing (Issue 616)
- Fix a bug in InstanceSetParams concerning names: in case no name is passed in
  disk modifications, keep the old one. If name=none then set disk name to
  None.
- Update build_chroot script to work with the latest hackage packages
- Add a packet number limit to "fping" in master-ip-setup (Issue 630)
- Fix evacuation out of drained node (Issue 615)
- Add default file_driver if missing (Issue 571)
- Fix job error message after unclean master shutdown (Issue 618)
- Lock group(s) when creating instances (Issue 621)
- SetDiskID() before accepting an instance (Issue 633)
- Allow the ext template disks to receive arbitrary parameters, both at creation
  time and while being modified
- Xen handle domain shutdown (future proofing cherry-pick)
- Refactor reading live data in htools (future proofing cherry-pick)


Version 2.10.0 beta1
--------------------

*(Released Wed, 27 Nov 2013)*

This was the first beta release of the 2.10 series. All important changes
are listed in the latest 2.10 entry.

Known issues
~~~~~~~~~~~~

The following issues are known to be present in the beta and will be fixed
before rc1.

- Issue 477: Wrong permissions for confd LUXI socket
- Issue 621: Instance related opcodes do not aquire network/group locks
- Issue 622: Assertion Error: Node locks differ from node resource locks
- Issue 623: IPv6 Masterd <-> Luxid communication error


Version 2.9.7
-------------

*(Released Fri, 11 Dec 2015)*

Important changes and security notes
~~~~~~~~~~~~~~~~~~~~~~~~~~~~~~~~~~~~

Security release.

CVE-2015-7944

Ganeti provides a RESTful control interface called the RAPI. Its HTTPS
implementation is vulnerable to DoS attacks via client-initiated SSL
parameter renegotiation. While the interface is not meant to be exposed
publicly, due to the fact that it binds to all interfaces, we believe
some users might be exposing it unintentionally and are vulnerable. A
DoS attack can consume resources meant for Ganeti daemons and instances
running on the master node, making both perform badly.

Fixes are not feasible due to the OpenSSL Python library not exposing
functionality needed to disable client-side renegotiation. Instead, we
offer instructions on how to control RAPI's exposure, along with info
on how RAPI can be setup alongside an HTTPS proxy in case users still
want or need to expose the RAPI interface. The instructions are
outlined in Ganeti's security document: doc/html/security.html

CVE-2015-7945

Ganeti leaks the DRBD secret through the RAPI interface. Examining job
results after an instance information job reveals the secret. With the
DRBD secret, access to the local cluster network, and ARP poisoning,
an attacker can impersonate a Ganeti node and clone the disks of a
DRBD-based instance. While an attacker with access to the cluster
network is already capable of accessing any data written as DRBD
traffic is unencrypted, having the secret expedites the process and
allows access to the entire disk.

Fixes contained in this release prevent the secret from being exposed
via the RAPI. The DRBD secret can be changed by converting an instance
to plain and back to DRBD, generating a new secret, but redundancy will
be lost until the process completes.
Since attackers with node access are capable of accessing some and
potentially all data even without the secret, we do not recommend that
the secret be changed for existing instances.

Minor changes
~~~~~~~~~~~~~

- gnt-instance replace-disks no longer crashes when --ignore-policy is
  passed to it
- Stop MonD when removing a node from a cluster
- Fix file descriptor leak in Confd client
- Always install SIGHUP handler for Haskell daemons (Issue 755)
- Make ganeti-cleaner switch to a safe working directory (Issue 880)
- Make htools tolerate missing "spfree" on Luxi
- DRBD parser: consume initial empty resource lines (Issue 869)
- KVM: set IFF_ONE_QUEUE on created tap interfaces
- Set exclusion tags correctly in requested instance


Version 2.9.6
-------------

*(Released Mon, 7 Apr 2014)*

- Improve RAPI detection of the watcher (Issue 752)
- gnt-cluster copyfile: accept relative paths (Issue 754)
- Make watcher submit queries low priority (Issue 772)
- Add reason parameter to RAPI client functions (Issue 776)
- Fix failing gnt-node list-drbd command (Issue 777)
- Properly display fake job locks in gnt-debug.
- Enable timeout for instance shutdown
- small fixes in documentation


Version 2.9.5
-------------

*(Released Tue, 25 Feb 2014)*

- Fix overflow problem in hbal that caused it to break when waiting for
  jobs for more than 10 minutes (issue 717)
- Make hbal properly handle non-LVM storage
- Properly export and import NIC parameters, and do so in a backwards
  compatible way (issue 716)
- Fix net-common script in case of routed mode (issue 728)
- Improve documentation (issues 724, 730)


Version 2.9.4
-------------

*(Released Mon, 10 Feb 2014)*

- Fix the RAPI instances-multi-alloc call
- assign unique filenames to file-based disks
- gracefully handle degraded non-diskless instances with 0 disks (issue 697)
- noded now runs with its specified group, which is the default group,
  defaulting to root (issue 707)
- make using UUIDs to identify nodes in gnt-node consistently possible
  (issue 703)


Version 2.9.3
-------------

*(Released Mon, 27 Jan 2014)*

- Ensure that all the hypervisors exist in the config file (Issue 640)
- Correctly recognise the role as master node (Issue 687)
- configure: allow detection of Sphinx 1.2+ (Issue 502)
- gnt-instance now honors the KVM path correctly (Issue 691)

Inherited from the 2.8 branch:

- Change the list separator for the usb_devices parameter from comma to space.
  Commas could not work because they are already the hypervisor option
  separator (Issue 649)
- Add support for blktap2 file-driver (Issue 638)
- Add network tag definitions to the haskell codebase (Issue 641)
- Fix RAPI network tag handling
- Add the network tags to the tags searched by gnt-cluster search-tags
- Fix caching bug preventing jobs from being cancelled
- Start-master/stop-master was always failing if ConfD was disabled. (Issue 685)


Version 2.9.2
-------------

*(Released Fri, 13 Dec 2013)*

- use custom KVM path if set for version checking
- SingleNotifyPipeCondition: don't share pollers

Inherited from the 2.8 branch:

- Fixed Luxi daemon socket permissions after master-failover
- Improve IP version detection code directly checking for colons rather than
  passing the family from the cluster object
- Fix NODE/NODE_RES locking in LUInstanceCreate by not acquiring NODE_RES locks
  opportunistically anymore (Issue 622)
- Allow link local IPv6 gateways (Issue 624)
- Fix error printing (Issue 616)
- Fix a bug in InstanceSetParams concerning names: in case no name is passed in
  disk modifications, keep the old one. If name=none then set disk name to
  None.
- Update build_chroot script to work with the latest hackage packages
- Add a packet number limit to "fping" in master-ip-setup (Issue 630)
- Fix evacuation out of drained node (Issue 615)
- Add default file_driver if missing (Issue 571)
- Fix job error message after unclean master shutdown (Issue 618)
- Lock group(s) when creating instances (Issue 621)
- SetDiskID() before accepting an instance (Issue 633)
- Allow the ext template disks to receive arbitrary parameters, both at creation
  time and while being modified
- Xen handle domain shutdown (future proofing cherry-pick)
- Refactor reading live data in htools (future proofing cherry-pick)


Version 2.9.1
-------------

*(Released Wed, 13 Nov 2013)*

- fix bug, that kept nodes offline when readding
- when verifying DRBD versions, ignore unavailable nodes
- fix bug that made the console unavailable on kvm in split-user
  setup (issue 608)
- DRBD: ensure peers are UpToDate for dual-primary (inherited 2.8.2)


Version 2.9.0
-------------

*(Released Tue, 5 Nov 2013)*

Incompatible/important changes
~~~~~~~~~~~~~~~~~~~~~~~~~~~~~~

- hroller now also plans for capacity to move non-redundant instances off
  any node to be rebooted; the old behavior of completely ignoring any
  non-redundant instances can be restored by adding the --ignore-non-redundant
  option.
- The cluster option '--no-lvm-storage' was removed in favor of the new option
  '--enabled-disk-templates'.
- On instance creation, disk templates no longer need to be specified
  with '-t'. The default disk template will be taken from the list of
  enabled disk templates.
- The monitoring daemon is now running as root, in order to be able to collect
  information only available to root (such as the state of Xen instances).
- The ConfD client is now IPv6 compatible.
- File and shared file storage is no longer dis/enabled at configure time,
  but using the option '--enabled-disk-templates' at cluster initialization and
  modification.
- The default directories for file and shared file storage are not anymore
  specified at configure time, but taken from the cluster's configuration.
  They can be set at cluster initialization and modification with
  '--file-storage-dir' and '--shared-file-storage-dir'.
- Cluster verification now includes stricter checks regarding the
  default file and shared file storage directories. It now checks that
  the directories are explicitely allowed in the 'file-storage-paths' file and
  that the directories exist on all nodes.
- The list of allowed disk templates in the instance policy and the list
  of cluster-wide enabled disk templates is now checked for consistency
  on cluster or group modification. On cluster initialization, the ipolicy
  disk templates are ensured to be a subset of the cluster-wide enabled
  disk templates.

New features
~~~~~~~~~~~~

- DRBD 8.4 support. Depending on the installed DRBD version, Ganeti now uses
  the correct command syntax. It is possible to use different DRBD versions
  on different nodes as long as they are compatible to each other. This
  enables rolling upgrades of DRBD with no downtime. As permanent operation
  of different DRBD versions within a node group is discouraged,
  ``gnt-cluster verify`` will emit a warning if it detects such a situation.
- New "inst-status-xen" data collector for the monitoring daemon, providing
  information about the state of the xen instances on the nodes.
- New "lv" data collector for the monitoring daemon, collecting data about the
  logical volumes on the nodes, and pairing them with the name of the instances
  they belong to.
- New "diskstats" data collector, collecting the data from /proc/diskstats and
  presenting them over the monitoring daemon interface.
- The ConfD client is now IPv6 compatible.

New dependencies
~~~~~~~~~~~~~~~~
The following new dependencies have been added.

Python

- ``python-mock`` (http://www.voidspace.org.uk/python/mock/) is now a required
  for the unit tests (and only used for testing).

Haskell

- ``hslogger`` (http://software.complete.org/hslogger) is now always
  required, even if confd is not enabled.

Since 2.9.0 rc3
~~~~~~~~~~~~~~~

- Correctly start/stop luxid during gnt-cluster master-failover (inherited
  from stable-2.8)
- Improved error messsages (inherited from stable-2.8)


Version 2.9.0 rc3
-----------------

*(Released Tue, 15 Oct 2013)*

The third release candidate in the 2.9 series. Since 2.9.0 rc2:

- in implicit configuration upgrade, match ipolicy with enabled disk templates
- improved harep documentation (inherited from stable-2.8)


Version 2.9.0 rc2
-----------------

*(Released Wed, 9 Oct 2013)*

The second release candidate in the 2.9 series. Since 2.9.0 rc1:

- Fix bug in cfgupgrade that led to failure when upgrading from 2.8 with
  at least one DRBD instance.
- Fix bug in cfgupgrade that led to an invalid 2.8 configuration after
  downgrading.


Version 2.9.0 rc1
-----------------

*(Released Tue, 1 Oct 2013)*

The first release candidate in the 2.9 series. Since 2.9.0 beta1:

- various bug fixes
- update of the documentation, in particular installation instructions
- merging of LD_* constants into DT_* constants
- python style changes to be compatible with newer versions of pylint


Version 2.9.0 beta1
-------------------

*(Released Thu, 29 Aug 2013)*

This was the first beta release of the 2.9 series. All important changes
are listed in the latest 2.9 entry.


Version 2.8.4
-------------

*(Released Thu, 23 Jan 2014)*

- Change the list separator for the usb_devices parameter from comma to space.
  Commas could not work because they are already the hypervisor option
  separator (Issue 649)
- Add support for blktap2 file-driver (Issue 638)
- Add network tag definitions to the haskell codebase (Issue 641)
- Fix RAPI network tag handling
- Add the network tags to the tags searched by gnt-cluster search-tags
- Fix caching bug preventing jobs from being cancelled
- Start-master/stop-master was always failing if ConfD was disabled. (Issue 685)


Version 2.8.3
-------------

*(Released Thu, 12 Dec 2013)*

- Fixed Luxi daemon socket permissions after master-failover
- Improve IP version detection code directly checking for colons rather than
  passing the family from the cluster object
- Fix NODE/NODE_RES locking in LUInstanceCreate by not acquiring NODE_RES locks
  opportunistically anymore (Issue 622)
- Allow link local IPv6 gateways (Issue 624)
- Fix error printing (Issue 616)
- Fix a bug in InstanceSetParams concerning names: in case no name is passed in
  disk modifications, keep the old one. If name=none then set disk name to
  None.
- Update build_chroot script to work with the latest hackage packages
- Add a packet number limit to "fping" in master-ip-setup (Issue 630)
- Fix evacuation out of drained node (Issue 615)
- Add default file_driver if missing (Issue 571)
- Fix job error message after unclean master shutdown (Issue 618)
- Lock group(s) when creating instances (Issue 621)
- SetDiskID() before accepting an instance (Issue 633)
- Allow the ext template disks to receive arbitrary parameters, both at creation
  time and while being modified
- Xen handle domain shutdown (future proofing cherry-pick)
- Refactor reading live data in htools (future proofing cherry-pick)


Version 2.8.2
-------------

*(Released Thu, 07 Nov 2013)*

- DRBD: ensure peers are UpToDate for dual-primary
- Improve error message for replace-disks
- More dependency checks at configure time
- Placate warnings on ganeti.outils_unittest.py


Version 2.8.1
-------------

*(Released Thu, 17 Oct 2013)*

- Correctly start/stop luxid during gnt-cluster master-failover
- Don't attempt IPv6 ssh in case of IPv4 cluster (Issue 595)
- Fix path for the job queue serial file
- Improved harep man page
- Minor documentation improvements


Version 2.8.0
-------------

*(Released Mon, 30 Sep 2013)*

Incompatible/important changes
~~~~~~~~~~~~~~~~~~~~~~~~~~~~~~

- Instance policy can contain multiple instance specs, as described in
  the “Constrained instance sizes” section of :doc:`Partitioned Ganeti
  <design-partitioned>`. As a consequence, it's not possible to partially change
  or override instance specs. Bounding specs (min and max) can be specified as a
  whole using the new option ``--ipolicy-bounds-specs``, while standard
  specs use the new option ``--ipolicy-std-specs``.
- The output of the info command of gnt-cluster, gnt-group, gnt-node,
  gnt-instance is a valid YAML object.
- hail now honors network restrictions when allocating nodes. This led to an
  update of the IAllocator protocol. See the IAllocator documentation for
  details.
- confd now only answers static configuration request over the network. luxid
  was extracted, listens on the local LUXI socket and responds to live queries.
  This allows finer grained permissions if using separate users.

New features
~~~~~~~~~~~~

- The :doc:`Remote API <rapi>` daemon now supports a command line flag
  to always require authentication, ``--require-authentication``. It can
  be specified in ``$sysconfdir/default/ganeti``.
- A new cluster attribute 'enabled_disk_templates' is introduced. It will
  be used to manage the disk templates to be used by instances in the cluster.
  Initially, it will be set to a list that includes plain, drbd, if they were
  enabled by specifying a volume group name, and file and sharedfile, if those
  were enabled at configure time. Additionally, it will include all disk
  templates that are currently used by instances. The order of disk templates
  will be based on Ganeti's history of supporting them. In the future, the
  first entry of the list will be used as a default disk template on instance
  creation.
- ``cfgupgrade`` now supports a ``--downgrade`` option to bring the
  configuration back to the previous stable version.
- Disk templates in group ipolicy can be restored to the default value.
- Initial support for diskless instances and virtual clusters in QA.
- More QA and unit tests for instance policies.
- Every opcode now contains a reason trail (visible through ``gnt-job info``)
  describing why the opcode itself was executed.
- The monitoring daemon is now available. It allows users to query the cluster
  for obtaining information about the status of the system. The daemon is only
  responsible for providing the information over the network: the actual data
  gathering is performed by data collectors (currently, only the DRBD status
  collector is available).
- In order to help developers work on Ganeti, a new script
  (``devel/build_chroot``) is provided, for building a chroot that contains all
  the required development libraries and tools for compiling Ganeti on a Debian
  Squeeze system.
- A new tool, ``harep``, for performing self-repair and recreation of instances
  in Ganeti has been added.
- Split queries are enabled for tags, network, exports, cluster info, groups,
  jobs, nodes.
- New command ``show-ispecs-cmd`` for ``gnt-cluster`` and ``gnt-group``.
  It prints the command line to set the current policies, to ease
  changing them.
- Add the ``vnet_hdr`` HV parameter for KVM, to control whether the tap
  devices for KVM virtio-net interfaces will get created with VNET_HDR
  (IFF_VNET_HDR) support. If set to false, it disables offloading on the
  virtio-net interfaces, which prevents host kernel tainting and log
  flooding, when dealing with broken or malicious virtio-net drivers.
  It's set to true by default.
- Instance failover now supports a ``--cleanup`` parameter for fixing previous
  failures.
- Support 'viridian' parameter in Xen HVM
- Support DSA SSH keys in bootstrap
- To simplify the work of packaging frameworks that want to add the needed users
  and groups in a split-user setup themselves, at build time three files in
  ``doc/users`` will be generated. The ``groups`` files contains, one per line,
  the groups to be generated, the ``users`` file contains, one per line, the
  users to be generated, optionally followed by their primary group, where
  important. The ``groupmemberships`` file contains, one per line, additional
  user-group membership relations that need to be established. The syntax of
  these files will remain stable in all future versions.


New dependencies
~~~~~~~~~~~~~~~~
The following new dependencies have been added:

For Haskell:
- The ``curl`` library is not optional anymore for compiling the Haskell code.
- ``snap-server`` library (if monitoring is enabled).

For Python:
- The minimum Python version needed to run Ganeti is now 2.6.
- ``yaml`` library (only for running the QA).

Since 2.8.0 rc3
~~~~~~~~~~~~~~~
- Perform proper cleanup on termination of Haskell daemons
- Fix corner-case in handling of remaining retry time


Version 2.8.0 rc3
-----------------

*(Released Tue, 17 Sep 2013)*

- To simplify the work of packaging frameworks that want to add the needed users
  and groups in a split-user setup themselves, at build time three files in
  ``doc/users`` will be generated. The ``groups`` files contains, one per line,
  the groups to be generated, the ``users`` file contains, one per line, the
  users to be generated, optionally followed by their primary group, where
  important. The ``groupmemberships`` file contains, one per line, additional
  user-group membership relations that need to be established. The syntax of
  these files will remain stable in all future versions.
- Add a default to file-driver when unspecified over RAPI (Issue 571)
- Mark the DSA host pubkey as optional, and remove it during config downgrade
  (Issue 560)
- Some documentation fixes


Version 2.8.0 rc2
-----------------

*(Released Tue, 27 Aug 2013)*

The second release candidate of the 2.8 series. Since 2.8.0. rc1:

- Support 'viridian' parameter in Xen HVM (Issue 233)
- Include VCS version in ``gnt-cluster version``
- Support DSA SSH keys in bootstrap (Issue 338)
- Fix batch creation of instances
- Use FQDN to check master node status (Issue 551)
- Make the DRBD collector more failure-resilient


Version 2.8.0 rc1
-----------------

*(Released Fri, 2 Aug 2013)*

The first release candidate of the 2.8 series. Since 2.8.0 beta1:

- Fix upgrading/downgrading from 2.7
- Increase maximum RAPI message size
- Documentation updates
- Split ``confd`` between ``luxid`` and ``confd``
- Merge 2.7 series up to the 2.7.1 release
- Allow the ``modify_etc_hosts`` option to be changed
- Add better debugging for ``luxid`` queries
- Expose bulk parameter for GetJobs in RAPI client
- Expose missing ``network`` fields in RAPI
- Add some ``cluster verify`` tests
- Some unittest fixes
- Fix a malfunction in ``hspace``'s tiered allocation
- Fix query compatibility between haskell and python implementations
- Add the ``vnet_hdr`` HV parameter for KVM
- Add ``--cleanup`` to instance failover
- Change the connected groups format in ``gnt-network info`` output; it
  was previously displayed as a raw list by mistake. (Merged from 2.7)


Version 2.8.0 beta1
-------------------

*(Released Mon, 24 Jun 2013)*

This was the first beta release of the 2.8 series. All important changes
are listed in the latest 2.8 entry.


Version 2.7.2
-------------

*(Released Thu, 26 Sep 2013)*

- Change the connected groups format in ``gnt-network info`` output; it
  was previously displayed as a raw list by mistake
- Check disk template in right dict when copying
- Support multi-instance allocs without iallocator
- Fix some errors in the documentation
- Fix formatting of tuple in an error message


Version 2.7.1
-------------

*(Released Thu, 25 Jul 2013)*

- Add logrotate functionality in daemon-util
- Add logrotate example file
- Add missing fields to network queries over rapi
- Fix network object timestamps
- Add support for querying network timestamps
- Fix a typo in the example crontab
- Fix a documentation typo


Version 2.7.0
-------------

*(Released Thu, 04 Jul 2013)*

Incompatible/important changes
~~~~~~~~~~~~~~~~~~~~~~~~~~~~~~

- Instance policies for disk size were documented to be on a per-disk
  basis, but hail applied them to the sum of all disks. This has been
  fixed.
- ``hbal`` will now exit with status 0 if, during job execution over
  LUXI, early exit has been requested and all jobs are successful;
  before, exit status 1 was used, which cannot be differentiated from
  "job error" case
- Compatibility with newer versions of rbd has been fixed
- ``gnt-instance batch-create`` has been changed to use the bulk create
  opcode from Ganeti. This lead to incompatible changes in the format of
  the JSON file. It's now not a custom dict anymore but a dict
  compatible with the ``OpInstanceCreate`` opcode.
- Parent directories for file storage need to be listed in
  ``$sysconfdir/ganeti/file-storage-paths`` now. ``cfgupgrade`` will
  write the file automatically based on old configuration values, but it
  can not distribute it across all nodes and the file contents should be
  verified. Use ``gnt-cluster copyfile
  $sysconfdir/ganeti/file-storage-paths`` once the cluster has been
  upgraded. The reason for requiring this list of paths now is that
  before it would have been possible to inject new paths via RPC,
  allowing files to be created in arbitrary locations. The RPC protocol
  is protected using SSL/X.509 certificates, but as a design principle
  Ganeti does not permit arbitrary paths to be passed.
- The parsing of the variants file for OSes (see
  :manpage:`ganeti-os-interface(7)`) has been slightly changed: now empty
  lines and comment lines (starting with ``#``) are ignored for better
  readability.
- The ``setup-ssh`` tool added in Ganeti 2.2 has been replaced and is no
  longer available. ``gnt-node add`` now invokes a new tool on the
  destination node, named ``prepare-node-join``, to configure the SSH
  daemon. Paramiko is no longer necessary to configure nodes' SSH
  daemons via ``gnt-node add``.
- Draining (``gnt-cluster queue drain``) and un-draining the job queue
  (``gnt-cluster queue undrain``) now affects all nodes in a cluster and
  the flag is not reset after a master failover.
- Python 2.4 has *not* been tested with this release. Using 2.6 or above
  is recommended. 2.6 will be mandatory from the 2.8 series.


New features
~~~~~~~~~~~~

- New network management functionality to support automatic allocation
  of IP addresses and managing of network parameters. See
  :manpage:`gnt-network(8)` for more details.
- New external storage backend, to allow managing arbitrary storage
  systems external to the cluster. See
  :manpage:`ganeti-extstorage-interface(7)`.
- New ``exclusive-storage`` node parameter added, restricted to
  nodegroup level. When it's set to true, physical disks are assigned in
  an exclusive fashion to instances, as documented in :doc:`Partitioned
  Ganeti <design-partitioned>`.  Currently, only instances using the
  ``plain`` disk template are supported.
- The KVM hypervisor has been updated with many new hypervisor
  parameters, including a generic one for passing arbitrary command line
  values. See a complete list in :manpage:`gnt-instance(8)`. It is now
  compatible up to qemu 1.4.
- A new tool, called ``mon-collector``, is the stand-alone executor of
  the data collectors for a monitoring system. As of this version, it
  just includes the DRBD data collector, that can be executed by calling
  ``mon-collector`` using the ``drbd`` parameter. See
  :manpage:`mon-collector(7)`.
- A new user option, :pyeval:`rapi.RAPI_ACCESS_READ`, has been added
  for RAPI users. It allows granting permissions to query for
  information to a specific user without giving
  :pyeval:`rapi.RAPI_ACCESS_WRITE` permissions.
- A new tool named ``node-cleanup`` has been added. It cleans remains of
  a cluster from a machine by stopping all daemons, removing
  certificates and ssconf files. Unless the ``--no-backup`` option is
  given, copies of the certificates are made.
- Instance creations now support the use of opportunistic locking,
  potentially speeding up the (parallel) creation of multiple instances.
  This feature is currently only available via the :doc:`RAPI
  <rapi>` interface and when an instance allocator is used. If the
  ``opportunistic_locking`` parameter is set the opcode will try to
  acquire as many locks as possible, but will not wait for any locks
  held by other opcodes. If not enough resources can be found to
  allocate the instance, the temporary error code
  :pyeval:`errors.ECODE_TEMP_NORES` is returned. The operation can be
  retried thereafter, with or without opportunistic locking.
- New experimental linux-ha resource scripts.
- Restricted-commands support: ganeti can now be asked (via command line
  or rapi) to perform commands on a node. These are passed via ganeti
  RPC rather than ssh. This functionality is restricted to commands
  specified on the ``$sysconfdir/ganeti/restricted-commands`` for security
  reasons. The file is not copied automatically.


Misc changes
~~~~~~~~~~~~

- Diskless instances are now externally mirrored (Issue 237). This for
  now has only been tested in conjunction with explicit target nodes for
  migration/failover.
- Queries not needing locks or RPC access to the node can now be
  performed by the confd daemon, making them independent from jobs, and
  thus faster to execute. This is selectable at configure time.
- The functionality for allocating multiple instances at once has been
  overhauled and is now also available through :doc:`RAPI <rapi>`.

There are no significant changes from version 2.7.0~rc3.


Version 2.7.0 rc3
-----------------

*(Released Tue, 25 Jun 2013)*

- Fix permissions on the confd query socket (Issue 477)
- Fix permissions on the job archive dir (Issue 498)
- Fix handling of an internal exception in replace-disks (Issue 472)
- Fix gnt-node info handling of shortened names (Issue 497)
- Fix gnt-instance grow-disk when wiping is enabled
- Documentation improvements, and support for newer pandoc
- Fix hspace honoring ipolicy for disks (Issue 484)
- Improve handling of the ``kvm_extra`` HV parameter


Version 2.7.0 rc2
-----------------

*(Released Fri, 24 May 2013)*

- ``devel/upload`` now works when ``/var/run`` on the target nodes is a
  symlink.
- Disks added through ``gnt-instance modify`` or created through
  ``gnt-instance recreate-disks`` are wiped, if the
  ``prealloc_wipe_disks`` flag is set.
- If wiping newly created disks fails, the disks are removed. Also,
  partial failures in creating disks through ``gnt-instance modify``
  triggers a cleanup of the partially-created disks.
- Removing the master IP address doesn't fail if the address has been
  already removed.
- Fix ownership of the OS log dir
- Workaround missing SO_PEERCRED constant (Issue 191)


Version 2.7.0 rc1
-----------------

*(Released Fri, 3 May 2013)*

This was the first release candidate of the 2.7 series. Since beta3:

- Fix kvm compatibility with qemu 1.4 (Issue 389)
- Documentation updates (admin guide, upgrade notes, install
  instructions) (Issue 372)
- Fix gnt-group list nodes and instances count (Issue 436)
- Fix compilation without non-mandatory libraries (Issue 441)
- Fix xen-hvm hypervisor forcing nics to type 'ioemu' (Issue 247)
- Make confd logging more verbose at INFO level (Issue 435)
- Improve "networks" documentation in :manpage:`gnt-instance(8)`
- Fix failure path for instance storage type conversion (Issue 229)
- Update htools text backend documentation
- Improve the renew-crypto section of :manpage:`gnt-cluster(8)`
- Disable inter-cluster instance move for file-based instances, because
  it is dependant on instance export, which is not supported for
  file-based instances. (Issue 414)
- Fix gnt-job crashes on non-ascii characters (Issue 427)
- Fix volume group checks on non-vm-capable nodes (Issue 432)


Version 2.7.0 beta3
-------------------

*(Released Mon, 22 Apr 2013)*

This was the third beta release of the 2.7 series. Since beta2:

- Fix hail to verify disk instance policies on a per-disk basis (Issue 418).
- Fix data loss on wrong usage of ``gnt-instance move``
- Properly export errors in confd-based job queries
- Add ``users-setup`` tool
- Fix iallocator protocol to report 0 as a disk size for diskless
  instances. This avoids hail breaking when a diskless instance is
  present.
- Fix job queue directory permission problem that made confd job queries
  fail. This requires running an ``ensure-dirs --full-run`` on upgrade
  for access to archived jobs (Issue 406).
- Limit the sizes of networks supported by ``gnt-network`` to something
  between a ``/16`` and a ``/30`` to prevent memory bloat and crashes.
- Fix bugs in instance disk template conversion
- Fix GHC 7 compatibility
- Fix ``burnin`` install path (Issue 426).
- Allow very small disk grows (Issue 347).
- Fix a ``ganeti-noded`` memory bloat introduced in 2.5, by making sure
  that noded doesn't import masterd code (Issue 419).
- Make sure the default metavg at cluster init is the same as the vg, if
  unspecified (Issue 358).
- Fix cleanup of partially created disks (part of Issue 416)


Version 2.7.0 beta2
-------------------

*(Released Tue, 2 Apr 2013)*

This was the second beta release of the 2.7 series. Since beta1:

- Networks no longer have a "type" slot, since this information was
  unused in Ganeti: instead of it tags should be used.
- The rapi client now has a ``target_node`` option to MigrateInstance.
- Fix early exit return code for hbal (Issue 386).
- Fix ``gnt-instance migrate/failover -n`` (Issue 396).
- Fix ``rbd showmapped`` output parsing (Issue 312).
- Networks are now referenced indexed by UUID, rather than name. This
  will require running cfgupgrade, from 2.7.0beta1, if networks are in
  use.
- The OS environment now includes network information.
- Deleting of a network is now disallowed if any instance nic is using
  it, to prevent dangling references.
- External storage is now documented in man pages.
- The exclusive_storage flag can now only be set at nodegroup level.
- Hbal can now submit an explicit priority with its jobs.
- Many network related locking fixes.
- Bump up the required pylint version to 0.25.1.
- Fix the ``no_remember`` option in RAPI client.
- Many ipolicy related tests, qa, and fixes.
- Many documentation improvements and fixes.
- Fix building with ``--disable-file-storage``.
- Fix ``-q`` option in htools, which was broken if passed more than
  once.
- Some haskell/python interaction improvements and fixes.
- Fix iallocator in case of missing LVM storage.
- Fix confd config load in case of ``--no-lvm-storage``.
- The confd/query functionality is now mentioned in the security
  documentation.


Version 2.7.0 beta1
-------------------

*(Released Wed, 6 Feb 2013)*

This was the first beta release of the 2.7 series. All important changes
are listed in the latest 2.7 entry.


Version 2.6.2
-------------

*(Released Fri, 21 Dec 2012)*

Important behaviour change: hbal won't rebalance anymore instances which
have the ``auto_balance`` attribute set to false. This was the intention
all along, but until now it only skipped those from the N+1 memory
reservation (DRBD-specific).

A significant number of bug fixes in this release:

- Fixed disk adoption interaction with ipolicy checks.
- Fixed networking issues when instances are started, stopped or
  migrated, by forcing the tap device's MAC prefix to "fe" (issue 217).
- Fixed the warning in cluster verify for shared storage instances not
  being redundant.
- Fixed removal of storage directory on shared file storage (issue 262).
- Fixed validation of LVM volume group name in OpClusterSetParams
  (``gnt-cluster modify``) (issue 285).
- Fixed runtime memory increases (``gnt-instance modify -m``).
- Fixed live migration under Xen's ``xl`` mode.
- Fixed ``gnt-instance console`` with ``xl``.
- Fixed building with newer Haskell compiler/libraries.
- Fixed PID file writing in Haskell daemons (confd); this prevents
  restart issues if confd was launched manually (outside of
  ``daemon-util``) while another copy of it was running
- Fixed a type error when doing live migrations with KVM (issue 297) and
  the error messages for failing migrations have been improved.
- Fixed opcode validation for the out-of-band commands (``gnt-node
  power``).
- Fixed a type error when unsetting OS hypervisor parameters (issue
  311); now it's possible to unset all OS-specific hypervisor
  parameters.
- Fixed the ``dry-run`` mode for many operations: verification of
  results was over-zealous but didn't take into account the ``dry-run``
  operation, resulting in "wrong" failures.
- Fixed bash completion in ``gnt-job list`` when the job queue has
  hundreds of entries; especially with older ``bash`` versions, this
  results in significant CPU usage.

And lastly, a few other improvements have been made:

- Added option to force master-failover without voting (issue 282).
- Clarified error message on lock conflict (issue 287).
- Logging of newly submitted jobs has been improved (issue 290).
- Hostname checks have been made uniform between instance rename and
  create (issue 291).
- The ``--submit`` option is now supported by ``gnt-debug delay``.
- Shutting down the master daemon by sending SIGTERM now stops it from
  processing jobs waiting for locks; instead, those jobs will be started
  once again after the master daemon is started the next time (issue
  296).
- Support for Xen's ``xl`` program has been improved (besides the fixes
  above).
- Reduced logging noise in the Haskell confd daemon (only show one log
  entry for each config reload, instead of two).
- Several man page updates and typo fixes.


Version 2.6.1
-------------

*(Released Fri, 12 Oct 2012)*

A small bugfix release. Among the bugs fixed:

- Fixed double use of ``PRIORITY_OPT`` in ``gnt-node migrate``, that
  made the command unusable.
- Commands that issue many jobs don't fail anymore just because some jobs
  take so long that other jobs are archived.
- Failures during ``gnt-instance reinstall`` are reflected by the exit
  status.
- Issue 190 fixed. Check for DRBD in cluster verify is enabled only when
  DRBD is enabled.
- When ``always_failover`` is set, ``--allow-failover`` is not required
  in migrate commands anymore.
- ``bash_completion`` works even if extglob is disabled.
- Fixed bug with locks that made failover for RDB-based instances fail.
- Fixed bug in non-mirrored instance allocation that made Ganeti choose
  a random node instead of one based on the allocator metric.
- Support for newer versions of pylint and pep8.
- Hail doesn't fail anymore when trying to add an instance of type
  ``file``, ``sharedfile`` or ``rbd``.
- Added new Makefile target to rebuild the whole distribution, so that
  all files are included.


Version 2.6.0
-------------

*(Released Fri, 27 Jul 2012)*


.. attention:: The ``LUXI`` protocol has been made more consistent
   regarding its handling of command arguments. This, however, leads to
   incompatibility issues with previous versions. Please ensure that you
   restart Ganeti daemons soon after the upgrade, otherwise most
   ``LUXI`` calls (job submission, setting/resetting the drain flag,
   pausing/resuming the watcher, cancelling and archiving jobs, querying
   the cluster configuration) will fail.


New features
~~~~~~~~~~~~

Instance run status
+++++++++++++++++++

The current ``admin_up`` field, which used to denote whether an instance
should be running or not, has been removed. Instead, ``admin_state`` is
introduced, with 3 possible values -- ``up``, ``down`` and ``offline``.

The rational behind this is that an instance being “down” can have
different meanings:

- it could be down during a reboot
- it could be temporarily be down for a reinstall
- or it could be down because it is deprecated and kept just for its
  disk

The previous Boolean state was making it difficult to do capacity
calculations: should Ganeti reserve memory for a down instance? Now, the
tri-state field makes it clear:

- in ``up`` and ``down`` state, all resources are reserved for the
  instance, and it can be at any time brought up if it is down
- in ``offline`` state, only disk space is reserved for it, but not
  memory or CPUs

The field can have an extra use: since the transition between ``up`` and
``down`` and vice-versus is done via ``gnt-instance start/stop``, but
transition between ``offline`` and ``down`` is done via ``gnt-instance
modify``, it is possible to given different rights to users. For
example, owners of an instance could be allowed to start/stop it, but
not transition it out of the offline state.

Instance policies and specs
+++++++++++++++++++++++++++

In previous Ganeti versions, an instance creation request was not
limited on the minimum size and on the maximum size just by the cluster
resources. As such, any policy could be implemented only in third-party
clients (RAPI clients, or shell wrappers over ``gnt-*``
tools). Furthermore, calculating cluster capacity via ``hspace`` again
required external input with regards to instance sizes.

In order to improve these workflows and to allow for example better
per-node group differentiation, we introduced instance specs, which
allow declaring:

- minimum instance disk size, disk count, memory size, cpu count
- maximum values for the above metrics
- and “standard” values (used in ``hspace`` to calculate the standard
  sized instances)

The minimum/maximum values can be also customised at node-group level,
for example allowing more powerful hardware to support bigger instance
memory sizes.

Beside the instance specs, there are a few other settings belonging to
the instance policy framework. It is possible now to customise, per
cluster and node-group:

- the list of allowed disk templates
- the maximum ratio of VCPUs per PCPUs (to control CPU oversubscription)
- the maximum ratio of instance to spindles (see below for more
  information) for local storage

All these together should allow all tools that talk to Ganeti to know
what are the ranges of allowed values for instances and the
over-subscription that is allowed.

For the VCPU/PCPU ratio, we already have the VCPU configuration from the
instance configuration, and the physical CPU configuration from the
node. For the spindle ratios however, we didn't track before these
values, so new parameters have been added:

- a new node parameter ``spindle_count``, defaults to 1, customisable at
  node group or node level
- at new backend parameter (for instances), ``spindle_use`` defaults to 1

Note that spindles in this context doesn't need to mean actual
mechanical hard-drives; it's just a relative number for both the node
I/O capacity and instance I/O consumption.

Instance migration behaviour
++++++++++++++++++++++++++++

While live-migration is in general desirable over failover, it is
possible that for some workloads it is actually worse, due to the
variable time of the “suspend” phase during live migration.

To allow the tools to work consistently over such instances (without
having to hard-code instance names), a new backend parameter
``always_failover`` has been added to control the migration/failover
behaviour. When set to True, all migration requests for an instance will
instead fall-back to failover.

Instance memory ballooning
++++++++++++++++++++++++++

Initial support for memory ballooning has been added. The memory for an
instance is no longer fixed (backend parameter ``memory``), but instead
can vary between minimum and maximum values (backend parameters
``minmem`` and ``maxmem``). Currently we only change an instance's
memory when:

- live migrating or failing over and instance and the target node
  doesn't have enough memory
- user requests changing the memory via ``gnt-instance modify
  --runtime-memory``

Instance CPU pinning
++++++++++++++++++++

In order to control the use of specific CPUs by instance, support for
controlling CPU pinning has been added for the Xen, HVM and LXC
hypervisors. This is controlled by a new hypervisor parameter
``cpu_mask``; details about possible values for this are in the
:manpage:`gnt-instance(8)`. Note that use of the most specific (precise
VCPU-to-CPU mapping) form will work well only when all nodes in your
cluster have the same amount of CPUs.

Disk parameters
+++++++++++++++

Another area in which Ganeti was not customisable were the parameters
used for storage configuration, e.g. how many stripes to use for LVM,
DRBD resync configuration, etc.

To improve this area, we've added disks parameters, which are
customisable at cluster and node group level, and which allow to
specify various parameters for disks (DRBD has the most parameters
currently), for example:

- DRBD resync algorithm and parameters (e.g. speed)
- the default VG for meta-data volumes for DRBD
- number of stripes for LVM (plain disk template)
- the RBD pool

These parameters can be modified via ``gnt-cluster modify -D …`` and
``gnt-group modify -D …``, and are used at either instance creation (in
case of LVM stripes, for example) or at disk “activation” time
(e.g. resync speed).

Rados block device support
++++++++++++++++++++++++++

A Rados (http://ceph.com/wiki/Rbd) storage backend has been added,
denoted by the ``rbd`` disk template type. This is considered
experimental, feedback is welcome. For details on configuring it, see
the :doc:`install` document and the :manpage:`gnt-cluster(8)` man page.

Master IP setup
+++++++++++++++

The existing master IP functionality works well only in simple setups (a
single network shared by all nodes); however, if nodes belong to
different networks, then the ``/32`` setup and lack of routing
information is not enough.

To allow the master IP to function well in more complex cases, the
system was reworked as follows:

- a master IP netmask setting has been added
- the master IP activation/turn-down code was moved from the node daemon
  to a separate script
- whether to run the Ganeti-supplied master IP script or a user-supplied
  on is a ``gnt-cluster init`` setting

Details about the location of the standard and custom setup scripts are
in the man page :manpage:`gnt-cluster(8)`; for information about the
setup script protocol, look at the Ganeti-supplied script.

SPICE support
+++++++++++++

The `SPICE <http://www.linux-kvm.org/page/SPICE>`_ support has been
improved.

It is now possible to use TLS-protected connections, and when renewing
or changing the cluster certificates (via ``gnt-cluster renew-crypto``,
it is now possible to specify spice or spice CA certificates. Also, it
is possible to configure a password for SPICE sessions via the
hypervisor parameter ``spice_password_file``.

There are also new parameters to control the compression and streaming
options (e.g. ``spice_image_compression``, ``spice_streaming_video``,
etc.). For details, see the man page :manpage:`gnt-instance(8)` and look
for the spice parameters.

Lastly, it is now possible to see the SPICE connection information via
``gnt-instance console``.

OVF converter
+++++++++++++

A new tool (``tools/ovfconverter``) has been added that supports
conversion between Ganeti and the `Open Virtualization Format
<http://en.wikipedia.org/wiki/Open_Virtualization_Format>`_ (both to and
from).

This relies on the ``qemu-img`` tool to convert the disk formats, so the
actual compatibility with other virtualization solutions depends on it.

Confd daemon changes
++++++++++++++++++++

The configuration query daemon (``ganeti-confd``) is now optional, and
has been rewritten in Haskell; whether to use the daemon at all, use the
Python (default) or the Haskell version is selectable at configure time
via the ``--enable-confd`` parameter, which can take one of the
``haskell``, ``python`` or ``no`` values. If not used, disabling the
daemon will result in a smaller footprint; for larger systems, we
welcome feedback on the Haskell version which might become the default
in future versions.

If you want to use ``gnt-node list-drbd`` you need to have the Haskell
daemon running. The Python version doesn't implement the new call.


User interface changes
~~~~~~~~~~~~~~~~~~~~~~

We have replaced the ``--disks`` option of ``gnt-instance
replace-disks`` with a more flexible ``--disk`` option, which allows
adding and removing disks at arbitrary indices (Issue 188). Furthermore,
disk size and mode can be changed upon recreation (via ``gnt-instance
recreate-disks``, which accepts the same ``--disk`` option).

As many people are used to a ``show`` command, we have added that as an
alias to ``info`` on all ``gnt-*`` commands.

The ``gnt-instance grow-disk`` command has a new mode in which it can
accept the target size of the disk, instead of the delta; this can be
more safe since two runs in absolute mode will be idempotent, and
sometimes it's also easier to specify the desired size directly.

Also the handling of instances with regard to offline secondaries has
been improved. Instance operations should not fail because one of it's
secondary nodes is offline, even though it's safe to proceed.

A new command ``list-drbd`` has been added to the ``gnt-node`` script to
support debugging of DRBD issues on nodes. It provides a mapping of DRBD
minors to instance name.

API changes
~~~~~~~~~~~

RAPI coverage has improved, with (for example) new resources for
recreate-disks, node power-cycle, etc.

Compatibility
~~~~~~~~~~~~~

There is partial support for ``xl`` in the Xen hypervisor; feedback is
welcome.

Python 2.7 is better supported, and after Ganeti 2.6 we will investigate
whether to still support Python 2.4 or move to Python 2.6 as minimum
required version.

Support for Fedora has been slightly improved; the provided example
init.d script should work better on it and the INSTALL file should
document the needed dependencies.

Internal changes
~~~~~~~~~~~~~~~~

The deprecated ``QueryLocks`` LUXI request has been removed. Use
``Query(what=QR_LOCK, ...)`` instead.

The LUXI requests :pyeval:`luxi.REQ_QUERY_JOBS`,
:pyeval:`luxi.REQ_QUERY_INSTANCES`, :pyeval:`luxi.REQ_QUERY_NODES`,
:pyeval:`luxi.REQ_QUERY_GROUPS`, :pyeval:`luxi.REQ_QUERY_EXPORTS` and
:pyeval:`luxi.REQ_QUERY_TAGS` are deprecated and will be removed in a
future version. :pyeval:`luxi.REQ_QUERY` should be used instead.

RAPI client: ``CertificateError`` now derives from
``GanetiApiError``. This should make it more easy to handle Ganeti
errors.

Deprecation warnings due to PyCrypto/paramiko import in
``tools/setup-ssh`` have been silenced, as usually they are safe; please
make sure to run an up-to-date paramiko version, if you use this tool.

The QA scripts now depend on Python 2.5 or above (the main code base
still works with Python 2.4).

The configuration file (``config.data``) is now written without
indentation for performance reasons; if you want to edit it, it can be
re-formatted via ``tools/fmtjson``.

A number of bugs has been fixed in the cluster merge tool.

``x509`` certification verification (used in import-export) has been
changed to allow the same clock skew as permitted by the cluster
verification. This will remove some rare but hard to diagnose errors in
import-export.


Version 2.6.0 rc4
-----------------

*(Released Thu, 19 Jul 2012)*

Very few changes from rc4 to the final release, only bugfixes:

- integrated fixes from release 2.5.2 (fix general boot flag for KVM
  instance, fix CDROM booting for KVM instances)
- fixed node group modification of node parameters
- fixed issue in LUClusterVerifyGroup with multi-group clusters
- fixed generation of bash completion to ensure a stable ordering
- fixed a few typos


Version 2.6.0 rc3
-----------------

*(Released Fri, 13 Jul 2012)*

Third release candidate for 2.6. The following changes were done from
rc3 to rc4:

- Fixed ``UpgradeConfig`` w.r.t. to disk parameters on disk objects.
- Fixed an inconsistency in the LUXI protocol with the provided
  arguments (NOT backwards compatible)
- Fixed a bug with node groups ipolicy where ``min`` was greater than
  the cluster ``std`` value
- Implemented a new ``gnt-node list-drbd`` call to list DRBD minors for
  easier instance debugging on nodes (requires ``hconfd`` to work)


Version 2.6.0 rc2
-----------------

*(Released Tue, 03 Jul 2012)*

Second release candidate for 2.6. The following changes were done from
rc2 to rc3:

- Fixed ``gnt-cluster verify`` regarding ``master-ip-script`` on non
  master candidates
- Fixed a RAPI regression on missing beparams/memory
- Fixed redistribution of files on offline nodes
- Added possibility to run activate-disks even though secondaries are
  offline. With this change it relaxes also the strictness on some other
  commands which use activate disks internally:
  * ``gnt-instance start|reboot|rename|backup|export``
- Made it possible to remove safely an instance if its secondaries are
  offline
- Made it possible to reinstall even though secondaries are offline


Version 2.6.0 rc1
-----------------

*(Released Mon, 25 Jun 2012)*

First release candidate for 2.6. The following changes were done from
rc1 to rc2:

- Fixed bugs with disk parameters and ``rbd`` templates as well as
  ``instance_os_add``
- Made ``gnt-instance modify`` more consistent regarding new NIC/Disk
  behaviour. It supports now the modify operation
- ``hcheck`` implemented to analyze cluster health and possibility of
  improving health by rebalance
- ``hbal`` has been improved in dealing with split instances


Version 2.6.0 beta2
-------------------

*(Released Mon, 11 Jun 2012)*

Second beta release of 2.6. The following changes were done from beta2
to rc1:

- Fixed ``daemon-util`` with non-root user models
- Fixed creation of plain instances with ``--no-wait-for-sync``
- Fix wrong iv_names when running ``cfgupgrade``
- Export more information in RAPI group queries
- Fixed bug when changing instance network interfaces
- Extended burnin to do NIC changes
- query: Added ``<``, ``>``, ``<=``, ``>=`` comparison operators
- Changed default for DRBD barriers
- Fixed DRBD error reporting for syncer rate
- Verify the options on disk parameters

And of course various fixes to documentation and improved unittests and
QA.


Version 2.6.0 beta1
-------------------

*(Released Wed, 23 May 2012)*

First beta release of 2.6. The following changes were done from beta1 to
beta2:

- integrated patch for distributions without ``start-stop-daemon``
- adapted example init.d script to work on Fedora
- fixed log handling in Haskell daemons
- adapted checks in the watcher for pycurl linked against libnss
- add partial support for ``xl`` instead of ``xm`` for Xen
- fixed a type issue in cluster verification
- fixed ssconf handling in the Haskell code (was breaking confd in IPv6
  clusters)

Plus integrated fixes from the 2.5 branch:

- fixed ``kvm-ifup`` to use ``/bin/bash``
- fixed parallel build failures
- KVM live migration when using a custom keymap


Version 2.5.2
-------------

*(Released Tue, 24 Jul 2012)*

A small bugfix release, with no new features:

- fixed bash-isms in kvm-ifup, for compatibility with systems which use a
  different default shell (e.g. Debian, Ubuntu)
- fixed KVM startup and live migration with a custom keymap (fixes Issue
  243 and Debian bug #650664)
- fixed compatibility with KVM versions that don't support multiple boot
  devices (fixes Issue 230 and Debian bug #624256)

Additionally, a few fixes were done to the build system (fixed parallel
build failures) and to the unittests (fixed race condition in test for
FileID functions, and the default enable/disable mode for QA test is now
customisable).


Version 2.5.1
-------------

*(Released Fri, 11 May 2012)*

A small bugfix release.

The main issues solved are on the topic of compatibility with newer LVM
releases:

- fixed parsing of ``lv_attr`` field
- adapted to new ``vgreduce --removemissing`` behaviour where sometimes
  the ``--force`` flag is needed

Also on the topic of compatibility, ``tools/lvmstrap`` has been changed
to accept kernel 3.x too (was hardcoded to 2.6.*).

A regression present in 2.5.0 that broke handling (in the gnt-* scripts)
of hook results and that also made display of other errors suboptimal
was fixed; the code behaves now like 2.4 and earlier.

Another change in 2.5, the cleanup of the OS scripts environment, is too
aggressive: it removed even the ``PATH`` variable, which requires the OS
scripts to *always* need to export it. Since this is a bit too strict,
we now export a minimal PATH, the same that we export for hooks.

The fix for issue 201 (Preserve bridge MTU in KVM ifup script) was
integrated into this release.

Finally, a few other miscellaneous changes were done (no new features,
just small improvements):

- Fix ``gnt-group --help`` display
- Fix hardcoded Xen kernel path
- Fix grow-disk handling of invalid units
- Update synopsis for ``gnt-cluster repair-disk-sizes``
- Accept both PUT and POST in noded (makes future upgrade to 2.6 easier)


Version 2.5.0
-------------

*(Released Thu, 12 Apr 2012)*

Incompatible/important changes and bugfixes
~~~~~~~~~~~~~~~~~~~~~~~~~~~~~~~~~~~~~~~~~~~

- The default of the ``/2/instances/[instance_name]/rename`` RAPI
  resource's ``ip_check`` parameter changed from ``True`` to ``False``
  to match the underlying LUXI interface.
- The ``/2/nodes/[node_name]/evacuate`` RAPI resource was changed to use
  body parameters, see :doc:`RAPI documentation <rapi>`. The server does
  not maintain backwards-compatibility as the underlying operation
  changed in an incompatible way. The RAPI client can talk to old
  servers, but it needs to be told so as the return value changed.
- When creating file-based instances via RAPI, the ``file_driver``
  parameter no longer defaults to ``loop`` and must be specified.
- The deprecated ``bridge`` NIC parameter is no longer supported. Use
  ``link`` instead.
- Support for the undocumented and deprecated RAPI instance creation
  request format version 0 has been dropped. Use version 1, supported
  since Ganeti 2.1.3 and :doc:`documented <rapi>`, instead.
- Pyparsing 1.4.6 or above is required, see :doc:`installation
  documentation <install>`.
- The "cluster-verify" hooks are now executed per group by the
  ``OP_CLUSTER_VERIFY_GROUP`` opcode. This maintains the same behavior
  if you just run ``gnt-cluster verify``, which generates one opcode per
  group.
- The environment as passed to the OS scripts is cleared, and thus no
  environment variables defined in the node daemon's environment will be
  inherited by the scripts.
- The :doc:`iallocator <iallocator>` mode ``multi-evacuate`` has been
  deprecated.
- :doc:`New iallocator modes <design-multi-reloc>` have been added to
  support operations involving multiple node groups.
- Offline nodes are ignored when failing over an instance.
- Support for KVM version 1.0, which changed the version reporting format
  from 3 to 2 digits.
- TCP/IP ports used by DRBD disks are returned to a pool upon instance
  removal.
- ``Makefile`` is now compatible with Automake 1.11.2
- Includes all bugfixes made in the 2.4 series

New features
~~~~~~~~~~~~

- The ganeti-htools project has been merged into the ganeti-core source
  tree and will be built as part of Ganeti (see :doc:`install-quick`).
- Implemented support for :doc:`shared storage <design-shared-storage>`.
- Add support for disks larger than 2 TB in ``lvmstrap`` by supporting
  GPT-style partition tables (requires `parted
  <http://www.gnu.org/s/parted/>`_).
- Added support for floppy drive and 2nd CD-ROM drive in KVM hypervisor.
- Allowed adding tags on instance creation.
- Export instance tags to hooks (``INSTANCE_TAGS``, see :doc:`hooks`)
- Allow instances to be started in a paused state, enabling the user to
  see the complete console output on boot using the console.
- Added new hypervisor flag to control default reboot behaviour
  (``reboot_behavior``).
- Added support for KVM keymaps (hypervisor parameter ``keymap``).
- Improved out-of-band management support:

  - Added ``gnt-node health`` command reporting the health status of
    nodes.
  - Added ``gnt-node power`` command to manage power status of nodes.
  - Added command for emergency power-off (EPO), ``gnt-cluster epo``.

- Instance migration can fall back to failover if instance is not
  running.
- Filters can be used when listing nodes, instances, groups and locks;
  see :manpage:`ganeti(7)` manpage.
- Added post-execution status as variables to :doc:`hooks <hooks>`
  environment.
- Instance tags are exported/imported together with the instance.
- When given an explicit job ID, ``gnt-job info`` will work for archived
  jobs.
- Jobs can define dependencies on other jobs (not yet supported via
  RAPI or command line, but used by internal commands and usable via
  LUXI).

  - Lock monitor (``gnt-debug locks``) shows jobs waiting for
    dependencies.

- Instance failover is now available as a RAPI resource
  (``/2/instances/[instance_name]/failover``).
- ``gnt-instance info`` defaults to static information if primary node
  is offline.
- Opcodes have a new ``comment`` attribute.
- Added basic SPICE support to KVM hypervisor.
- ``tools/ganeti-listrunner`` allows passing of arguments to executable.

Node group improvements
~~~~~~~~~~~~~~~~~~~~~~~

- ``gnt-cluster verify`` has been modified to check groups separately,
  thereby improving performance.
- Node group support has been added to ``gnt-cluster verify-disks``,
  which now operates per node group.
- Watcher has been changed to work better with node groups.

  - One process and state file per node group.
  - Slow watcher in one group doesn't block other group's watcher.

- Added new command, ``gnt-group evacuate``, to move all instances in a
  node group to other groups.
- Added ``gnt-instance change-group`` to move an instance to another
  node group.
- ``gnt-cluster command`` and ``gnt-cluster copyfile`` now support
  per-group operations.
- Node groups can be tagged.
- Some operations switch from an exclusive to a shared lock as soon as
  possible.
- Instance's primary and secondary nodes' groups are now available as
  query fields (``pnode.group``, ``pnode.group.uuid``, ``snodes.group``
  and ``snodes.group.uuid``).

Misc
~~~~

- Numerous updates to documentation and manpages.

  - :doc:`RAPI <rapi>` documentation now has detailed parameter
    descriptions.
  - Some opcode/job results are now also documented, see :doc:`RAPI
    <rapi>`.

- A lockset's internal lock is now also visible in lock monitor.
- Log messages from job queue workers now contain information about the
  opcode they're processing.
- ``gnt-instance console`` no longer requires the instance lock.
- A short delay when waiting for job changes reduces the number of LUXI
  requests significantly.
- DRBD metadata volumes are overwritten with zeros during disk creation.
- Out-of-band commands no longer acquire the cluster lock in exclusive
  mode.
- ``devel/upload`` now uses correct permissions for directories.


Version 2.5.0 rc6
-----------------

*(Released Fri, 23 Mar 2012)*

This was the sixth release candidate of the 2.5 series.


Version 2.5.0 rc5
-----------------

*(Released Mon, 9 Jan 2012)*

This was the fifth release candidate of the 2.5 series.


Version 2.5.0 rc4
-----------------

*(Released Thu, 27 Oct 2011)*

This was the fourth release candidate of the 2.5 series.


Version 2.5.0 rc3
-----------------

*(Released Wed, 26 Oct 2011)*

This was the third release candidate of the 2.5 series.


Version 2.5.0 rc2
-----------------

*(Released Tue, 18 Oct 2011)*

This was the second release candidate of the 2.5 series.


Version 2.5.0 rc1
-----------------

*(Released Tue, 4 Oct 2011)*

This was the first release candidate of the 2.5 series.


Version 2.5.0 beta3
-------------------

*(Released Wed, 31 Aug 2011)*

This was the third beta release of the 2.5 series.


Version 2.5.0 beta2
-------------------

*(Released Mon, 22 Aug 2011)*

This was the second beta release of the 2.5 series.


Version 2.5.0 beta1
-------------------

*(Released Fri, 12 Aug 2011)*

This was the first beta release of the 2.5 series.


Version 2.4.5
-------------

*(Released Thu, 27 Oct 2011)*

- Fixed bug when parsing command line parameter values ending in
  backslash
- Fixed assertion error after unclean master shutdown
- Disable HTTP client pool for RPC, significantly reducing memory usage
  of master daemon
- Fixed queue archive creation with wrong permissions


Version 2.4.4
-------------

*(Released Tue, 23 Aug 2011)*

Small bug-fixes:

- Fixed documentation for importing with ``--src-dir`` option
- Fixed a bug in ``ensure-dirs`` with queue/archive permissions
- Fixed a parsing issue with DRBD 8.3.11 in the Linux kernel


Version 2.4.3
-------------

*(Released Fri, 5 Aug 2011)*

Many bug-fixes and a few small features:

- Fixed argument order in ``ReserveLV`` and ``ReserveMAC`` which caused
  issues when you tried to add an instance with two MAC addresses in one
  request
- KVM: fixed per-instance stored UID value
- KVM: configure bridged NICs at migration start
- KVM: Fix a bug where instance will not start with never KVM versions
  (>= 0.14)
- Added OS search path to ``gnt-cluster info``
- Fixed an issue with ``file_storage_dir`` where you were forced to
  provide an absolute path, but the documentation states it is a
  relative path, the documentation was right
- Added a new parameter to instance stop/start called ``--no-remember``
  that will make the state change to not be remembered
- Implemented ``no_remember`` at RAPI level
- Improved the documentation
- Node evacuation: don't call IAllocator if node is already empty
- Fixed bug in DRBD8 replace disks on current nodes
- Fixed bug in recreate-disks for DRBD instances
- Moved assertion checking locks in ``gnt-instance replace-disks``
  causing it to abort with not owning the right locks for some situation
- Job queue: Fixed potential race condition when cancelling queued jobs
- Fixed off-by-one bug in job serial generation
- ``gnt-node volumes``: Fix instance names
- Fixed aliases in bash completion
- Fixed a bug in reopening log files after being sent a SIGHUP
- Added a flag to burnin to allow specifying VCPU count
- Bugfixes to non-root Ganeti configuration


Version 2.4.2
-------------

*(Released Thu, 12 May 2011)*

Many bug-fixes and a few new small features:

- Fixed a bug related to log opening failures
- Fixed a bug in instance listing with orphan instances
- Fixed a bug which prevented resetting the cluster-level node parameter
  ``oob_program`` to the default
- Many fixes related to the ``cluster-merge`` tool
- Fixed a race condition in the lock monitor, which caused failures
  during (at least) creation of many instances in parallel
- Improved output for gnt-job info
- Removed the quiet flag on some ssh calls which prevented debugging
  failures
- Improved the N+1 failure messages in cluster verify by actually
  showing the memory values (needed and available)
- Increased lock attempt timeouts so that when executing long operations
  (e.g. DRBD replace-disks) other jobs do not enter 'blocking acquire'
  too early and thus prevent the use of the 'fair' mechanism
- Changed instance query data (``gnt-instance info``) to not acquire
  locks unless needed, thus allowing its use on locked instance if only
  static information is asked for
- Improved behaviour with filesystems that do not support rename on an
  opened file
- Fixed the behaviour of ``prealloc_wipe_disks`` cluster parameter which
  kept locks on all nodes during the wipe, which is unneeded
- Fixed ``gnt-watcher`` handling of errors during hooks execution
- Fixed bug in ``prealloc_wipe_disks`` with small disk sizes (less than
  10GiB) which caused the wipe to fail right at the end in some cases
- Fixed master IP activation when doing master failover with no-voting
- Fixed bug in ``gnt-node add --readd`` which allowed the re-adding of
  the master node itself
- Fixed potential data-loss in under disk full conditions, where Ganeti
  wouldn't check correctly the return code and would consider
  partially-written files 'correct'
- Fixed bug related to multiple VGs and DRBD disk replacing
- Added new disk parameter ``metavg`` that allows placement of the meta
  device for DRBD in a different volume group
- Fixed error handling in the node daemon when the system libc doesn't
  have major number 6 (i.e. if ``libc.so.6`` is not the actual libc)
- Fixed lock release during replace-disks, which kept cluster-wide locks
  when doing disk replaces with an iallocator script
- Added check for missing bridges in cluster verify
- Handle EPIPE errors while writing to the terminal better, so that
  piping the output to e.g. ``less`` doesn't cause a backtrace
- Fixed rare case where a ^C during Luxi calls could have been
  interpreted as server errors, instead of simply terminating
- Fixed a race condition in LUGroupAssignNodes (``gnt-group
  assign-nodes``)
- Added a few more parameters to the KVM hypervisor, allowing a second
  CDROM, custom disk type for CDROMs and a floppy image
- Removed redundant message in instance rename when the name is given
  already as a FQDN
- Added option to ``gnt-instance recreate-disks`` to allow creating the
  disks on new nodes, allowing recreation when the original instance
  nodes are completely gone
- Added option when converting disk templates to DRBD to skip waiting
  for the resync, in order to make the instance available sooner
- Added two new variables to the OS scripts environment (containing the
  instance's nodes)
- Made the root_path and optional parameter for the xen-pvm hypervisor,
  to allow use of ``pvgrub`` as bootloader
- Changed the instance memory modifications to only check out-of-memory
  conditions on memory increases, and turned the secondary node warnings
  into errors (they can still be overridden via ``--force``)
- Fixed the handling of a corner case when the Python installation gets
  corrupted (e.g. a bad disk) while ganeti-noded is running and we try
  to execute a command that doesn't exist
- Fixed a bug in ``gnt-instance move`` (LUInstanceMove) when the primary
  node of the instance returned failures during instance shutdown; this
  adds the option ``--ignore-consistency`` to gnt-instance move

And as usual, various improvements to the error messages, documentation
and man pages.


Version 2.4.1
-------------

*(Released Wed, 09 Mar 2011)*

Emergency bug-fix release. ``tools/cfgupgrade`` was broken and overwrote
the RAPI users file if run twice (even with ``--dry-run``).

The release fixes that bug (nothing else changed).


Version 2.4.0
-------------

*(Released Mon, 07 Mar 2011)*

Final 2.4.0 release. Just a few small fixes:

- Fixed RAPI node evacuate
- Fixed the kvm-ifup script
- Fixed internal error handling for special job cases
- Updated man page to specify the escaping feature for options


Version 2.4.0 rc3
-----------------

*(Released Mon, 28 Feb 2011)*

A critical fix for the ``prealloc_wipe_disks`` feature: it is possible
that this feature wiped the disks of the wrong instance, leading to loss
of data.

Other changes:

- Fixed title of query field containing instance name
- Expanded the glossary in the documentation
- Fixed one unittest (internal issue)


Version 2.4.0 rc2
-----------------

*(Released Mon, 21 Feb 2011)*

A number of bug fixes plus just a couple functionality changes.

On the user-visible side, the ``gnt-* list`` command output has changed
with respect to "special" field states. The current rc1 style of display
can be re-enabled by passing a new ``--verbose`` (``-v``) flag, but in
the default output mode special fields states are displayed as follows:

- Offline resource: ``*``
- Unavailable/not applicable: ``-``
- Data missing (RPC failure): ``?``
- Unknown field: ``??``

Another user-visible change is the addition of ``--force-join`` to
``gnt-node add``.

As for bug fixes:

- ``tools/cluster-merge`` has seen many fixes and is now enabled again
- Fixed regression in RAPI/instance reinstall where all parameters were
  required (instead of optional)
- Fixed ``gnt-cluster repair-disk-sizes``, was broken since Ganeti 2.2
- Fixed iallocator usage (offline nodes were not considered offline)
- Fixed ``gnt-node list`` with respect to non-vm_capable nodes
- Fixed hypervisor and OS parameter validation with respect to
  non-vm_capable nodes
- Fixed ``gnt-cluster verify`` with respect to offline nodes (mostly
  cosmetic)
- Fixed ``tools/listrunner`` with respect to agent-based usage


Version 2.4.0 rc1
-----------------

*(Released Fri,  4 Feb 2011)*

Many changes and fixes since the beta1 release. While there were some
internal changes, the code has been mostly stabilised for the RC
release.

Note: the dumb allocator was removed in this release, as it was not kept
up-to-date with the IAllocator protocol changes. It is recommended to
use the ``hail`` command from the ganeti-htools package.

Note: the 2.4 and up versions of Ganeti are not compatible with the
0.2.x branch of ganeti-htools. You need to upgrade to
ganeti-htools-0.3.0 (or later).

Regressions fixed from 2.3
~~~~~~~~~~~~~~~~~~~~~~~~~~

- Fixed the ``gnt-cluster verify-disks`` command
- Made ``gnt-cluster verify-disks`` work in parallel (as opposed to
  serially on nodes)
- Fixed disk adoption breakage
- Fixed wrong headers in instance listing for field aliases

Other bugs fixed
~~~~~~~~~~~~~~~~

- Fixed corner case in KVM handling of NICs
- Fixed many cases of wrong handling of non-vm_capable nodes
- Fixed a bug where a missing instance symlink was not possible to
  recreate with any ``gnt-*`` command (now ``gnt-instance
  activate-disks`` does it)
- Fixed the volume group name as reported by ``gnt-cluster
  verify-disks``
- Increased timeouts for the import-export code, hopefully leading to
  fewer aborts due network or instance timeouts
- Fixed bug in ``gnt-node list-storage``
- Fixed bug where not all daemons were started on cluster
  initialisation, but only at the first watcher run
- Fixed many bugs in the OOB implementation
- Fixed watcher behaviour in presence of instances with offline
  secondaries
- Fixed instance list output for instances running on the wrong node
- a few fixes to the cluster-merge tool, but it still cannot merge
  multi-node groups (currently it is not recommended to use this tool)


Improvements
~~~~~~~~~~~~

- Improved network configuration for the KVM hypervisor
- Added e1000 as a supported NIC for Xen-HVM
- Improved the lvmstrap tool to also be able to use partitions, as
  opposed to full disks
- Improved speed of disk wiping (the cluster parameter
  ``prealloc_wipe_disks``, so that it has a low impact on the total time
  of instance creations
- Added documentation for the OS parameters
- Changed ``gnt-instance deactivate-disks`` so that it can work if the
  hypervisor is not responding
- Added display of blacklisted and hidden OS information in
  ``gnt-cluster info``
- Extended ``gnt-cluster verify`` to also validate hypervisor, backend,
  NIC and node parameters, which might create problems with currently
  invalid (but undetected) configuration files, but prevents validation
  failures when unrelated parameters are modified
- Changed cluster initialisation to wait for the master daemon to become
  available
- Expanded the RAPI interface:

  - Added config redistribution resource
  - Added activation/deactivation of instance disks
  - Added export of console information

- Implemented log file reopening on SIGHUP, which allows using
  logrotate(8) for the Ganeti log files
- Added a basic OOB helper script as an example


Version 2.4.0 beta1
-------------------

*(Released Fri, 14 Jan 2011)*

User-visible
~~~~~~~~~~~~

- Fixed timezone issues when formatting timestamps
- Added support for node groups, available via ``gnt-group`` and other
  commands
- Added out-of-band framework and management, see :doc:`design
  document <design-oob>`
- Removed support for roman numbers from ``gnt-node list`` and
  ``gnt-instance list``.
- Allowed modification of master network interface via ``gnt-cluster
  modify --master-netdev``
- Accept offline secondaries while shutting down instance disks
- Added ``blockdev_prefix`` parameter to Xen PVM and HVM hypervisors
- Added support for multiple LVM volume groups
- Avoid sorting nodes for ``gnt-node list`` if specific nodes are
  requested
- Added commands to list available fields:

  - ``gnt-node list-fields``
  - ``gnt-group list-fields``
  - ``gnt-instance list-fields``

- Updated documentation and man pages

Integration
~~~~~~~~~~~

- Moved ``rapi_users`` file into separate directory, now named
  ``.../ganeti/rapi/users``, ``cfgupgrade`` moves the file and creates a
  symlink
- Added new tool for running commands on many machines,
  ``tools/ganeti-listrunner``
- Implemented more verbose result in ``OpInstanceConsole`` opcode, also
  improving the ``gnt-instance console`` output
- Allowed customisation of disk index separator at ``configure`` time
- Export node group allocation policy to :doc:`iallocator <iallocator>`
- Added support for non-partitioned md disks in ``lvmstrap``
- Added script to gracefully power off KVM instances
- Split ``utils`` module into smaller parts
- Changed query operations to return more detailed information, e.g.
  whether an information is unavailable due to an offline node. To use
  this new functionality, the LUXI call ``Query`` must be used. Field
  information is now stored by the master daemon and can be retrieved
  using ``QueryFields``. Instances, nodes and groups can also be queried
  using the new opcodes ``OpQuery`` and ``OpQueryFields`` (not yet
  exposed via RAPI). The following commands make use of this
  infrastructure change:

  - ``gnt-group list``
  - ``gnt-group list-fields``
  - ``gnt-node list``
  - ``gnt-node list-fields``
  - ``gnt-instance list``
  - ``gnt-instance list-fields``
  - ``gnt-debug locks``

Remote API
~~~~~~~~~~

- New RAPI resources (see :doc:`rapi`):

  - ``/2/modify``
  - ``/2/groups``
  - ``/2/groups/[group_name]``
  - ``/2/groups/[group_name]/assign-nodes``
  - ``/2/groups/[group_name]/modify``
  - ``/2/groups/[group_name]/rename``
  - ``/2/instances/[instance_name]/disk/[disk_index]/grow``

- RAPI changes:

  - Implemented ``no_install`` for instance creation
  - Implemented OS parameters for instance reinstallation, allowing
    use of special settings on reinstallation (e.g. for preserving data)

Misc
~~~~

- Added IPv6 support in import/export
- Pause DRBD synchronization while wiping disks on instance creation
- Updated unittests and QA scripts
- Improved network parameters passed to KVM
- Converted man pages from docbook to reStructuredText


Version 2.3.1
-------------

*(Released Mon, 20 Dec 2010)*

Released version 2.3.1~rc1 without any changes.


Version 2.3.1 rc1
-----------------

*(Released Wed, 1 Dec 2010)*

- impexpd: Disable OpenSSL compression in socat if possible (backport
  from master, commit e90739d625b, see :doc:`installation guide
  <install-quick>` for details)
- Changed unittest coverage report to exclude test scripts
- Added script to check version format


Version 2.3.0
-------------

*(Released Wed, 1 Dec 2010)*

Released version 2.3.0~rc1 without any changes.


Version 2.3.0 rc1
-----------------

*(Released Fri, 19 Nov 2010)*

A number of bugfixes and documentation updates:

- Update ganeti-os-interface documentation
- Fixed a bug related to duplicate MACs or similar items which should be
  unique
- Fix breakage in OS state modify
- Reinstall instance: disallow offline secondaries (fixes bug related to
  OS changing but reinstall failing)
- plus all the other fixes between 2.2.1 and 2.2.2


Version 2.3.0 rc0
-----------------

*(Released Tue, 2 Nov 2010)*

- Fixed clearing of the default iallocator using ``gnt-cluster modify``
- Fixed master failover race with watcher
- Fixed a bug in ``gnt-node modify`` which could lead to an inconsistent
  configuration
- Accept previously stopped instance for export with instance removal
- Simplify and extend the environment variables for instance OS scripts
- Added new node flags, ``master_capable`` and ``vm_capable``
- Added optional instance disk wiping prior during allocation. This is a
  cluster-wide option and can be set/modified using
  ``gnt-cluster {init,modify} --prealloc-wipe-disks``.
- Added IPv6 support, see :doc:`design document <design-2.3>` and
  :doc:`install-quick`
- Added a new watcher option (``--ignore-pause``)
- Added option to ignore offline node on instance start/stop
  (``--ignore-offline``)
- Allow overriding OS parameters with ``gnt-instance reinstall``
- Added ability to change node's secondary IP address using ``gnt-node
  modify``
- Implemented privilege separation for all daemons except
  ``ganeti-noded``, see ``configure`` options
- Complain if an instance's disk is marked faulty in ``gnt-cluster
  verify``
- Implemented job priorities (see ``ganeti(7)`` manpage)
- Ignore failures while shutting down instances during failover from
  offline node
- Exit daemon's bootstrap process only once daemon is ready
- Export more information via ``LUInstanceQuery``/remote API
- Improved documentation, QA and unittests
- RAPI daemon now watches ``rapi_users`` all the time and doesn't need a
  restart if the file was created or changed
- Added LUXI protocol version sent with each request and response,
  allowing detection of server/client mismatches
- Moved the Python scripts among gnt-* and ganeti-* into modules
- Moved all code related to setting up SSH to an external script,
  ``setup-ssh``
- Infrastructure changes for node group support in future versions


Version 2.2.2
-------------

*(Released Fri, 19 Nov 2010)*

A few small bugs fixed, and some improvements to the build system:

- Fix documentation regarding conversion to drbd
- Fix validation of parameters in cluster modify (``gnt-cluster modify
  -B``)
- Fix error handling in node modify with multiple changes
- Allow remote imports without checked names


Version 2.2.1
-------------

*(Released Tue, 19 Oct 2010)*

- Disable SSL session ID cache in RPC client


Version 2.2.1 rc1
-----------------

*(Released Thu, 14 Oct 2010)*

- Fix interaction between Curl/GnuTLS and the Python's HTTP server
  (thanks Apollon Oikonomopoulos!), finally allowing the use of Curl
  with GnuTLS
- Fix problems with interaction between Curl and Python's HTTP server,
  resulting in increased speed in many RPC calls
- Improve our release script to prevent breakage with older aclocal and
  Python 2.6


Version 2.2.1 rc0
-----------------

*(Released Thu, 7 Oct 2010)*

- Fixed issue 125, replace hardcoded "xenvg" in ``gnt-cluster`` with
  value retrieved from master
- Added support for blacklisted or hidden OS definitions
- Added simple lock monitor (accessible via (``gnt-debug locks``)
- Added support for -mem-path in KVM hypervisor abstraction layer
- Allow overriding instance parameters in tool for inter-cluster
  instance moves (``tools/move-instance``)
- Improved opcode summaries (e.g. in ``gnt-job list``)
- Improve consistency of OS listing by sorting it
- Documentation updates


Version 2.2.0.1
---------------

*(Released Fri, 8 Oct 2010)*

- Rebuild with a newer autotools version, to fix python 2.6 compatibility


Version 2.2.0
-------------

*(Released Mon, 4 Oct 2010)*

- Fixed regression in ``gnt-instance rename``


Version 2.2.0 rc2
-----------------

*(Released Wed, 22 Sep 2010)*

- Fixed OS_VARIANT variable for OS scripts
- Fixed cluster tag operations via RAPI
- Made ``setup-ssh`` exit with non-zero code if an error occurred
- Disabled RAPI CA checks in watcher


Version 2.2.0 rc1
-----------------

*(Released Mon, 23 Aug 2010)*

- Support DRBD versions of the format "a.b.c.d"
- Updated manpages
- Re-introduce support for usage from multiple threads in RAPI client
- Instance renames and modify via RAPI
- Work around race condition between processing and archival in job
  queue
- Mark opcodes following failed one as failed, too
- Job field ``lock_status`` was removed due to difficulties making it
  work with the changed job queue in Ganeti 2.2; a better way to monitor
  locks is expected for a later 2.2.x release
- Fixed dry-run behaviour with many commands
- Support ``ssh-agent`` again when adding nodes
- Many additional bugfixes


Version 2.2.0 rc0
-----------------

*(Released Fri, 30 Jul 2010)*

Important change: the internal RPC mechanism between Ganeti nodes has
changed from using a home-grown http library (based on the Python base
libraries) to use the PycURL library. This requires that PycURL is
installed on nodes. Please note that on Debian/Ubuntu, PycURL is linked
against GnuTLS by default. cURL's support for GnuTLS had known issues
before cURL 7.21.0 and we recommend using the latest cURL release or
linking against OpenSSL. Most other distributions already link PycURL
and cURL against OpenSSL. The command::

  python -c 'import pycurl; print pycurl.version'

can be used to determine the libraries PycURL and cURL are linked
against.

Other significant changes:

- Rewrote much of the internals of the job queue, in order to achieve
  better parallelism; this decouples job query operations from the job
  processing, and it should allow much nicer behaviour of the master
  daemon under load, and it also has uncovered some long-standing bugs
  related to the job serialisation (now fixed)
- Added a default iallocator setting to the cluster parameters,
  eliminating the need to always pass nodes or an iallocator for
  operations that require selection of new node(s)
- Added experimental support for the LXC virtualization method
- Added support for OS parameters, which allows the installation of
  instances to pass parameter to OS scripts in order to customise the
  instance
- Added a hypervisor parameter controlling the migration type (live or
  non-live), since hypervisors have various levels of reliability; this
  has renamed the 'live' parameter to 'mode'
- Added a cluster parameter ``reserved_lvs`` that denotes reserved
  logical volumes, meaning that cluster verify will ignore them and not
  flag their presence as errors
- The watcher will now reset the error count for failed instances after
  8 hours, thus allowing self-healing if the problem that caused the
  instances to be down/fail to start has cleared in the meantime
- Added a cluster parameter ``drbd_usermode_helper`` that makes Ganeti
  check for, and warn, if the drbd module parameter ``usermode_helper``
  is not consistent with the cluster-wide setting; this is needed to
  make diagnose easier of failed drbd creations
- Started adding base IPv6 support, but this is not yet
  enabled/available for use
- Rename operations (cluster, instance) will now return the new name,
  which is especially useful if a short name was passed in
- Added support for instance migration in RAPI
- Added a tool to pre-configure nodes for the SSH setup, before joining
  them to the cluster; this will allow in the future a simplified model
  for node joining (but not yet fully enabled in 2.2); this needs the
  paramiko python library
- Fixed handling of name-resolving errors
- Fixed consistency of job results on the error path
- Fixed master-failover race condition when executed multiple times in
  sequence
- Fixed many bugs related to the job queue (mostly introduced during the
  2.2 development cycle, so not all are impacting 2.1)
- Fixed instance migration with missing disk symlinks
- Fixed handling of unknown jobs in ``gnt-job archive``
- And many other small fixes/improvements

Internal changes:

- Enhanced both the unittest and the QA coverage
- Switched the opcode validation to a generic model, and extended the
  validation to all opcode parameters
- Changed more parts of the code that write shell scripts to use the
  same class for this
- Switched the master daemon to use the asyncore library for the Luxi
  server endpoint


Version 2.2.0 beta0
-------------------

*(Released Thu, 17 Jun 2010)*

- Added tool (``move-instance``) and infrastructure to move instances
  between separate clusters (see :doc:`separate documentation
  <move-instance>` and :doc:`design document <design-2.2>`)
- Added per-request RPC timeout
- RAPI now requires a Content-Type header for requests with a body (e.g.
  ``PUT`` or ``POST``) which must be set to ``application/json`` (see
  :rfc:`2616` (HTTP/1.1), section 7.2.1)
- ``ganeti-watcher`` attempts to restart ``ganeti-rapi`` if RAPI is not
  reachable
- Implemented initial support for running Ganeti daemons as separate
  users, see configure-time flags ``--with-user-prefix`` and
  ``--with-group-prefix`` (only ``ganeti-rapi`` is supported at this
  time)
- Instances can be removed after export (``gnt-backup export
  --remove-instance``)
- Self-signed certificates generated by Ganeti now use a 2048 bit RSA
  key (instead of 1024 bit)
- Added new cluster configuration file for cluster domain secret
- Import/export now use SSL instead of SSH
- Added support for showing estimated time when exporting an instance,
  see the ``ganeti-os-interface(7)`` manpage and look for
  ``EXP_SIZE_FD``


Version 2.1.8
-------------

*(Released Tue, 16 Nov 2010)*

Some more bugfixes. Unless critical bugs occur, this will be the last
2.1 release:

- Fix case of MAC special-values
- Fix mac checker regex
- backend: Fix typo causing "out of range" error
- Add missing --units in gnt-instance list man page


Version 2.1.7
-------------

*(Released Tue, 24 Aug 2010)*

Bugfixes only:
  - Don't ignore secondary node silently on non-mirrored disk templates
    (issue 113)
  - Fix --master-netdev arg name in gnt-cluster(8) (issue 114)
  - Fix usb_mouse parameter breaking with vnc_console (issue 109)
  - Properly document the usb_mouse parameter
  - Fix path in ganeti-rapi(8) (issue 116)
  - Adjust error message when the ganeti user's .ssh directory is
    missing
  - Add same-node-check when changing the disk template to drbd


Version 2.1.6
-------------

*(Released Fri, 16 Jul 2010)*

Bugfixes only:
  - Add an option to only select some reboot types during qa/burnin.
    (on some hypervisors consequent reboots are not supported)
  - Fix infrequent race condition in master failover. Sometimes the old
    master ip address would be still detected as up for a short time
    after it was removed, causing failover to fail.
  - Decrease mlockall warnings when the ctypes module is missing. On
    Python 2.4 we support running even if no ctypes module is installed,
    but we were too verbose about this issue.
  - Fix building on old distributions, on which man doesn't have a
    --warnings option.
  - Fix RAPI not to ignore the MAC address on instance creation
  - Implement the old instance creation format in the RAPI client.


Version 2.1.5
-------------

*(Released Thu, 01 Jul 2010)*

A small bugfix release:
  - Fix disk adoption: broken by strict --disk option checking in 2.1.4
  - Fix batch-create: broken in the whole 2.1 series due to a lookup on
    a non-existing option
  - Fix instance create: the --force-variant option was ignored
  - Improve pylint 0.21 compatibility and warnings with Python 2.6
  - Fix modify node storage with non-FQDN arguments
  - Fix RAPI client to authenticate under Python 2.6 when used
    for more than 5 requests needing authentication
  - Fix gnt-instance modify -t (storage) giving a wrong error message
    when converting a non-shutdown drbd instance to plain


Version 2.1.4
-------------

*(Released Fri, 18 Jun 2010)*

A small bugfix release:

  - Fix live migration of KVM instances started with older Ganeti
    versions which had fewer hypervisor parameters
  - Fix gnt-instance grow-disk on down instances
  - Fix an error-reporting bug during instance migration
  - Better checking of the ``--net`` and ``--disk`` values, to avoid
    silently ignoring broken ones
  - Fix an RPC error reporting bug affecting, for example, RAPI client
    users
  - Fix bug triggered by different API version os-es on different nodes
  - Fix a bug in instance startup with custom hvparams: OS level
    parameters would fail to be applied.
  - Fix the RAPI client under Python 2.6 (but more work is needed to
    make it work completely well with OpenSSL)
  - Fix handling of errors when resolving names from DNS


Version 2.1.3
-------------

*(Released Thu, 3 Jun 2010)*

A medium sized development cycle. Some new features, and some
fixes/small improvements/cleanups.

Significant features
~~~~~~~~~~~~~~~~~~~~

The node deamon now tries to mlock itself into memory, unless the
``--no-mlock`` flag is passed. It also doesn't fail if it can't write
its logs, and falls back to console logging. This allows emergency
features such as ``gnt-node powercycle`` to work even in the event of a
broken node disk (tested offlining the disk hosting the node's
filesystem and dropping its memory caches; don't try this at home)

KVM: add vhost-net acceleration support. It can be tested with a new
enough version of the kernel and of qemu-kvm.

KVM: Add instance chrooting feature. If you use privilege dropping for
your VMs you can also now force them to chroot to an empty directory,
before starting the emulated guest.

KVM: Add maximum migration bandwith and maximum downtime tweaking
support (requires a new-enough version of qemu-kvm).

Cluster verify will now warn if the master node doesn't have the master
ip configured on it.

Add a new (incompatible) instance creation request format to RAPI which
supports all parameters (previously only a subset was supported, and it
wasn't possible to extend the old format to accomodate all the new
features. The old format is still supported, and a client can check for
this feature, before using it, by checking for its presence in the
``features`` RAPI resource.

Now with ancient latin support. Try it passing the ``--roman`` option to
``gnt-instance info``, ``gnt-cluster info`` or ``gnt-node list``
(requires the python-roman module to be installed, in order to work).

Other changes
~~~~~~~~~~~~~

As usual many internal code refactorings, documentation updates, and
such. Among others:

  - Lots of improvements and cleanups to the experimental Remote API
    (RAPI) client library.
  - A new unit test suite for the core daemon libraries.
  - A fix to creating missing directories makes sure the umask is not
    applied anymore. This enforces the same directory permissions
    everywhere.
  - Better handling terminating daemons with ctrl+c (used when running
    them in debugging mode).
  - Fix a race condition in live migrating a KVM instance, when stat()
    on the old proc status file returned EINVAL, which is an unexpected
    value.
  - Fixed manpage checking with newer man and utf-8 charachters. But now
    you need the en_US.UTF-8 locale enabled to build Ganeti from git.


Version 2.1.2.1
---------------

*(Released Fri, 7 May 2010)*

Fix a bug which prevented untagged KVM instances from starting.


Version 2.1.2
-------------

*(Released Fri, 7 May 2010)*

Another release with a long development cycle, during which many
different features were added.

Significant features
~~~~~~~~~~~~~~~~~~~~

The KVM hypervisor now can run the individual instances as non-root, to
reduce the impact of a VM being hijacked due to bugs in the
hypervisor. It is possible to run all instances as a single (non-root)
user, to manually specify a user for each instance, or to dynamically
allocate a user out of a cluster-wide pool to each instance, with the
guarantee that no two instances will run under the same user ID on any
given node.

An experimental RAPI client library, that can be used standalone
(without the other Ganeti libraries), is provided in the source tree as
``lib/rapi/client.py``. Note this client might change its interface in
the future, as we iterate on its capabilities.

A new command, ``gnt-cluster renew-crypto`` has been added to easily
replace the cluster's certificates and crypto keys. This might help in
case they have been compromised, or have simply expired.

A new disk option for instance creation has been added that allows one
to "adopt" currently existing logical volumes, with data
preservation. This should allow easier migration to Ganeti from
unmanaged (or managed via other software) instances.

Another disk improvement is the possibility to convert between redundant
(DRBD) and plain (LVM) disk configuration for an instance. This should
allow better scalability (starting with one node and growing the
cluster, or shrinking a two-node cluster to one node).

A new feature that could help with automated node failovers has been
implemented: if a node sees itself as offline (by querying the master
candidates), it will try to shutdown (hard) all instances and any active
DRBD devices. This reduces the risk of duplicate instances if an
external script automatically failovers the instances on such nodes. To
enable this, the cluster parameter ``maintain_node_health`` should be
enabled; in the future this option (per the name) will enable other
automatic maintenance features.

Instance export/import now will reuse the original instance
specifications for all parameters; that means exporting an instance,
deleting it and the importing it back should give an almost identical
instance. Note that the default import behaviour has changed from
before, where it created only one NIC; now it recreates the original
number of NICs.

Cluster verify has added a few new checks: SSL certificates validity,
/etc/hosts consistency across the cluster, etc.

Other changes
~~~~~~~~~~~~~

As usual, many internal changes were done, documentation fixes,
etc. Among others:

- Fixed cluster initialization with disabled cluster storage (regression
  introduced in 2.1.1)
- File-based storage supports growing the disks
- Fixed behaviour of node role changes
- Fixed cluster verify for some corner cases, plus a general rewrite of
  cluster verify to allow future extension with more checks
- Fixed log spamming by watcher and node daemon (regression introduced
  in 2.1.1)
- Fixed possible validation issues when changing the list of enabled
  hypervisors
- Fixed cleanup of /etc/hosts during node removal
- Fixed RAPI response for invalid methods
- Fixed bug with hashed passwords in ``ganeti-rapi`` daemon
- Multiple small improvements to the KVM hypervisor (VNC usage, booting
  from ide disks, etc.)
- Allow OS changes without re-installation (to record a changed OS
  outside of Ganeti, or to allow OS renames)
- Allow instance creation without OS installation (useful for example if
  the OS will be installed manually, or restored from a backup not in
  Ganeti format)
- Implemented option to make cluster ``copyfile`` use the replication
  network
- Added list of enabled hypervisors to ssconf (possibly useful for
  external scripts)
- Added a new tool (``tools/cfgupgrade12``) that allows upgrading from
  1.2 clusters
- A partial form of node re-IP is possible via node readd, which now
  allows changed node primary IP
- Command line utilities now show an informational message if the job is
  waiting for a lock
- The logs of the master daemon now show the PID/UID/GID of the
  connected client


Version 2.1.1
-------------

*(Released Fri, 12 Mar 2010)*

During the 2.1.0 long release candidate cycle, a lot of improvements and
changes have accumulated with were released later as 2.1.1.

Major changes
~~~~~~~~~~~~~

The node evacuate command (``gnt-node evacuate``) was significantly
rewritten, and as such the IAllocator protocol was changed - a new
request type has been added. This unfortunate change during a stable
series is designed to improve performance of node evacuations; on
clusters with more than about five nodes and which are well-balanced,
evacuation should proceed in parallel for all instances of the node
being evacuated. As such, any existing IAllocator scripts need to be
updated, otherwise the above command will fail due to the unknown
request. The provided "dumb" allocator has not been updated; but the
ganeti-htools package supports the new protocol since version 0.2.4.

Another important change is increased validation of node and instance
names. This might create problems in special cases, if invalid host
names are being used.

Also, a new layer of hypervisor parameters has been added, that sits at
OS level between the cluster defaults and the instance ones. This allows
customisation of virtualization parameters depending on the installed
OS. For example instances with OS 'X' may have a different KVM kernel
(or any other parameter) than the cluster defaults. This is intended to
help managing a multiple OSes on the same cluster, without manual
modification of each instance's parameters.

A tool for merging clusters, ``cluster-merge``, has been added in the
tools sub-directory.

Bug fixes
~~~~~~~~~

- Improved the int/float conversions that should make the code more
  robust in face of errors from the node daemons
- Fixed the remove node code in case of internal configuration errors
- Fixed the node daemon behaviour in face of inconsistent queue
  directory (e.g. read-only file-system where we can't open the files
  read-write, etc.)
- Fixed the behaviour of gnt-node modify for master candidate demotion;
  now it either aborts cleanly or, if given the new "auto_promote"
  parameter, will automatically promote other nodes as needed
- Fixed compatibility with (unreleased yet) Python 2.6.5 that would
  completely prevent Ganeti from working
- Fixed bug for instance export when not all disks were successfully
  exported
- Fixed behaviour of node add when the new node is slow in starting up
  the node daemon
- Fixed handling of signals in the LUXI client, which should improve
  behaviour of command-line scripts
- Added checks for invalid node/instance names in the configuration (now
  flagged during cluster verify)
- Fixed watcher behaviour for disk activation errors
- Fixed two potentially endless loops in http library, which led to the
  RAPI daemon hanging and consuming 100% CPU in some cases
- Fixed bug in RAPI daemon related to hashed passwords
- Fixed bug for unintended qemu-level bridging of multi-NIC KVM
  instances
- Enhanced compatibility with non-Debian OSes, but not using absolute
  path in some commands and allowing customisation of the ssh
  configuration directory
- Fixed possible future issue with new Python versions by abiding to the
  proper use of ``__slots__`` attribute on classes
- Added checks that should prevent directory traversal attacks
- Many documentation fixes based on feedback from users

New features
~~~~~~~~~~~~

- Added an "early_release" more for instance replace disks and node
  evacuate, where we release locks earlier and thus allow higher
  parallelism within the cluster
- Added watcher hooks, intended to allow the watcher to restart other
  daemons (e.g. from the ganeti-nbma project), but they can be used of
  course for any other purpose
- Added a compile-time disable for DRBD barriers, to increase
  performance if the administrator trusts the power supply or the
  storage system to not lose writes
- Added the option of using syslog for logging instead of, or in
  addition to, Ganeti's own log files
- Removed boot restriction for paravirtual NICs for KVM, recent versions
  can indeed boot from a paravirtual NIC
- Added a generic debug level for many operations; while this is not
  used widely yet, it allows one to pass the debug value all the way to
  the OS scripts
- Enhanced the hooks environment for instance moves (failovers,
  migrations) where the primary/secondary nodes changed during the
  operation, by adding {NEW,OLD}_{PRIMARY,SECONDARY} vars
- Enhanced data validations for many user-supplied values; one important
  item is the restrictions imposed on instance and node names, which
  might reject some (invalid) host names
- Add a configure-time option to disable file-based storage, if it's not
  needed; this allows greater security separation between the master
  node and the other nodes from the point of view of the inter-node RPC
  protocol
- Added user notification in interactive tools if job is waiting in the
  job queue or trying to acquire locks
- Added log messages when a job is waiting for locks
- Added filtering by node tags in instance operations which admit
  multiple instances (start, stop, reboot, reinstall)
- Added a new tool for cluster mergers, ``cluster-merge``
- Parameters from command line which are of the form ``a=b,c=d`` can now
  use backslash escapes to pass in values which contain commas,
  e.g. ``a=b\\c,d=e`` where the 'a' parameter would get the value
  ``b,c``
- For KVM, the instance name is the first parameter passed to KVM, so
  that it's more visible in the process list


Version 2.1.0
-------------

*(Released Tue, 2 Mar 2010)*

Ganeti 2.1 brings many improvements with it. Major changes:

- Added infrastructure to ease automated disk repairs
- Added new daemon to export configuration data in a cheaper way than
  using the remote API
- Instance NICs can now be routed instead of being associated with a
  networking bridge
- Improved job locking logic to reduce impact of jobs acquiring multiple
  locks waiting for other long-running jobs

In-depth implementation details can be found in the Ganeti 2.1 design
document.

Details
~~~~~~~

- Added chroot hypervisor
- Added more options to xen-hvm hypervisor (``kernel_path`` and
  ``device_model``)
- Added more options to xen-pvm hypervisor (``use_bootloader``,
  ``bootloader_path`` and ``bootloader_args``)
- Added the ``use_localtime`` option for the xen-hvm and kvm
  hypervisors, and the default value for this has changed to false (in
  2.0 xen-hvm always enabled it)
- Added luxi call to submit multiple jobs in one go
- Added cluster initialization option to not modify ``/etc/hosts``
  file on nodes
- Added network interface parameters
- Added dry run mode to some LUs
- Added RAPI resources:

  - ``/2/instances/[instance_name]/info``
  - ``/2/instances/[instance_name]/replace-disks``
  - ``/2/nodes/[node_name]/evacuate``
  - ``/2/nodes/[node_name]/migrate``
  - ``/2/nodes/[node_name]/role``
  - ``/2/nodes/[node_name]/storage``
  - ``/2/nodes/[node_name]/storage/modify``
  - ``/2/nodes/[node_name]/storage/repair``

- Added OpCodes to evacuate or migrate all instances on a node
- Added new command to list storage elements on nodes (``gnt-node
  list-storage``) and modify them (``gnt-node modify-storage``)
- Added new ssconf files with master candidate IP address
  (``ssconf_master_candidates_ips``), node primary IP address
  (``ssconf_node_primary_ips``) and node secondary IP address
  (``ssconf_node_secondary_ips``)
- Added ``ganeti-confd`` and a client library to query the Ganeti
  configuration via UDP
- Added ability to run hooks after cluster initialization and before
  cluster destruction
- Added automatic mode for disk replace (``gnt-instance replace-disks
  --auto``)
- Added ``gnt-instance recreate-disks`` to re-create (empty) disks
  after catastrophic data-loss
- Added ``gnt-node repair-storage`` command to repair damaged LVM volume
  groups
- Added ``gnt-instance move`` command to move instances
- Added ``gnt-cluster watcher`` command to control watcher
- Added ``gnt-node powercycle`` command to powercycle nodes
- Added new job status field ``lock_status``
- Added parseable error codes to cluster verification (``gnt-cluster
  verify --error-codes``) and made output less verbose (use
  ``--verbose`` to restore previous behaviour)
- Added UUIDs to the main config entities (cluster, nodes, instances)
- Added support for OS variants
- Added support for hashed passwords in the Ganeti remote API users file
  (``rapi_users``)
- Added option to specify maximum timeout on instance shutdown
- Added ``--no-ssh-init`` option to ``gnt-cluster init``
- Added new helper script to start and stop Ganeti daemons
  (``daemon-util``), with the intent to reduce the work necessary to
  adjust Ganeti for non-Debian distributions and to start/stop daemons
  from one place
- Added more unittests
- Fixed critical bug in ganeti-masterd startup
- Removed the configure-time ``kvm-migration-port`` parameter, this is
  now customisable at the cluster level for both the KVM and Xen
  hypervisors using the new ``migration_port`` parameter
- Pass ``INSTANCE_REINSTALL`` variable to OS installation script when
  reinstalling an instance
- Allowed ``@`` in tag names
- Migrated to Sphinx (http://sphinx.pocoo.org/) for documentation
- Many documentation updates
- Distribute hypervisor files on ``gnt-cluster redist-conf``
- ``gnt-instance reinstall`` can now reinstall multiple instances
- Updated many command line parameters
- Introduced new OS API version 15
- No longer support a default hypervisor
- Treat virtual LVs as inexistent
- Improved job locking logic to reduce lock contention
- Match instance and node names case insensitively
- Reimplemented bash completion script to be more complete
- Improved burnin


Version 2.0.6
-------------

*(Released Thu, 4 Feb 2010)*

- Fix cleaner behaviour on nodes not in a cluster (Debian bug 568105)
- Fix a string formatting bug
- Improve safety of the code in some error paths
- Improve data validation in the master of values returned from nodes


Version 2.0.5
-------------

*(Released Thu, 17 Dec 2009)*

- Fix security issue due to missing validation of iallocator names; this
  allows local and remote execution of arbitrary executables
- Fix failure of gnt-node list during instance removal
- Ship the RAPI documentation in the archive


Version 2.0.4
-------------

*(Released Wed, 30 Sep 2009)*

- Fixed many wrong messages
- Fixed a few bugs related to the locking library
- Fixed MAC checking at instance creation time
- Fixed a DRBD parsing bug related to gaps in /proc/drbd
- Fixed a few issues related to signal handling in both daemons and
  scripts
- Fixed the example startup script provided
- Fixed insserv dependencies in the example startup script (patch from
  Debian)
- Fixed handling of drained nodes in the iallocator framework
- Fixed handling of KERNEL_PATH parameter for xen-hvm (Debian bug
  #528618)
- Fixed error related to invalid job IDs in job polling
- Fixed job/opcode persistence on unclean master shutdown
- Fixed handling of partial job processing after unclean master
  shutdown
- Fixed error reporting from LUs, previously all errors were converted
  into execution errors
- Fixed error reporting from burnin
- Decreased significantly the memory usage of the job queue
- Optimised slightly multi-job submission
- Optimised slightly opcode loading
- Backported the multi-job submit framework from the development
  branch; multi-instance start and stop should be faster
- Added script to clean archived jobs after 21 days; this will reduce
  the size of the queue directory
- Added some extra checks in disk size tracking
- Added an example ethers hook script
- Added a cluster parameter that prevents Ganeti from modifying of
  /etc/hosts
- Added more node information to RAPI responses
- Added a ``gnt-job watch`` command that allows following the ouput of a
  job
- Added a bind-address option to ganeti-rapi
- Added more checks to the configuration verify
- Enhanced the burnin script such that some operations can be retried
  automatically
- Converted instance reinstall to multi-instance model


Version 2.0.3
-------------

*(Released Fri, 7 Aug 2009)*

- Added ``--ignore-size`` to the ``gnt-instance activate-disks`` command
  to allow using the pre-2.0.2 behaviour in activation, if any existing
  instances have mismatched disk sizes in the configuration
- Added ``gnt-cluster repair-disk-sizes`` command to check and update
  any configuration mismatches for disk sizes
- Added ``gnt-master cluste-failover --no-voting`` to allow master
  failover to work on two-node clusters
- Fixed the ``--net`` option of ``gnt-backup import``, which was
  unusable
- Fixed detection of OS script errors in ``gnt-backup export``
- Fixed exit code of ``gnt-backup export``


Version 2.0.2
-------------

*(Released Fri, 17 Jul 2009)*

- Added experimental support for stripped logical volumes; this should
  enhance performance but comes with a higher complexity in the block
  device handling; stripping is only enabled when passing
  ``--with-lvm-stripecount=N`` to ``configure``, but codepaths are
  affected even in the non-stripped mode
- Improved resiliency against transient failures at the end of DRBD
  resyncs, and in general of DRBD resync checks
- Fixed a couple of issues with exports and snapshot errors
- Fixed a couple of issues in instance listing
- Added display of the disk size in ``gnt-instance info``
- Fixed checking for valid OSes in instance creation
- Fixed handling of the "vcpus" parameter in instance listing and in
  general of invalid parameters
- Fixed http server library, and thus RAPI, to handle invalid
  username/password combinations correctly; this means that now they
  report unauthorized for queries too, not only for modifications,
  allowing earlier detect of configuration problems
- Added a new "role" node list field, equivalent to the master/master
  candidate/drained/offline flags combinations
- Fixed cluster modify and changes of candidate pool size
- Fixed cluster verify error messages for wrong files on regular nodes
- Fixed a couple of issues with node demotion from master candidate role
- Fixed node readd issues
- Added non-interactive mode for ``ganeti-masterd --no-voting`` startup
- Added a new ``--no-voting`` option for masterfailover to fix failover
  on two-nodes clusters when the former master node is unreachable
- Added instance reinstall over RAPI


Version 2.0.1
-------------

*(Released Tue, 16 Jun 2009)*

- added ``-H``/``-B`` startup parameters to ``gnt-instance``, which will
  allow re-adding the start in single-user option (regression from 1.2)
- the watcher writes the instance status to a file, to allow monitoring
  to report the instance status (from the master) based on cached
  results of the watcher's queries; while this can get stale if the
  watcher is being locked due to other work on the cluster, this is
  still an improvement
- the watcher now also restarts the node daemon and the rapi daemon if
  they died
- fixed the watcher to handle full and drained queue cases
- hooks export more instance data in the environment, which helps if
  hook scripts need to take action based on the instance's properties
  (no longer need to query back into ganeti)
- instance failovers when the instance is stopped do not check for free
  RAM, so that failing over a stopped instance is possible in low memory
  situations
- rapi uses queries for tags instead of jobs (for less job traffic), and
  for cluster tags it won't talk to masterd at all but read them from
  ssconf
- a couple of error handling fixes in RAPI
- drbd handling: improved the error handling of inconsistent disks after
  resync to reduce the frequency of "there are some degraded disks for
  this instance" messages
- fixed a bug in live migration when DRBD doesn't want to reconnect (the
  error handling path called a wrong function name)


Version 2.0.0
-------------

*(Released Wed, 27 May 2009)*

- no changes from rc5


Version 2.0 rc5
---------------

*(Released Wed, 20 May 2009)*

- fix a couple of bugs (validation, argument checks)
- fix ``gnt-cluster getmaster`` on non-master nodes (regression)
- some small improvements to RAPI and IAllocator
- make watcher automatically start the master daemon if down


Version 2.0 rc4
---------------

*(Released Mon, 27 Apr 2009)*

- change the OS list to not require locks; this helps with big clusters
- fix ``gnt-cluster verify`` and ``gnt-cluster verify-disks`` when the
  volume group is broken
- ``gnt-instance info``, without any arguments, doesn't run for all
  instances anymore; either pass ``--all`` or pass the desired
  instances; this helps against mistakes on big clusters where listing
  the information for all instances takes a long time
- miscellaneous doc and man pages fixes


Version 2.0 rc3
---------------

*(Released Wed, 8 Apr 2009)*

- Change the internal locking model of some ``gnt-node`` commands, in
  order to reduce contention (and blocking of master daemon) when
  batching many creation/reinstall jobs
- Fixes to Xen soft reboot
- No longer build documentation at build time, instead distribute it in
  the archive, in order to reduce the need for the whole docbook/rst
  toolchains


Version 2.0 rc2
---------------

*(Released Fri, 27 Mar 2009)*

- Now the cfgupgrade scripts works and can upgrade 1.2.7 clusters to 2.0
- Fix watcher startup sequence, improves the behaviour of busy clusters
- Some other fixes in ``gnt-cluster verify``, ``gnt-instance
  replace-disks``, ``gnt-instance add``, ``gnt-cluster queue``, KVM VNC
  bind address and other places
- Some documentation fixes and updates


Version 2.0 rc1
---------------

*(Released Mon, 2 Mar 2009)*

- More documentation updates, now all docs should be more-or-less
  up-to-date
- A couple of small fixes (mixed hypervisor clusters, offline nodes,
  etc.)
- Added a customizable HV_KERNEL_ARGS hypervisor parameter (for Xen PVM
  and KVM)
- Fix an issue related to $libdir/run/ganeti and cluster creation


Version 2.0 beta2
-----------------

*(Released Thu, 19 Feb 2009)*

- Xen PVM and KVM have switched the default value for the instance root
  disk to the first partition on the first drive, instead of the whole
  drive; this means that the OS installation scripts must be changed
  accordingly
- Man pages have been updated
- RAPI has been switched by default to HTTPS, and the exported functions
  should all work correctly
- RAPI v1 has been removed
- Many improvements to the KVM hypervisor
- Block device errors are now better reported
- Many other bugfixes and small improvements


Version 2.0 beta1
-----------------

*(Released Mon, 26 Jan 2009)*

- Version 2 is a general rewrite of the code and therefore the
  differences are too many to list, see the design document for 2.0 in
  the ``doc/`` subdirectory for more details
- In this beta version there is not yet a migration path from 1.2 (there
  will be one in the final 2.0 release)
- A few significant changes are:

  - all commands are executed by a daemon (``ganeti-masterd``) and the
    various ``gnt-*`` commands are just front-ends to it
  - all the commands are entered into, and executed from a job queue,
    see the ``gnt-job(8)`` manpage
  - the RAPI daemon supports read-write operations, secured by basic
    HTTP authentication on top of HTTPS
  - DRBD version 0.7 support has been removed, DRBD 8 is the only
    supported version (when migrating from Ganeti 1.2 to 2.0, you need
    to migrate to DRBD 8 first while still running Ganeti 1.2)
  - DRBD devices are using statically allocated minor numbers, which
    will be assigned to existing instances during the migration process
  - there is support for both Xen PVM and Xen HVM instances running on
    the same cluster
  - KVM virtualization is supported too
  - file-based storage has been implemented, which means that it is
    possible to run the cluster without LVM and DRBD storage, for
    example using a shared filesystem exported from shared storage (and
    still have live migration)


Version 1.2.7
-------------

*(Released Tue, 13 Jan 2009)*

- Change the default reboot type in ``gnt-instance reboot`` to "hard"
- Reuse the old instance mac address by default on instance import, if
  the instance name is the same.
- Handle situations in which the node info rpc returns incomplete
  results (issue 46)
- Add checks for tcp/udp ports collisions in ``gnt-cluster verify``
- Improved version of batcher:

  - state file support
  - instance mac address support
  - support for HVM clusters/instances

- Add an option to show the number of cpu sockets and nodes in
  ``gnt-node list``
- Support OSes that handle more than one version of the OS api (but do
  not change the current API in any other way)
- Fix ``gnt-node migrate``
- ``gnt-debug`` man page
- Fixes various more typos and small issues
- Increase disk resync maximum speed to 60MB/s (from 30MB/s)


Version 1.2.6
-------------

*(Released Wed, 24 Sep 2008)*

- new ``--hvm-nic-type`` and ``--hvm-disk-type`` flags to control the
  type of disk exported to fully virtualized instances.
- provide access to the serial console of HVM instances
- instance auto_balance flag, set by default. If turned off it will
  avoid warnings on cluster verify if there is not enough memory to fail
  over an instance. in the future it will prevent automatically failing
  it over when we will support that.
- batcher tool for instance creation, see ``tools/README.batcher``
- ``gnt-instance reinstall --select-os`` to interactively select a new
  operating system when reinstalling an instance.
- when changing the memory amount on instance modify a check has been
  added that the instance will be able to start. also warnings are
  emitted if the instance will not be able to fail over, if auto_balance
  is true.
- documentation fixes
- sync fields between ``gnt-instance list/modify/add/import``
- fix a race condition in drbd when the sync speed was set after giving
  the device a remote peer.


Version 1.2.5
-------------

*(Released Tue, 22 Jul 2008)*

- note: the allowed size and number of tags per object were reduced
- fix a bug in ``gnt-cluster verify`` with inconsistent volume groups
- fixed twisted 8.x compatibility
- fixed ``gnt-instance replace-disks`` with iallocator
- add TCP keepalives on twisted connections to detect restarted nodes
- disk increase support, see ``gnt-instance grow-disk``
- implement bulk node/instance query for RAPI
- add tags in node/instance listing (optional)
- experimental migration (and live migration) support, read the man page
  for ``gnt-instance migrate``
- the ``ganeti-watcher`` logs are now timestamped, and the watcher also
  has some small improvements in handling its state file


Version 1.2.4
-------------

*(Released Fri, 13 Jun 2008)*

- Experimental readonly, REST-based remote API implementation;
  automatically started on master node, TCP port 5080, if enabled by
  ``--enable-rapi`` parameter to configure script.
- Instance allocator support. Add and import instance accept a
  ``--iallocator`` parameter, and call that instance allocator to decide
  which node to use for the instance. The iallocator document describes
  what's expected from an allocator script.
- ``gnt-cluster verify`` N+1 memory redundancy checks: Unless passed the
  ``--no-nplus1-mem`` option ``gnt-cluster verify`` now checks that if a
  node is lost there is still enough memory to fail over the instances
  that reside on it.
- ``gnt-cluster verify`` hooks: it is now possible to add post-hooks to
  ``gnt-cluster verify``, to check for site-specific compliance. All the
  hooks will run, and their output, if any, will be displayed. Any
  failing hook will make the verification return an error value.
- ``gnt-cluster verify`` now checks that its peers are reachable on the
  primary and secondary interfaces
- ``gnt-node add`` now supports the ``--readd`` option, to readd a node
  that is still declared as part of the cluster and has failed.
- ``gnt-* list`` commands now accept a new ``-o +field`` way of
  specifying output fields, that just adds the chosen fields to the
  default ones.
- ``gnt-backup`` now has a new ``remove`` command to delete an existing
  export from the filesystem.
- New per-instance parameters hvm_acpi, hvm_pae and hvm_cdrom_image_path
  have been added. Using them you can enable/disable acpi and pae
  support, and specify a path for a cd image to be exported to the
  instance. These parameters as the name suggest only work on HVM
  clusters.
- When upgrading an HVM cluster to Ganeti 1.2.4, the values for ACPI and
  PAE support will be set to the previously hardcoded values, but the
  (previously hardcoded) path to the CDROM ISO image will be unset and
  if required, needs to be set manually with ``gnt-instance modify``
  after the upgrade.
- The address to which an instance's VNC console is bound is now
  selectable per-instance, rather than being cluster wide. Of course
  this only applies to instances controlled via VNC, so currently just
  applies to HVM clusters.


Version 1.2.3
-------------

*(Released Mon, 18 Feb 2008)*

- more tweaks to the disk activation code (especially helpful for DRBD)
- change the default ``gnt-instance list`` output format, now there is
  one combined status field (see the manpage for the exact values this
  field will have)
- some more fixes for the mac export to hooks change
- make Ganeti not break with DRBD 8.2.x (which changed the version
  format in ``/proc/drbd``) (issue 24)
- add an upgrade tool from "remote_raid1" disk template to "drbd" disk
  template, allowing migration from DRBD0.7+MD to DRBD8


Version 1.2.2
-------------

*(Released Wed, 30 Jan 2008)*

- fix ``gnt-instance modify`` breakage introduced in 1.2.1 with the HVM
  support (issue 23)
- add command aliases infrastructure and a few aliases
- allow listing of VCPUs in the ``gnt-instance list`` and improve the
  man pages and the ``--help`` option of ``gnt-node
  list``/``gnt-instance list``
- fix ``gnt-backup list`` with down nodes (issue 21)
- change the tools location (move from $pkgdatadir to $pkglibdir/tools)
- fix the dist archive and add a check for including svn/git files in
  the future
- some developer-related changes: improve the burnin and the QA suite,
  add an upload script for testing during development


Version 1.2.1
-------------

*(Released Wed, 16 Jan 2008)*

- experimental HVM support, read the install document, section
  "Initializing the cluster"
- allow for the PVM hypervisor per-instance kernel and initrd paths
- add a new command ``gnt-cluster verify-disks`` which uses a new
  algorithm to improve the reconnection of the DRBD pairs if the device
  on the secondary node has gone away
- make logical volume code auto-activate LVs at disk activation time
- slightly improve the speed of activating disks
- allow specification of the MAC address at instance creation time, and
  changing it later via ``gnt-instance modify``
- fix handling of external commands that generate lots of output on
  stderr
- update documentation with regard to minimum version of DRBD8 supported


Version 1.2.0
-------------

*(Released Tue, 4 Dec 2007)*

- Log the ``xm create`` output to the node daemon log on failure (to
  help diagnosing the error)
- In debug mode, log all external commands output if failed to the logs
- Change parsing of lvm commands to ignore stderr


Version 1.2 beta3
-----------------

*(Released Wed, 28 Nov 2007)*

- Another round of updates to the DRBD 8 code to deal with more failures
  in the replace secondary node operation
- Some more logging of failures in disk operations (lvm, drbd)
- A few documentation updates
- QA updates


Version 1.2 beta2
-----------------

*(Released Tue, 13 Nov 2007)*

- Change configuration file format from Python's Pickle to JSON.
  Upgrading is possible using the cfgupgrade utility.
- Add support for DRBD 8.0 (new disk template ``drbd``) which allows for
  faster replace disks and is more stable (DRBD 8 has many improvements
  compared to DRBD 0.7)
- Added command line tags support (see man pages for ``gnt-instance``,
  ``gnt-node``, ``gnt-cluster``)
- Added instance rename support
- Added multi-instance startup/shutdown
- Added cluster rename support
- Added ``gnt-node evacuate`` to simplify some node operations
- Added instance reboot operation that can speedup reboot as compared to
  stop and start
- Soften the requirement that hostnames are in FQDN format
- The ``ganeti-watcher`` now activates drbd pairs after secondary node
  reboots
- Removed dependency on debian's patched fping that uses the
  non-standard ``-S`` option
- Now the OS definitions are searched for in multiple, configurable
  paths (easier for distros to package)
- Some changes to the hooks infrastructure (especially the new
  post-configuration update hook)
- Other small bugfixes

.. vim: set textwidth=72 syntax=rst :
.. Local Variables:
.. mode: rst
.. fill-column: 72
.. End:<|MERGE_RESOLUTION|>--- conflicted
+++ resolved
@@ -2,19 +2,14 @@
 ====
 
 
-<<<<<<< HEAD
 Version 2.18.0 alpha1
 ---------------------
 
 *(unreleased)*
 
 
-Version 2.17.0 alpha1
----------------------
-=======
 Version 2.17.0 beta1
 --------------------
->>>>>>> 5c8afc41
 
 *(Released Mon, 22 Feb 2016)*
 
