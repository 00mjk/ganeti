--- conflicted
+++ resolved
@@ -2,7 +2,6 @@
 ====
 
 
-<<<<<<< HEAD
 Version 2.8.0 beta1
 -------------------
 
@@ -25,18 +24,7 @@
   configuration back to the previous stable version.
 
 
-Version 2.7.0 rc1
------------------
-
-*(unreleased)*
-
-- Fix hail to verify disk instance policies on a per-disk basis (Issue 418).
-
-
-Version 2.7.0 beta2
-=======
 Version 2.7.0 beta3
->>>>>>> 811f8b31
 -------------------
 
 *(Released Mon, 22 Apr 2013)*
