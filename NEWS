--- conflicted
+++ resolved
@@ -2,20 +2,14 @@
 ====
 
 
-<<<<<<< HEAD
 Version 2.17.0 alpha1
 ---------------------
-=======
-Version 2.16.0 beta2
---------------------
->>>>>>> 713f1cfc
 
 *(unreleased)*
 
 Incompatible/important changes
 ~~~~~~~~~~~~~~~~~~~~~~~~~~~~~~
 
-<<<<<<< HEAD
 - The IAllocator protocol has been extended by a new ``hv_state`` parameter.
   This new parameter is used to estimate the amount of memory utilized by
   the node. It replaces ``reserved_mem`` on hypervisors other than ``xen-pvm``
@@ -37,12 +31,20 @@
   than with no disk moves.
 - ``hcheck`` reports the level of redundancy for each node group as a new ouput
   parameter, see :doc:`N+M Redundancy <design-n-m-redundancy>`.
-=======
+
+
+Version 2.16.0 beta2
+--------------------
+
+*(unreleased)*
+
+Incompatible/important changes
+~~~~~~~~~~~~~~~~~~~~~~~~~~~~~~
+
 - The options ``--no-node-setup`` of ``gnt-node add`` is disabled.
   Instead, the cluster configuration parameter ``modify_ssh_setup`` is
   used to determine whether or not to manipulate the SSH setup of a new
   node.
->>>>>>> 713f1cfc
 
 
 Version 2.16.0 beta1
