News
====

<<<<<<< HEAD
Version 2.5.0 beta1
-------------------

*(unreleased)*

- The default of the ``/2/instances/[instance_name]/rename`` RAPI
  resource's ``ip_check`` parameter changed from ``True`` to ``False``
  to match the underlying LUXI interface
- When creating file-based instances via RAPI, the ``file_driver``
  parameter no longer defaults to ``loop`` and must be specified
- The deprecated "bridge" nic parameter is no longer supported. Use
  "link" instead.
- Support for the undocumented and deprecated RAPI instance creation
  request format version 0 has been dropped. Use version 1, supported
  since Ganeti 2.1.3 and :doc:`documented <rapi>`, instead.
=======
Version 2.4.1
-------------

*(Released Wed, 09 Mar 2011)*

Emergency bug-fix release. ``tools/cfgupgrade`` was broken and overwrote
the RAPI users file if run twice (even with ``-dry-run``).

The release fixes that bug (nothing else changed).
>>>>>>> 76ae1d65


Version 2.4.0
-------------

*(Released Mon, 07 Mar 2011)*

Final 2.4.0 release. Just a few small fixes:

- Fixed RAPI node evacuate
- Fixed the kvm-ifup script
- Fixed internal error handling for special job cases
- Updated man page to specify the escaping feature for options


Version 2.4.0 rc3
-----------------

*(Released Mon, 28 Feb 2011)*

A critical fix for the ``prealloc_wipe_disks`` feature: it is possible
that this feature wiped the disks of the wrong instance, leading to loss
of data.

Other changes:

- Fixed title of query field containing instance name
- Expanded the glossary in the documentation
- Fixed one unittest (internal issue)


Version 2.4.0 rc2
-----------------

*(Released Mon, 21 Feb 2011)*

A number of bug fixes plus just a couple functionality changes.

On the user-visible side, the ``gnt-* list`` command output has changed
with respect to "special" field states. The current rc1 style of display
can be re-enabled by passing a new ``--verbose`` (``-v``) flag, but in
the default output mode special fields states are displayed as follows:

- Offline resource: ``*``
- Unavailable/not applicable: ``-``
- Data missing (RPC failure): ``?``
- Unknown field: ``??``

Another user-visible change is the addition of ``--force-join`` to
``gnt-node add``.

As for bug fixes:

- ``tools/cluster-merge`` has seen many fixes and is now enabled again
- Fixed regression in RAPI/instance reinstall where all parameters were
  required (instead of optional)
- Fixed ``gnt-cluster repair-disk-sizes``, was broken since Ganeti 2.2
- Fixed iallocator usage (offline nodes were not considered offline)
- Fixed ``gnt-node list`` with respect to non-vm_capable nodes
- Fixed hypervisor and OS parameter validation with respect to
  non-vm_capable nodes
- Fixed ``gnt-cluster verify`` with respect to offline nodes (mostly
  cosmetic)
- Fixed ``tools/listrunner`` with respect to agent-based usage


Version 2.4.0 rc1
-----------------

*(Released Fri,  4 Feb 2011)*

Many changes and fixes since the beta1 release. While there were some
internal changes, the code has been mostly stabilised for the RC
release.

Note: the dumb allocator was removed in this release, as it was not kept
up-to-date with the IAllocator protocol changes. It is recommended to
use the ``hail`` command from the ganeti-htools package.

Note: the 2.4 and up versions of Ganeti are not compatible with the
0.2.x branch of ganeti-htools. You need to upgrade to
ganeti-htools-0.3.0 (or later).

Regressions fixed from 2.3
~~~~~~~~~~~~~~~~~~~~~~~~~~

- Fixed the ``gnt-cluster verify-disks`` command
- Made ``gnt-cluster verify-disks`` work in parallel (as opposed to
  serially on nodes)
- Fixed disk adoption breakage
- Fixed wrong headers in instance listing for field aliases

Other bugs fixed
~~~~~~~~~~~~~~~~

- Fixed corner case in KVM handling of NICs
- Fixed many cases of wrong handling of non-vm_capable nodes
- Fixed a bug where a missing instance symlink was not possible to
  recreate with any ``gnt-*`` command (now ``gnt-instance
  activate-disks`` does it)
- Fixed the volume group name as reported by ``gnt-cluster
  verify-disks``
- Increased timeouts for the import-export code, hopefully leading to
  fewer aborts due network or instance timeouts
- Fixed bug in ``gnt-node list-storage``
- Fixed bug where not all daemons were started on cluster
  initialisation, but only at the first watcher run
- Fixed many bugs in the OOB implementation
- Fixed watcher behaviour in presence of instances with offline
  secondaries
- Fixed instance list output for instances running on the wrong node
- a few fixes to the cluster-merge tool, but it still cannot merge
  multi-node groups (currently it is not recommended to use this tool)


Improvements
~~~~~~~~~~~~

- Improved network configuration for the KVM hypervisor
- Added e1000 as a supported NIC for Xen-HVM
- Improved the lvmstrap tool to also be able to use partitions, as
  opposed to full disks
- Improved speed of disk wiping (the cluster parameter
  ``prealloc_wipe_disks``, so that it has a low impact on the total time
  of instance creations
- Added documentation for the OS parameters
- Changed ``gnt-instance deactivate-disks`` so that it can work if the
  hypervisor is not responding
- Added display of blacklisted and hidden OS information in
  ``gnt-cluster info``
- Extended ``gnt-cluster verify`` to also validate hypervisor, backend,
  NIC and node parameters, which might create problems with currently
  invalid (but undetected) configuration files, but prevents validation
  failures when unrelated parameters are modified
- Changed cluster initialisation to wait for the master daemon to become
  available
- Expanded the RAPI interface:

  - Added config redistribution resource
  - Added activation/deactivation of instance disks
  - Added export of console information

- Implemented log file reopening on SIGHUP, which allows using
  logrotate(8) for the Ganeti log files
- Added a basic OOB helper script as an example


Version 2.4.0 beta1
-------------------

*(Released Fri, 14 Jan 2011)*

User-visible
~~~~~~~~~~~~

- Fixed timezone issues when formatting timestamps
- Added support for node groups, available via ``gnt-group`` and other
  commands
- Added out-of-band framework and management, see :doc:`design
  document <design-oob>`
- Removed support for roman numbers from ``gnt-node list`` and
  ``gnt-instance list``.
- Allowed modification of master network interface via ``gnt-cluster
  modify --master-netdev``
- Accept offline secondaries while shutting down instance disks
- Added ``blockdev_prefix`` parameter to Xen PVM and HVM hypervisors
- Added support for multiple LVM volume groups
- Avoid sorting nodes for ``gnt-node list`` if specific nodes are
  requested
- Added commands to list available fields:

  - ``gnt-node list-fields``
  - ``gnt-group list-fields``
  - ``gnt-instance list-fields``

- Updated documentation and man pages

Integration
~~~~~~~~~~~

- Moved ``rapi_users`` file into separate directory, now named
  ``.../ganeti/rapi/users``, ``cfgupgrade`` moves the file and creates a
  symlink
- Added new tool for running commands on many machines,
  ``tools/ganeti-listrunner``
- Implemented more verbose result in ``OpInstanceConsole`` opcode, also
  improving the ``gnt-instance console`` output
- Allowed customisation of disk index separator at ``configure`` time
- Export node group allocation policy to :doc:`iallocator <iallocator>`
- Added support for non-partitioned md disks in ``lvmstrap``
- Added script to gracefully power off KVM instances
- Split ``utils`` module into smaller parts
- Changed query operations to return more detailed information, e.g.
  whether an information is unavailable due to an offline node. To use
  this new functionality, the LUXI call ``Query`` must be used. Field
  information is now stored by the master daemon and can be retrieved
  using ``QueryFields``. Instances, nodes and groups can also be queried
  using the new opcodes ``OpQuery`` and ``OpQueryFields`` (not yet
  exposed via RAPI). The following commands make use of this
  infrastructure change:

  - ``gnt-group list``
  - ``gnt-group list-fields``
  - ``gnt-node list``
  - ``gnt-node list-fields``
  - ``gnt-instance list``
  - ``gnt-instance list-fields``
  - ``gnt-debug locks``

Remote API
~~~~~~~~~~

- New RAPI resources (see :doc:`rapi`):

  - ``/2/modify``
  - ``/2/groups``
  - ``/2/groups/[group_name]``
  - ``/2/groups/[group_name]/assign-nodes``
  - ``/2/groups/[group_name]/modify``
  - ``/2/groups/[group_name]/rename``
  - ``/2/instances/[instance_name]/disk/[disk_index]/grow``

- RAPI changes:

  - Implemented ``no_install`` for instance creation
  - Implemented OS parameters for instance reinstallation, allowing
    use of special settings on reinstallation (e.g. for preserving data)

Misc
~~~~

- Added IPv6 support in import/export
- Pause DRBD synchronization while wiping disks on instance creation
- Updated unittests and QA scripts
- Improved network parameters passed to KVM
- Converted man pages from docbook to reStructuredText


Version 2.3.1
-------------

*(Released Mon, 20 Dec 2010)*

Released version 2.3.1~rc1 without any changes.


Version 2.3.1 rc1
-----------------

*(Released Wed, 1 Dec 2010)*

- impexpd: Disable OpenSSL compression in socat if possible (backport
  from master, commit e90739d625b, see :doc:`installation guide
  <install-quick>` for details)
- Changed unittest coverage report to exclude test scripts
- Added script to check version format


Version 2.3.0
-------------

*(Released Wed, 1 Dec 2010)*

Released version 2.3.0~rc1 without any changes.


Version 2.3.0 rc1
-----------------

*(Released Fri, 19 Nov 2010)*

A number of bugfixes and documentation updates:

- Update ganeti-os-interface documentation
- Fixed a bug related to duplicate MACs or similar items which should be
  unique
- Fix breakage in OS state modify
- Reinstall instance: disallow offline secondaries (fixes bug related to
  OS changing but reinstall failing)
- plus all the other fixes between 2.2.1 and 2.2.2


Version 2.3.0 rc0
-----------------

*(Released Tue, 2 Nov 2010)*

- Fixed clearing of the default iallocator using ``gnt-cluster modify``
- Fixed master failover race with watcher
- Fixed a bug in ``gnt-node modify`` which could lead to an inconsistent
  configuration
- Accept previously stopped instance for export with instance removal
- Simplify and extend the environment variables for instance OS scripts
- Added new node flags, ``master_capable`` and ``vm_capable``
- Added optional instance disk wiping prior during allocation. This is a
  cluster-wide option and can be set/modified using
  ``gnt-cluster {init,modify} --prealloc-wipe-disks``.
- Added IPv6 support, see :doc:`design document <design-2.3>` and
  :doc:`install-quick`
- Added a new watcher option (``--ignore-pause``)
- Added option to ignore offline node on instance start/stop
  (``--ignore-offline``)
- Allow overriding OS parameters with ``gnt-instance reinstall``
- Added ability to change node's secondary IP address using ``gnt-node
  modify``
- Implemented privilege separation for all daemons except
  ``ganeti-noded``, see ``configure`` options
- Complain if an instance's disk is marked faulty in ``gnt-cluster
  verify``
- Implemented job priorities (see ``ganeti(7)`` manpage)
- Ignore failures while shutting down instances during failover from
  offline node
- Exit daemon's bootstrap process only once daemon is ready
- Export more information via ``LUInstanceQuery``/remote API
- Improved documentation, QA and unittests
- RAPI daemon now watches ``rapi_users`` all the time and doesn't need a
  restart if the file was created or changed
- Added LUXI protocol version sent with each request and response,
  allowing detection of server/client mismatches
- Moved the Python scripts among gnt-* and ganeti-* into modules
- Moved all code related to setting up SSH to an external script,
  ``setup-ssh``
- Infrastructure changes for node group support in future versions


Version 2.2.2
-------------

*(Released Fri, 19 Nov 2010)*

A few small bugs fixed, and some improvements to the build system:

- Fix documentation regarding conversion to drbd
- Fix validation of parameters in cluster modify (``gnt-cluster modify
  -B``)
- Fix error handling in node modify with multiple changes
- Allow remote imports without checked names


Version 2.2.1
-------------

*(Released Tue, 19 Oct 2010)*

- Disable SSL session ID cache in RPC client


Version 2.2.1 rc1
-----------------

*(Released Thu, 14 Oct 2010)*

- Fix interaction between Curl/GnuTLS and the Python's HTTP server
  (thanks Apollon Oikonomopoulos!), finally allowing the use of Curl
  with GnuTLS
- Fix problems with interaction between Curl and Python's HTTP server,
  resulting in increased speed in many RPC calls
- Improve our release script to prevent breakage with older aclocal and
  Python 2.6


Version 2.2.1 rc0
-----------------

*(Released Thu, 7 Oct 2010)*

- Fixed issue 125, replace hardcoded "xenvg" in ``gnt-cluster`` with
  value retrieved from master
- Added support for blacklisted or hidden OS definitions
- Added simple lock monitor (accessible via (``gnt-debug locks``)
- Added support for -mem-path in KVM hypervisor abstraction layer
- Allow overriding instance parameters in tool for inter-cluster
  instance moves (``tools/move-instance``)
- Improved opcode summaries (e.g. in ``gnt-job list``)
- Improve consistency of OS listing by sorting it
- Documentation updates


Version 2.2.0.1
---------------

*(Released Fri, 8 Oct 2010)*

- Rebuild with a newer autotools version, to fix python 2.6 compatibility


Version 2.2.0
-------------

*(Released Mon, 4 Oct 2010)*

- Fixed regression in ``gnt-instance rename``


Version 2.2.0 rc2
-----------------

*(Released Wed, 22 Sep 2010)*

- Fixed OS_VARIANT variable for OS scripts
- Fixed cluster tag operations via RAPI
- Made ``setup-ssh`` exit with non-zero code if an error occurred
- Disabled RAPI CA checks in watcher


Version 2.2.0 rc1
-----------------

*(Released Mon, 23 Aug 2010)*

- Support DRBD versions of the format "a.b.c.d"
- Updated manpages
- Re-introduce support for usage from multiple threads in RAPI client
- Instance renames and modify via RAPI
- Work around race condition between processing and archival in job
  queue
- Mark opcodes following failed one as failed, too
- Job field ``lock_status`` was removed due to difficulties making it
  work with the changed job queue in Ganeti 2.2; a better way to monitor
  locks is expected for a later 2.2.x release
- Fixed dry-run behaviour with many commands
- Support ``ssh-agent`` again when adding nodes
- Many additional bugfixes


Version 2.2.0 rc0
-----------------

*(Released Fri, 30 Jul 2010)*

Important change: the internal RPC mechanism between Ganeti nodes has
changed from using a home-grown http library (based on the Python base
libraries) to use the PycURL library. This requires that PycURL is
installed on nodes. Please note that on Debian/Ubuntu, PycURL is linked
against GnuTLS by default. cURL's support for GnuTLS had known issues
before cURL 7.21.0 and we recommend using the latest cURL release or
linking against OpenSSL. Most other distributions already link PycURL
and cURL against OpenSSL. The command::

  python -c 'import pycurl; print pycurl.version'

can be used to determine the libraries PycURL and cURL are linked
against.

Other significant changes:

- Rewrote much of the internals of the job queue, in order to achieve
  better parallelism; this decouples job query operations from the job
  processing, and it should allow much nicer behaviour of the master
  daemon under load, and it also has uncovered some long-standing bugs
  related to the job serialisation (now fixed)
- Added a default iallocator setting to the cluster parameters,
  eliminating the need to always pass nodes or an iallocator for
  operations that require selection of new node(s)
- Added experimental support for the LXC virtualization method
- Added support for OS parameters, which allows the installation of
  instances to pass parameter to OS scripts in order to customise the
  instance
- Added a hypervisor parameter controlling the migration type (live or
  non-live), since hypervisors have various levels of reliability; this
  has renamed the 'live' parameter to 'mode'
- Added a cluster parameter ``reserved_lvs`` that denotes reserved
  logical volumes, meaning that cluster verify will ignore them and not
  flag their presence as errors
- The watcher will now reset the error count for failed instances after
  8 hours, thus allowing self-healing if the problem that caused the
  instances to be down/fail to start has cleared in the meantime
- Added a cluster parameter ``drbd_usermode_helper`` that makes Ganeti
  check for, and warn, if the drbd module parameter ``usermode_helper``
  is not consistent with the cluster-wide setting; this is needed to
  make diagnose easier of failed drbd creations
- Started adding base IPv6 support, but this is not yet
  enabled/available for use
- Rename operations (cluster, instance) will now return the new name,
  which is especially useful if a short name was passed in
- Added support for instance migration in RAPI
- Added a tool to pre-configure nodes for the SSH setup, before joining
  them to the cluster; this will allow in the future a simplified model
  for node joining (but not yet fully enabled in 2.2); this needs the
  paramiko python library
- Fixed handling of name-resolving errors
- Fixed consistency of job results on the error path
- Fixed master-failover race condition when executed multiple times in
  sequence
- Fixed many bugs related to the job queue (mostly introduced during the
  2.2 development cycle, so not all are impacting 2.1)
- Fixed instance migration with missing disk symlinks
- Fixed handling of unknown jobs in ``gnt-job archive``
- And many other small fixes/improvements

Internal changes:

- Enhanced both the unittest and the QA coverage
- Switched the opcode validation to a generic model, and extended the
  validation to all opcode parameters
- Changed more parts of the code that write shell scripts to use the
  same class for this
- Switched the master daemon to use the asyncore library for the Luxi
  server endpoint


Version 2.2.0 beta 0
--------------------

*(Released Thu, 17 Jun 2010)*

- Added tool (``move-instance``) and infrastructure to move instances
  between separate clusters (see :doc:`separate documentation
  <move-instance>` and :doc:`design document <design-2.2>`)
- Added per-request RPC timeout
- RAPI now requires a Content-Type header for requests with a body (e.g.
  ``PUT`` or ``POST``) which must be set to ``application/json`` (see
  :rfc:`2616` (HTTP/1.1), section 7.2.1)
- ``ganeti-watcher`` attempts to restart ``ganeti-rapi`` if RAPI is not
  reachable
- Implemented initial support for running Ganeti daemons as separate
  users, see configure-time flags ``--with-user-prefix`` and
  ``--with-group-prefix`` (only ``ganeti-rapi`` is supported at this
  time)
- Instances can be removed after export (``gnt-backup export
  --remove-instance``)
- Self-signed certificates generated by Ganeti now use a 2048 bit RSA
  key (instead of 1024 bit)
- Added new cluster configuration file for cluster domain secret
- Import/export now use SSL instead of SSH
- Added support for showing estimated time when exporting an instance,
  see the ``ganeti-os-interface(7)`` manpage and look for
  ``EXP_SIZE_FD``


Version 2.1.8
-------------

*(Released Tue, 16 Nov 2010)*

Some more bugfixes. Unless critical bugs occur, this will be the last
2.1 release:

- Fix case of MAC special-values
- Fix mac checker regex
- backend: Fix typo causing "out of range" error
- Add missing --units in gnt-instance list man page


Version 2.1.7
-------------

*(Released Tue, 24 Aug 2010)*

Bugfixes only:
  - Don't ignore secondary node silently on non-mirrored disk templates
    (issue 113)
  - Fix --master-netdev arg name in gnt-cluster(8) (issue 114)
  - Fix usb_mouse parameter breaking with vnc_console (issue 109)
  - Properly document the usb_mouse parameter
  - Fix path in ganeti-rapi(8) (issue 116)
  - Adjust error message when the ganeti user's .ssh directory is
    missing
  - Add same-node-check when changing the disk template to drbd


Version 2.1.6
-------------

*(Released Fri, 16 Jul 2010)*

Bugfixes only:
  - Add an option to only select some reboot types during qa/burnin.
    (on some hypervisors consequent reboots are not supported)
  - Fix infrequent race condition in master failover. Sometimes the old
    master ip address would be still detected as up for a short time
    after it was removed, causing failover to fail.
  - Decrease mlockall warnings when the ctypes module is missing. On
    Python 2.4 we support running even if no ctypes module is installed,
    but we were too verbose about this issue.
  - Fix building on old distributions, on which man doesn't have a
    --warnings option.
  - Fix RAPI not to ignore the MAC address on instance creation
  - Implement the old instance creation format in the RAPI client.


Version 2.1.5
-------------

*(Released Thu, 01 Jul 2010)*

A small bugfix release:
  - Fix disk adoption: broken by strict --disk option checking in 2.1.4
  - Fix batch-create: broken in the whole 2.1 series due to a lookup on
    a non-existing option
  - Fix instance create: the --force-variant option was ignored
  - Improve pylint 0.21 compatibility and warnings with Python 2.6
  - Fix modify node storage with non-FQDN arguments
  - Fix RAPI client to authenticate under Python 2.6 when used
    for more than 5 requests needing authentication
  - Fix gnt-instance modify -t (storage) giving a wrong error message
    when converting a non-shutdown drbd instance to plain


Version 2.1.4
-------------

*(Released Fri, 18 Jun 2010)*

A small bugfix release:

  - Fix live migration of KVM instances started with older Ganeti
    versions which had fewer hypervisor parameters
  - Fix gnt-instance grow-disk on down instances
  - Fix an error-reporting bug during instance migration
  - Better checking of the ``--net`` and ``--disk`` values, to avoid
    silently ignoring broken ones
  - Fix an RPC error reporting bug affecting, for example, RAPI client
    users
  - Fix bug triggered by different API version os-es on different nodes
  - Fix a bug in instance startup with custom hvparams: OS level
    parameters would fail to be applied.
  - Fix the RAPI client under Python 2.6 (but more work is needed to
    make it work completely well with OpenSSL)
  - Fix handling of errors when resolving names from DNS


Version 2.1.3
-------------

*(Released Thu, 3 Jun 2010)*

A medium sized development cycle. Some new features, and some
fixes/small improvements/cleanups.

Significant features
~~~~~~~~~~~~~~~~~~~~

The node deamon now tries to mlock itself into memory, unless the
``--no-mlock`` flag is passed. It also doesn't fail if it can't write
its logs, and falls back to console logging. This allows emergency
features such as ``gnt-node powercycle`` to work even in the event of a
broken node disk (tested offlining the disk hosting the node's
filesystem and dropping its memory caches; don't try this at home)

KVM: add vhost-net acceleration support. It can be tested with a new
enough version of the kernel and of qemu-kvm.

KVM: Add instance chrooting feature. If you use privilege dropping for
your VMs you can also now force them to chroot to an empty directory,
before starting the emulated guest.

KVM: Add maximum migration bandwith and maximum downtime tweaking
support (requires a new-enough version of qemu-kvm).

Cluster verify will now warn if the master node doesn't have the master
ip configured on it.

Add a new (incompatible) instance creation request format to RAPI which
supports all parameters (previously only a subset was supported, and it
wasn't possible to extend the old format to accomodate all the new
features. The old format is still supported, and a client can check for
this feature, before using it, by checking for its presence in the
``features`` RAPI resource.

Now with ancient latin support. Try it passing the ``--roman`` option to
``gnt-instance info``, ``gnt-cluster info`` or ``gnt-node list``
(requires the python-roman module to be installed, in order to work).

Other changes
~~~~~~~~~~~~~

As usual many internal code refactorings, documentation updates, and
such. Among others:

  - Lots of improvements and cleanups to the experimental Remote API
    (RAPI) client library.
  - A new unit test suite for the core daemon libraries.
  - A fix to creating missing directories makes sure the umask is not
    applied anymore. This enforces the same directory permissions
    everywhere.
  - Better handling terminating daemons with ctrl+c (used when running
    them in debugging mode).
  - Fix a race condition in live migrating a KVM instance, when stat()
    on the old proc status file returned EINVAL, which is an unexpected
    value.
  - Fixed manpage checking with newer man and utf-8 charachters. But now
    you need the en_US.UTF-8 locale enabled to build Ganeti from git.


Version 2.1.2.1
---------------

*(Released Fri, 7 May 2010)*

Fix a bug which prevented untagged KVM instances from starting.


Version 2.1.2
-------------

*(Released Fri, 7 May 2010)*

Another release with a long development cycle, during which many
different features were added.

Significant features
~~~~~~~~~~~~~~~~~~~~

The KVM hypervisor now can run the individual instances as non-root, to
reduce the impact of a VM being hijacked due to bugs in the
hypervisor. It is possible to run all instances as a single (non-root)
user, to manually specify a user for each instance, or to dynamically
allocate a user out of a cluster-wide pool to each instance, with the
guarantee that no two instances will run under the same user ID on any
given node.

An experimental RAPI client library, that can be used standalone
(without the other Ganeti libraries), is provided in the source tree as
``lib/rapi/client.py``. Note this client might change its interface in
the future, as we iterate on its capabilities.

A new command, ``gnt-cluster renew-crypto`` has been added to easily
replace the cluster's certificates and crypto keys. This might help in
case they have been compromised, or have simply expired.

A new disk option for instance creation has been added that allows one
to "adopt" currently existing logical volumes, with data
preservation. This should allow easier migration to Ganeti from
unmanaged (or managed via other software) instances.

Another disk improvement is the possibility to convert between redundant
(DRBD) and plain (LVM) disk configuration for an instance. This should
allow better scalability (starting with one node and growing the
cluster, or shrinking a two-node cluster to one node).

A new feature that could help with automated node failovers has been
implemented: if a node sees itself as offline (by querying the master
candidates), it will try to shutdown (hard) all instances and any active
DRBD devices. This reduces the risk of duplicate instances if an
external script automatically failovers the instances on such nodes. To
enable this, the cluster parameter ``maintain_node_health`` should be
enabled; in the future this option (per the name) will enable other
automatic maintenance features.

Instance export/import now will reuse the original instance
specifications for all parameters; that means exporting an instance,
deleting it and the importing it back should give an almost identical
instance. Note that the default import behaviour has changed from
before, where it created only one NIC; now it recreates the original
number of NICs.

Cluster verify has added a few new checks: SSL certificates validity,
/etc/hosts consistency across the cluster, etc.

Other changes
~~~~~~~~~~~~~

As usual, many internal changes were done, documentation fixes,
etc. Among others:

- Fixed cluster initialization with disabled cluster storage (regression
  introduced in 2.1.1)
- File-based storage supports growing the disks
- Fixed behaviour of node role changes
- Fixed cluster verify for some corner cases, plus a general rewrite of
  cluster verify to allow future extension with more checks
- Fixed log spamming by watcher and node daemon (regression introduced
  in 2.1.1)
- Fixed possible validation issues when changing the list of enabled
  hypervisors
- Fixed cleanup of /etc/hosts during node removal
- Fixed RAPI response for invalid methods
- Fixed bug with hashed passwords in ``ganeti-rapi`` daemon
- Multiple small improvements to the KVM hypervisor (VNC usage, booting
  from ide disks, etc.)
- Allow OS changes without re-installation (to record a changed OS
  outside of Ganeti, or to allow OS renames)
- Allow instance creation without OS installation (useful for example if
  the OS will be installed manually, or restored from a backup not in
  Ganeti format)
- Implemented option to make cluster ``copyfile`` use the replication
  network
- Added list of enabled hypervisors to ssconf (possibly useful for
  external scripts)
- Added a new tool (``tools/cfgupgrade12``) that allows upgrading from
  1.2 clusters
- A partial form of node re-IP is possible via node readd, which now
  allows changed node primary IP
- Command line utilities now show an informational message if the job is
  waiting for a lock
- The logs of the master daemon now show the PID/UID/GID of the
  connected client


Version 2.1.1
-------------

*(Released Fri, 12 Mar 2010)*

During the 2.1.0 long release candidate cycle, a lot of improvements and
changes have accumulated with were released later as 2.1.1.

Major changes
~~~~~~~~~~~~~

The node evacuate command (``gnt-node evacuate``) was significantly
rewritten, and as such the IAllocator protocol was changed - a new
request type has been added. This unfortunate change during a stable
series is designed to improve performance of node evacuations; on
clusters with more than about five nodes and which are well-balanced,
evacuation should proceed in parallel for all instances of the node
being evacuated. As such, any existing IAllocator scripts need to be
updated, otherwise the above command will fail due to the unknown
request. The provided "dumb" allocator has not been updated; but the
ganeti-htools package supports the new protocol since version 0.2.4.

Another important change is increased validation of node and instance
names. This might create problems in special cases, if invalid host
names are being used.

Also, a new layer of hypervisor parameters has been added, that sits at
OS level between the cluster defaults and the instance ones. This allows
customisation of virtualization parameters depending on the installed
OS. For example instances with OS 'X' may have a different KVM kernel
(or any other parameter) than the cluster defaults. This is intended to
help managing a multiple OSes on the same cluster, without manual
modification of each instance's parameters.

A tool for merging clusters, ``cluster-merge``, has been added in the
tools sub-directory.

Bug fixes
~~~~~~~~~

- Improved the int/float conversions that should make the code more
  robust in face of errors from the node daemons
- Fixed the remove node code in case of internal configuration errors
- Fixed the node daemon behaviour in face of inconsistent queue
  directory (e.g. read-only file-system where we can't open the files
  read-write, etc.)
- Fixed the behaviour of gnt-node modify for master candidate demotion;
  now it either aborts cleanly or, if given the new "auto_promote"
  parameter, will automatically promote other nodes as needed
- Fixed compatibility with (unreleased yet) Python 2.6.5 that would
  completely prevent Ganeti from working
- Fixed bug for instance export when not all disks were successfully
  exported
- Fixed behaviour of node add when the new node is slow in starting up
  the node daemon
- Fixed handling of signals in the LUXI client, which should improve
  behaviour of command-line scripts
- Added checks for invalid node/instance names in the configuration (now
  flagged during cluster verify)
- Fixed watcher behaviour for disk activation errors
- Fixed two potentially endless loops in http library, which led to the
  RAPI daemon hanging and consuming 100% CPU in some cases
- Fixed bug in RAPI daemon related to hashed passwords
- Fixed bug for unintended qemu-level bridging of multi-NIC KVM
  instances
- Enhanced compatibility with non-Debian OSes, but not using absolute
  path in some commands and allowing customisation of the ssh
  configuration directory
- Fixed possible future issue with new Python versions by abiding to the
  proper use of ``__slots__`` attribute on classes
- Added checks that should prevent directory traversal attacks
- Many documentation fixes based on feedback from users

New features
~~~~~~~~~~~~

- Added an "early_release" more for instance replace disks and node
  evacuate, where we release locks earlier and thus allow higher
  parallelism within the cluster
- Added watcher hooks, intended to allow the watcher to restart other
  daemons (e.g. from the ganeti-nbma project), but they can be used of
  course for any other purpose
- Added a compile-time disable for DRBD barriers, to increase
  performance if the administrator trusts the power supply or the
  storage system to not lose writes
- Added the option of using syslog for logging instead of, or in
  addition to, Ganeti's own log files
- Removed boot restriction for paravirtual NICs for KVM, recent versions
  can indeed boot from a paravirtual NIC
- Added a generic debug level for many operations; while this is not
  used widely yet, it allows one to pass the debug value all the way to
  the OS scripts
- Enhanced the hooks environment for instance moves (failovers,
  migrations) where the primary/secondary nodes changed during the
  operation, by adding {NEW,OLD}_{PRIMARY,SECONDARY} vars
- Enhanced data validations for many user-supplied values; one important
  item is the restrictions imposed on instance and node names, which
  might reject some (invalid) host names
- Add a configure-time option to disable file-based storage, if it's not
  needed; this allows greater security separation between the master
  node and the other nodes from the point of view of the inter-node RPC
  protocol
- Added user notification in interactive tools if job is waiting in the
  job queue or trying to acquire locks
- Added log messages when a job is waiting for locks
- Added filtering by node tags in instance operations which admit
  multiple instances (start, stop, reboot, reinstall)
- Added a new tool for cluster mergers, ``cluster-merge``
- Parameters from command line which are of the form ``a=b,c=d`` can now
  use backslash escapes to pass in values which contain commas,
  e.g. ``a=b\\c,d=e`` where the 'a' parameter would get the value
  ``b,c``
- For KVM, the instance name is the first parameter passed to KVM, so
  that it's more visible in the process list


Version 2.1.0
-------------

*(Released Tue, 2 Mar 2010)*

Ganeti 2.1 brings many improvements with it. Major changes:

- Added infrastructure to ease automated disk repairs
- Added new daemon to export configuration data in a cheaper way than
  using the remote API
- Instance NICs can now be routed instead of being associated with a
  networking bridge
- Improved job locking logic to reduce impact of jobs acquiring multiple
  locks waiting for other long-running jobs

In-depth implementation details can be found in the Ganeti 2.1 design
document.

Details
~~~~~~~

- Added chroot hypervisor
- Added more options to xen-hvm hypervisor (``kernel_path`` and
  ``device_model``)
- Added more options to xen-pvm hypervisor (``use_bootloader``,
  ``bootloader_path`` and ``bootloader_args``)
- Added the ``use_localtime`` option for the xen-hvm and kvm
  hypervisors, and the default value for this has changed to false (in
  2.0 xen-hvm always enabled it)
- Added luxi call to submit multiple jobs in one go
- Added cluster initialization option to not modify ``/etc/hosts``
  file on nodes
- Added network interface parameters
- Added dry run mode to some LUs
- Added RAPI resources:

  - ``/2/instances/[instance_name]/info``
  - ``/2/instances/[instance_name]/replace-disks``
  - ``/2/nodes/[node_name]/evacuate``
  - ``/2/nodes/[node_name]/migrate``
  - ``/2/nodes/[node_name]/role``
  - ``/2/nodes/[node_name]/storage``
  - ``/2/nodes/[node_name]/storage/modify``
  - ``/2/nodes/[node_name]/storage/repair``

- Added OpCodes to evacuate or migrate all instances on a node
- Added new command to list storage elements on nodes (``gnt-node
  list-storage``) and modify them (``gnt-node modify-storage``)
- Added new ssconf files with master candidate IP address
  (``ssconf_master_candidates_ips``), node primary IP address
  (``ssconf_node_primary_ips``) and node secondary IP address
  (``ssconf_node_secondary_ips``)
- Added ``ganeti-confd`` and a client library to query the Ganeti
  configuration via UDP
- Added ability to run hooks after cluster initialization and before
  cluster destruction
- Added automatic mode for disk replace (``gnt-instance replace-disks
  --auto``)
- Added ``gnt-instance recreate-disks`` to re-create (empty) disks
  after catastrophic data-loss
- Added ``gnt-node repair-storage`` command to repair damaged LVM volume
  groups
- Added ``gnt-instance move`` command to move instances
- Added ``gnt-cluster watcher`` command to control watcher
- Added ``gnt-node powercycle`` command to powercycle nodes
- Added new job status field ``lock_status``
- Added parseable error codes to cluster verification (``gnt-cluster
  verify --error-codes``) and made output less verbose (use
  ``--verbose`` to restore previous behaviour)
- Added UUIDs to the main config entities (cluster, nodes, instances)
- Added support for OS variants
- Added support for hashed passwords in the Ganeti remote API users file
  (``rapi_users``)
- Added option to specify maximum timeout on instance shutdown
- Added ``--no-ssh-init`` option to ``gnt-cluster init``
- Added new helper script to start and stop Ganeti daemons
  (``daemon-util``), with the intent to reduce the work necessary to
  adjust Ganeti for non-Debian distributions and to start/stop daemons
  from one place
- Added more unittests
- Fixed critical bug in ganeti-masterd startup
- Removed the configure-time ``kvm-migration-port`` parameter, this is
  now customisable at the cluster level for both the KVM and Xen
  hypervisors using the new ``migration_port`` parameter
- Pass ``INSTANCE_REINSTALL`` variable to OS installation script when
  reinstalling an instance
- Allowed ``@`` in tag names
- Migrated to Sphinx (http://sphinx.pocoo.org/) for documentation
- Many documentation updates
- Distribute hypervisor files on ``gnt-cluster redist-conf``
- ``gnt-instance reinstall`` can now reinstall multiple instances
- Updated many command line parameters
- Introduced new OS API version 15
- No longer support a default hypervisor
- Treat virtual LVs as inexistent
- Improved job locking logic to reduce lock contention
- Match instance and node names case insensitively
- Reimplemented bash completion script to be more complete
- Improved burnin


Version 2.0.6
-------------

*(Released Thu, 4 Feb 2010)*

- Fix cleaner behaviour on nodes not in a cluster (Debian bug 568105)
- Fix a string formatting bug
- Improve safety of the code in some error paths
- Improve data validation in the master of values returned from nodes


Version 2.0.5
-------------

*(Released Thu, 17 Dec 2009)*

- Fix security issue due to missing validation of iallocator names; this
  allows local and remote execution of arbitrary executables
- Fix failure of gnt-node list during instance removal
- Ship the RAPI documentation in the archive


Version 2.0.4
-------------

*(Released Wed, 30 Sep 2009)*

- Fixed many wrong messages
- Fixed a few bugs related to the locking library
- Fixed MAC checking at instance creation time
- Fixed a DRBD parsing bug related to gaps in /proc/drbd
- Fixed a few issues related to signal handling in both daemons and
  scripts
- Fixed the example startup script provided
- Fixed insserv dependencies in the example startup script (patch from
  Debian)
- Fixed handling of drained nodes in the iallocator framework
- Fixed handling of KERNEL_PATH parameter for xen-hvm (Debian bug
  #528618)
- Fixed error related to invalid job IDs in job polling
- Fixed job/opcode persistence on unclean master shutdown
- Fixed handling of partial job processing after unclean master
  shutdown
- Fixed error reporting from LUs, previously all errors were converted
  into execution errors
- Fixed error reporting from burnin
- Decreased significantly the memory usage of the job queue
- Optimised slightly multi-job submission
- Optimised slightly opcode loading
- Backported the multi-job submit framework from the development
  branch; multi-instance start and stop should be faster
- Added script to clean archived jobs after 21 days; this will reduce
  the size of the queue directory
- Added some extra checks in disk size tracking
- Added an example ethers hook script
- Added a cluster parameter that prevents Ganeti from modifying of
  /etc/hosts
- Added more node information to RAPI responses
- Added a ``gnt-job watch`` command that allows following the ouput of a
  job
- Added a bind-address option to ganeti-rapi
- Added more checks to the configuration verify
- Enhanced the burnin script such that some operations can be retried
  automatically
- Converted instance reinstall to multi-instance model


Version 2.0.3
-------------

*(Released Fri, 7 Aug 2009)*

- Added ``--ignore-size`` to the ``gnt-instance activate-disks`` command
  to allow using the pre-2.0.2 behaviour in activation, if any existing
  instances have mismatched disk sizes in the configuration
- Added ``gnt-cluster repair-disk-sizes`` command to check and update
  any configuration mismatches for disk sizes
- Added ``gnt-master cluste-failover --no-voting`` to allow master
  failover to work on two-node clusters
- Fixed the ``--net`` option of ``gnt-backup import``, which was
  unusable
- Fixed detection of OS script errors in ``gnt-backup export``
- Fixed exit code of ``gnt-backup export``


Version 2.0.2
-------------

*(Released Fri, 17 Jul 2009)*

- Added experimental support for stripped logical volumes; this should
  enhance performance but comes with a higher complexity in the block
  device handling; stripping is only enabled when passing
  ``--with-lvm-stripecount=N`` to ``configure``, but codepaths are
  affected even in the non-stripped mode
- Improved resiliency against transient failures at the end of DRBD
  resyncs, and in general of DRBD resync checks
- Fixed a couple of issues with exports and snapshot errors
- Fixed a couple of issues in instance listing
- Added display of the disk size in ``gnt-instance info``
- Fixed checking for valid OSes in instance creation
- Fixed handling of the "vcpus" parameter in instance listing and in
  general of invalid parameters
- Fixed http server library, and thus RAPI, to handle invalid
  username/password combinations correctly; this means that now they
  report unauthorized for queries too, not only for modifications,
  allowing earlier detect of configuration problems
- Added a new "role" node list field, equivalent to the master/master
  candidate/drained/offline flags combinations
- Fixed cluster modify and changes of candidate pool size
- Fixed cluster verify error messages for wrong files on regular nodes
- Fixed a couple of issues with node demotion from master candidate role
- Fixed node readd issues
- Added non-interactive mode for ``ganeti-masterd --no-voting`` startup
- Added a new ``--no-voting`` option for masterfailover to fix failover
  on two-nodes clusters when the former master node is unreachable
- Added instance reinstall over RAPI


Version 2.0.1
-------------

*(Released Tue, 16 Jun 2009)*

- added ``-H``/``-B`` startup parameters to ``gnt-instance``, which will
  allow re-adding the start in single-user option (regression from 1.2)
- the watcher writes the instance status to a file, to allow monitoring
  to report the instance status (from the master) based on cached
  results of the watcher's queries; while this can get stale if the
  watcher is being locked due to other work on the cluster, this is
  still an improvement
- the watcher now also restarts the node daemon and the rapi daemon if
  they died
- fixed the watcher to handle full and drained queue cases
- hooks export more instance data in the environment, which helps if
  hook scripts need to take action based on the instance's properties
  (no longer need to query back into ganeti)
- instance failovers when the instance is stopped do not check for free
  RAM, so that failing over a stopped instance is possible in low memory
  situations
- rapi uses queries for tags instead of jobs (for less job traffic), and
  for cluster tags it won't talk to masterd at all but read them from
  ssconf
- a couple of error handling fixes in RAPI
- drbd handling: improved the error handling of inconsistent disks after
  resync to reduce the frequency of "there are some degraded disks for
  this instance" messages
- fixed a bug in live migration when DRBD doesn't want to reconnect (the
  error handling path called a wrong function name)


Version 2.0.0 final
-------------------

*(Released Wed, 27 May 2009)*

- no changes from rc5


Version 2.0 release candidate 5
-------------------------------

*(Released Wed, 20 May 2009)*

- fix a couple of bugs (validation, argument checks)
- fix ``gnt-cluster getmaster`` on non-master nodes (regression)
- some small improvements to RAPI and IAllocator
- make watcher automatically start the master daemon if down


Version 2.0 release candidate 4
-------------------------------

*(Released Mon, 27 Apr 2009)*

- change the OS list to not require locks; this helps with big clusters
- fix ``gnt-cluster verify`` and ``gnt-cluster verify-disks`` when the
  volume group is broken
- ``gnt-instance info``, without any arguments, doesn't run for all
  instances anymore; either pass ``--all`` or pass the desired
  instances; this helps against mistakes on big clusters where listing
  the information for all instances takes a long time
- miscellaneous doc and man pages fixes


Version 2.0 release candidate 3
-------------------------------

*(Released Wed, 8 Apr 2009)*

- Change the internal locking model of some ``gnt-node`` commands, in
  order to reduce contention (and blocking of master daemon) when
  batching many creation/reinstall jobs
- Fixes to Xen soft reboot
- No longer build documentation at build time, instead distribute it in
  the archive, in order to reduce the need for the whole docbook/rst
  toolchains


Version 2.0 release candidate 2
-------------------------------

*(Released Fri, 27 Mar 2009)*

- Now the cfgupgrade scripts works and can upgrade 1.2.7 clusters to 2.0
- Fix watcher startup sequence, improves the behaviour of busy clusters
- Some other fixes in ``gnt-cluster verify``, ``gnt-instance
  replace-disks``, ``gnt-instance add``, ``gnt-cluster queue``, KVM VNC
  bind address and other places
- Some documentation fixes and updates


Version 2.0 release candidate 1
-------------------------------

*(Released Mon, 2 Mar 2009)*

- More documentation updates, now all docs should be more-or-less
  up-to-date
- A couple of small fixes (mixed hypervisor clusters, offline nodes,
  etc.)
- Added a customizable HV_KERNEL_ARGS hypervisor parameter (for Xen PVM
  and KVM)
- Fix an issue related to $libdir/run/ganeti and cluster creation


Version 2.0 beta 2
------------------

*(Released Thu, 19 Feb 2009)*

- Xen PVM and KVM have switched the default value for the instance root
  disk to the first partition on the first drive, instead of the whole
  drive; this means that the OS installation scripts must be changed
  accordingly
- Man pages have been updated
- RAPI has been switched by default to HTTPS, and the exported functions
  should all work correctly
- RAPI v1 has been removed
- Many improvements to the KVM hypervisor
- Block device errors are now better reported
- Many other bugfixes and small improvements


Version 2.0 beta 1
------------------

*(Released Mon, 26 Jan 2009)*

- Version 2 is a general rewrite of the code and therefore the
  differences are too many to list, see the design document for 2.0 in
  the ``doc/`` subdirectory for more details
- In this beta version there is not yet a migration path from 1.2 (there
  will be one in the final 2.0 release)
- A few significant changes are:

  - all commands are executed by a daemon (``ganeti-masterd``) and the
    various ``gnt-*`` commands are just front-ends to it
  - all the commands are entered into, and executed from a job queue,
    see the ``gnt-job(8)`` manpage
  - the RAPI daemon supports read-write operations, secured by basic
    HTTP authentication on top of HTTPS
  - DRBD version 0.7 support has been removed, DRBD 8 is the only
    supported version (when migrating from Ganeti 1.2 to 2.0, you need
    to migrate to DRBD 8 first while still running Ganeti 1.2)
  - DRBD devices are using statically allocated minor numbers, which
    will be assigned to existing instances during the migration process
  - there is support for both Xen PVM and Xen HVM instances running on
    the same cluster
  - KVM virtualization is supported too
  - file-based storage has been implemented, which means that it is
    possible to run the cluster without LVM and DRBD storage, for
    example using a shared filesystem exported from shared storage (and
    still have live migration)


Version 1.2.7
-------------

*(Released Tue, 13 Jan 2009)*

- Change the default reboot type in ``gnt-instance reboot`` to "hard"
- Reuse the old instance mac address by default on instance import, if
  the instance name is the same.
- Handle situations in which the node info rpc returns incomplete
  results (issue 46)
- Add checks for tcp/udp ports collisions in ``gnt-cluster verify``
- Improved version of batcher:

  - state file support
  - instance mac address support
  - support for HVM clusters/instances

- Add an option to show the number of cpu sockets and nodes in
  ``gnt-node list``
- Support OSes that handle more than one version of the OS api (but do
  not change the current API in any other way)
- Fix ``gnt-node migrate``
- ``gnt-debug`` man page
- Fixes various more typos and small issues
- Increase disk resync maximum speed to 60MB/s (from 30MB/s)


Version 1.2.6
-------------

*(Released Wed, 24 Sep 2008)*

- new ``--hvm-nic-type`` and ``--hvm-disk-type`` flags to control the
  type of disk exported to fully virtualized instances.
- provide access to the serial console of HVM instances
- instance auto_balance flag, set by default. If turned off it will
  avoid warnings on cluster verify if there is not enough memory to fail
  over an instance. in the future it will prevent automatically failing
  it over when we will support that.
- batcher tool for instance creation, see ``tools/README.batcher``
- ``gnt-instance reinstall --select-os`` to interactively select a new
  operating system when reinstalling an instance.
- when changing the memory amount on instance modify a check has been
  added that the instance will be able to start. also warnings are
  emitted if the instance will not be able to fail over, if auto_balance
  is true.
- documentation fixes
- sync fields between ``gnt-instance list/modify/add/import``
- fix a race condition in drbd when the sync speed was set after giving
  the device a remote peer.


Version 1.2.5
-------------

*(Released Tue, 22 Jul 2008)*

- note: the allowed size and number of tags per object were reduced
- fix a bug in ``gnt-cluster verify`` with inconsistent volume groups
- fixed twisted 8.x compatibility
- fixed ``gnt-instance replace-disks`` with iallocator
- add TCP keepalives on twisted connections to detect restarted nodes
- disk increase support, see ``gnt-instance grow-disk``
- implement bulk node/instance query for RAPI
- add tags in node/instance listing (optional)
- experimental migration (and live migration) support, read the man page
  for ``gnt-instance migrate``
- the ``ganeti-watcher`` logs are now timestamped, and the watcher also
  has some small improvements in handling its state file


Version 1.2.4
-------------

*(Released Fri, 13 Jun 2008)*

- Experimental readonly, REST-based remote API implementation;
  automatically started on master node, TCP port 5080, if enabled by
  ``--enable-rapi`` parameter to configure script.
- Instance allocator support. Add and import instance accept a
  ``--iallocator`` parameter, and call that instance allocator to decide
  which node to use for the instance. The iallocator document describes
  what's expected from an allocator script.
- ``gnt-cluster verify`` N+1 memory redundancy checks: Unless passed the
  ``--no-nplus1-mem`` option ``gnt-cluster verify`` now checks that if a
  node is lost there is still enough memory to fail over the instances
  that reside on it.
- ``gnt-cluster verify`` hooks: it is now possible to add post-hooks to
  ``gnt-cluster verify``, to check for site-specific compliance. All the
  hooks will run, and their output, if any, will be displayed. Any
  failing hook will make the verification return an error value.
- ``gnt-cluster verify`` now checks that its peers are reachable on the
  primary and secondary interfaces
- ``gnt-node add`` now supports the ``--readd`` option, to readd a node
  that is still declared as part of the cluster and has failed.
- ``gnt-* list`` commands now accept a new ``-o +field`` way of
  specifying output fields, that just adds the chosen fields to the
  default ones.
- ``gnt-backup`` now has a new ``remove`` command to delete an existing
  export from the filesystem.
- New per-instance parameters hvm_acpi, hvm_pae and hvm_cdrom_image_path
  have been added. Using them you can enable/disable acpi and pae
  support, and specify a path for a cd image to be exported to the
  instance. These parameters as the name suggest only work on HVM
  clusters.
- When upgrading an HVM cluster to Ganeti 1.2.4, the values for ACPI and
  PAE support will be set to the previously hardcoded values, but the
  (previously hardcoded) path to the CDROM ISO image will be unset and
  if required, needs to be set manually with ``gnt-instance modify``
  after the upgrade.
- The address to which an instance's VNC console is bound is now
  selectable per-instance, rather than being cluster wide. Of course
  this only applies to instances controlled via VNC, so currently just
  applies to HVM clusters.


Version 1.2.3
-------------

*(Released Mon, 18 Feb 2008)*

- more tweaks to the disk activation code (especially helpful for DRBD)
- change the default ``gnt-instance list`` output format, now there is
  one combined status field (see the manpage for the exact values this
  field will have)
- some more fixes for the mac export to hooks change
- make Ganeti not break with DRBD 8.2.x (which changed the version
  format in ``/proc/drbd``) (issue 24)
- add an upgrade tool from "remote_raid1" disk template to "drbd" disk
  template, allowing migration from DRBD0.7+MD to DRBD8


Version 1.2.2
-------------

*(Released Wed, 30 Jan 2008)*

- fix ``gnt-instance modify`` breakage introduced in 1.2.1 with the HVM
  support (issue 23)
- add command aliases infrastructure and a few aliases
- allow listing of VCPUs in the ``gnt-instance list`` and improve the
  man pages and the ``--help`` option of ``gnt-node
  list``/``gnt-instance list``
- fix ``gnt-backup list`` with down nodes (issue 21)
- change the tools location (move from $pkgdatadir to $pkglibdir/tools)
- fix the dist archive and add a check for including svn/git files in
  the future
- some developer-related changes: improve the burnin and the QA suite,
  add an upload script for testing during development


Version 1.2.1
-------------

*(Released Wed, 16 Jan 2008)*

- experimental HVM support, read the install document, section
  "Initializing the cluster"
- allow for the PVM hypervisor per-instance kernel and initrd paths
- add a new command ``gnt-cluster verify-disks`` which uses a new
  algorithm to improve the reconnection of the DRBD pairs if the device
  on the secondary node has gone away
- make logical volume code auto-activate LVs at disk activation time
- slightly improve the speed of activating disks
- allow specification of the MAC address at instance creation time, and
  changing it later via ``gnt-instance modify``
- fix handling of external commands that generate lots of output on
  stderr
- update documentation with regard to minimum version of DRBD8 supported


Version 1.2.0
-------------

*(Released Tue, 4 Dec 2007)*

- Log the ``xm create`` output to the node daemon log on failure (to
  help diagnosing the error)
- In debug mode, log all external commands output if failed to the logs
- Change parsing of lvm commands to ignore stderr


Version 1.2b3
-------------

*(Released Wed, 28 Nov 2007)*

- Another round of updates to the DRBD 8 code to deal with more failures
  in the replace secondary node operation
- Some more logging of failures in disk operations (lvm, drbd)
- A few documentation updates
- QA updates


Version 1.2b2
-------------

*(Released Tue, 13 Nov 2007)*

- Change configuration file format from Python's Pickle to JSON.
  Upgrading is possible using the cfgupgrade utility.
- Add support for DRBD 8.0 (new disk template ``drbd``) which allows for
  faster replace disks and is more stable (DRBD 8 has many improvements
  compared to DRBD 0.7)
- Added command line tags support (see man pages for ``gnt-instance``,
  ``gnt-node``, ``gnt-cluster``)
- Added instance rename support
- Added multi-instance startup/shutdown
- Added cluster rename support
- Added ``gnt-node evacuate`` to simplify some node operations
- Added instance reboot operation that can speedup reboot as compared to
  stop and start
- Soften the requirement that hostnames are in FQDN format
- The ``ganeti-watcher`` now activates drbd pairs after secondary node
  reboots
- Removed dependency on debian's patched fping that uses the
  non-standard ``-S`` option
- Now the OS definitions are searched for in multiple, configurable
  paths (easier for distros to package)
- Some changes to the hooks infrastructure (especially the new
  post-configuration update hook)
- Other small bugfixes

.. vim: set textwidth=72 syntax=rst :
.. Local Variables:
.. mode: rst
.. fill-column: 72
.. End:<|MERGE_RESOLUTION|>--- conflicted
+++ resolved
@@ -1,7 +1,6 @@
 News
 ====
 
-<<<<<<< HEAD
 Version 2.5.0 beta1
 -------------------
 
@@ -17,7 +16,8 @@
 - Support for the undocumented and deprecated RAPI instance creation
   request format version 0 has been dropped. Use version 1, supported
   since Ganeti 2.1.3 and :doc:`documented <rapi>`, instead.
-=======
+
+
 Version 2.4.1
 -------------
 
@@ -27,7 +27,6 @@
 the RAPI users file if run twice (even with ``-dry-run``).
 
 The release fixes that bug (nothing else changed).
->>>>>>> 76ae1d65
 
 
 Version 2.4.0
