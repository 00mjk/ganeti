News
====


<<<<<<< HEAD
Version 2.12.0 alpha1
---------------------

*(unreleased)*

Incompatible/important changes
~~~~~~~~~~~~~~~~~~~~~~~~~~~~~~

- Do not use debug mode in production. Certain daemons will issue warnings
  when launched in debug mode. Some debug logging violates some of the new
  invariants in the system (see "New features"). The logging has been kept as
  it aids diagnostics and development.
- The KVM CPU pinning no longer uses the affinity python package, but psutil
  instead. The package is still optional and needed only if the feature is to
  be used.

New features
~~~~~~~~~~~~

- OS install script parameters now come in public, private and secret
  varieties:

  - Public parameters are like all other parameters in Ganeti.
  - Ganeti will not log private and secret parameters, *unless* it is running
    in debug mode.
  - Ganeti will not save secret parameters to configuration. Secret parameters
    must be supplied every time you install, or reinstall, an instance.
  - Attempting to override public parameters with private or secret parameters
    results in an error. Similarly, you may not use secret parameters to
    override private parameters.

- The move-instance tool can now attempt to allocate an instance by using
  opportunistic locking when an iallocator is used.
- The build system creates sample systemd unit files, available under
  doc/examples/systemd. These unit files allow systemd to natively
  manage and supervise all Ganeti processes.
- Different types of compression can be applied during instance moves, including
  user-specified ones.
- Ganeti jobs now run as separate processes. A consequence is that more jobs can
  run in parallel; the number is run-time configurable, see "New features" entry
  of 2.11.0. To avoid luxid being overloaded with tracking running jobs, it
  backs of and only occasionally, in a sequential way, checks if jobs have
  finished and schedules new ones. In this way, luxid keeps responsive under
  high cluster load. The limit as when to start backing of is also run-time
  configurable.
=======
Version 2.11.3
--------------

*(Released Wed, 9 Jul 2014)*

- Readd nodes to their previous node group
- Remove old-style gnt-network connect

Inherited from the 2.10 branch:

- Make network_vlan an optional OpParam
- hspace: support --accept-existing-errors
- Make hspace support --independent-groups
- Add a modifier for a group's allocation policy
- Export VLAN nicparam to NIC configuration scripts
- Fix gnt-network client to accept vlan info
- Support disk hotplug with userspace access

Inherited from the 2.9 branch:

- Make htools tolerate missing "spfree" on luxi
- Move the design for query splitting to the implemented list
- Add tests for DRBD setups with empty first resource

Inherited from the 2.8 branch:

- DRBD parser: consume initial empty resource lines
>>>>>>> 8946422b


Version 2.11.2
--------------

*(Released Fri, 13 Jun 2014)*

- Improvements to KVM wrt to the kvmd and instance shutdown behavior.
  WARNING: In contrast to our standard policy, this bug fix update
  introduces new parameters to the configuration. This means in
  particular that after an upgrade from 2.11.0 or 2.11.1, 'cfgupgrade'
  needs to be run, either manually or explicitly by running
  'gnt-cluster upgrade --to 2.11.2' (which requires that they
  had configured the cluster with --enable-versionfull).
  This also means, that it is not easily possible to downgrade from
  2.11.2 to 2.11.1 or 2.11.0. The only way is to go back to 2.10 and
  back.

Inherited from the 2.10 branch:

- Check for SSL encoding inconsistencies
- Check drbd helper only in VM capable nodes
- Improvements in statistics utils

Inherited from the 2.9 branch:

- check-man-warnings: use C.UTF-8 and set LC_ALL


Version 2.11.1
--------------

*(Released Wed, 14 May 2014)*

- Add design-node-security.rst to docinput
- kvm: use a dedicated QMP socket for kvmd

Inherited from the 2.10 branch:

- Set correct Ganeti version on setup commands
- Add a utility to combine shell commands
- Add design doc for performance tests
- Fix failed DRBD disk creation cleanup
- Hooking up verification for shared file storage
- Fix --shared-file-storage-dir option of gnt-cluster modify
- Clarify default setting of 'metavg'
- Fix invocation of GetCommandOutput in QA
- Clean up RunWithLocks
- Add an exception-trapping thread class
- Wait for delay to provide interruption information
- Add an expected block option to RunWithLocks
- Track if a QA test was blocked by locks
- Add a RunWithLocks QA utility function
- Add restricted migration
- Add an example for node evacuation
- Add a test for parsing version strings
- Tests for parallel job execution
- Fail in replace-disks if attaching disks fails
- Fix passing of ispecs in cluster init during QA
- Move QAThreadGroup to qa_job_utils.py
- Extract GetJobStatuses and use an unified version
- Run disk template specific tests only if possible

Inherited from the 2.9 branch:

- If Automake version > 1.11, force serial tests
- KVM: set IFF_ONE_QUEUE on created tap interfaces
- Add configure option to pass GHC flags


Version 2.11.0
--------------

*(Released Fri, 25 Apr 2014)*

Incompatible/important changes
~~~~~~~~~~~~~~~~~~~~~~~~~~~~~~

- ``gnt-node list`` no longer shows disk space information for shared file
  disk templates because it is not a node attribute. (For example, if you have
  both the file and shared file disk templates enabled, ``gnt-node list`` now
  only shows information about the file disk template.)
- The shared file disk template is now in the new 'sharedfile' storage type.
  As a result, ``gnt-node list-storage -t file`` now only shows information
  about the file disk template and you may use ``gnt-node list-storage -t
  sharedfile`` to query storage information for the shared file disk template.
- Over luxi, syntactially incorrect queries are now rejected as a whole;
  before, a 'SumbmitManyJobs' request was partially executed, if the outer
  structure of the request was syntactically correct. As the luxi protocol
  is internal (external applications are expected to use RAPI), the impact
  of this incompatible change should be limited.
- Queries for nodes, instances, groups, backups and networks are now
  exclusively done via the luxi daemon. Legacy python code was removed,
  as well as the --enable-split-queries configuration option.
- Orphan volumes errors are demoted to warnings and no longer affect the exit
  code of ``gnt-cluster verify``.
- RPC security got enhanced by using different client SSL certificates
  for each node. In this context 'gnt-cluster renew-crypto' got a new
  option '--renew-node-certificates', which renews the client
  certificates of all nodes. After a cluster upgrade from pre-2.11, run
  this to create client certificates and activate this feature.

New features
~~~~~~~~~~~~

- Instance moves, backups and imports can now use compression to transfer the
  instance data.
- Node groups can be configured to use an SSH port different than the
  default 22.
- Added experimental support for Gluster distributed file storage as the
  ``gluster`` disk template under the new ``sharedfile`` storage type through
  automatic management of per-node FUSE mount points. You can configure the
  mount point location at ``gnt-cluster init`` time by using the new
  ``--gluster-storage-dir`` switch.
- Job scheduling is now handled by luxid, and the maximal number of jobs running
  in parallel is a run-time parameter of the cluster.
- A new tool for planning dynamic power management, called ``hsqueeze``, has
  been added. It suggests nodes to power up or down and corresponding instance
  moves.

New dependencies
~~~~~~~~~~~~~~~~

The following new dependencies have been added:

For Haskell:

- ``zlib`` library (http://hackage.haskell.org/package/base64-bytestring)

- ``base64-bytestring`` library (http://hackage.haskell.org/package/zlib),
  at least version 1.0.0.0

- ``lifted-base`` library (http://hackage.haskell.org/package/lifted-base)

- ``lens`` library (http://hackage.haskell.org/package/lens)

Since 2.11.0 rc1
~~~~~~~~~~~~~~~~

- Fix Xen instance state

Inherited from the 2.10 branch:

- Fix conflict between virtio + spice or soundhw
- Fix bitarray ops wrt PCI slots
- Allow releases scheduled 5 days in advance
- Make watcher submit queries low priority
- Fix specification of TIDiskParams
- Add unittests for instance modify parameter renaming
- Add renaming of instance custom params
- Add RAPI symmetry tests for groups
- Extend RAPI symmetry tests with RAPI-only aliases
- Add test for group custom parameter renaming
- Add renaming of group custom ndparams, ipolicy, diskparams
- Add the RAPI symmetry test for nodes
- Add aliases for nodes
- Allow choice of HTTP method for modification
- Add cluster RAPI symmetry test
- Fix failing cluster query test
- Add aliases for cluster parameters
- Add support for value aliases to RAPI
- Provide tests for GET/PUT symmetry
- Sort imports
- Also consider filter fields for deciding if using live data
- Document the python-fdsend dependency
- Verify configuration version number before parsing
- KVM: use running HVPs to calc blockdev options
- KVM: reserve a PCI slot for the SCSI controller
- Check for LVM-based verification results only when enabled
- Fix "existing" typos
- Fix output of gnt-instance info after migration
- Warn in UPGRADE about not tar'ing exported insts
- Fix non-running test and remove custom_nicparams rename
- Account for NODE_RES lock in opportunistic locking
- Fix request flooding of noded during disk sync

Inherited from the 2.9 branch:

- Make watcher submit queries low priority
- Fix failing gnt-node list-drbd command
- Update installation guide wrt to DRBD version
- Fix list-drbd QA test
- Add messages about skipped QA disk template tests
- Allow QA asserts to produce more messages
- Set exclusion tags correctly in requested instance
- Export extractExTags and updateExclTags
- Document spindles in the hbal man page
- Sample logrotate conf breaks permissions with split users
- Fix 'gnt-cluster' and 'gnt-node list-storage' outputs

Inherited from the 2.8 branch:

- Add reason parameter to RAPI client functions
- Include qa/patch in Makefile
- Handle empty patches better
- Move message formatting functions to separate file
- Add optional ordering of QA patch files
- Allow multiple QA patches
- Refactor current patching code


Version 2.11.0 rc1
------------------

*(Released Thu, 20 Mar 2014)*

This was the first RC release of the 2.11 series. Since 2.11.0 beta1:

- Convert int to float when checking config. consistency
- Rename compression option in gnt-backup export

Inherited from the 2.9 branch:

- Fix error introduced during merge
- gnt-cluster copyfile: accept relative paths

Inherited from the 2.8 branch:

- Improve RAPI detection of the watcher
- Add patching QA configuration files on buildbots
- Enable a timeout for instance shutdown
- Allow KVM commands to have a timeout
- Allow xen commands to have a timeout
- Fix wrong docstring


Version 2.11.0 beta1
--------------------

*(Released Wed, 5 Mar 2014)*

This was the first beta release of the 2.11 series. All important changes
are listed in the latest 2.11 entry.


Version 2.10.6
--------------

*(Released Mon, 30 Jun 2014)*

- Make Ganeti tolerant towards differnt openssl library
  version on different nodes (issue 853).
- Allow hspace to make useful predictions in multi-group
  clusters with one group overfull (isse 861).
- Various gnt-network related fixes.
- Fix disk hotplug with userspace access.
- Various documentation errors fixed.


Version 2.10.5
--------------

*(Released Mon, 2 Jun 2014)*

- Two new options have been added to gnt-group evacuate.
  The 'sequential' option forces all the evacuation steps to
  be carried out sequentially, thus avoiding congestion on a
  slow link between node groups. The 'force-failover' option
  disallows migrations and forces failovers to be used instead.
  In this way evacuation to a group with vastly differnet
  hypervisor is possible.
- In tiered allocation, when looking for ways on how to shrink
  an instance, the canoncial path is tried first, i.e., in each
  step reduce on the resource most placements are blocked on. Only
  if no smaller fitting instance can be found shrinking a single
  resource till fit is tried.
- For finding the placement of an instance, the duplicate computations
  in the computation of the various cluster scores are computed only
  once. This significantly improves the performance of hspace for DRBD
  on large clusters; for other clusters, a slight performance decrease
  might occur. Moreover, due to the changed order, floating point
  number inaccuracies accumulate differently, thus resulting in different
  cluster scores. It has been verified that the effect of these different
  roundings is less than 1e-12.
- network queries fixed with respect to instances
- relax too strict prerequisite in LUClusterSetParams for DRBD helpers
- VArious improvements to QA and build-time tests


Version 2.10.4
--------------

*(Released Thu, 15 May 2014)*

- Support restricted migration in hbal
- Fix for the --shared-file-storage-dir of gnt-cluster modify (issue 811)
- Fail in replace-disks if attaching disks fails (issue 814)
- Set IFF_ONE_QUEUE on created tap interfaces for KVM
- Small fixes and enhancements in the build system
- Various documentation fixes (e.g. issue 810)


Version 2.10.3
--------------

*(Released Wed, 16 Apr 2014)*

- Fix filtering of pending jobs with -o id (issue 778)
- Make RAPI API calls more symmetric (issue 770)
- Make parsing of old cluster configuration more robust (issue 783)
- Fix wrong output of gnt-instance info after migrations
- Fix reserved PCI slots for KVM hotplugging
- Use runtime hypervisor parameters to calculate bockdevice options for KVM
- Fix high node daemon load during disk sync if the sync is paused manually
  (issue 792)
- Improve opportunistic locking during instance creation (issue 791)

Inherited from the 2.9 branch:

- Make watcher submit queries low priority (issue 772)
- Add reason parameter to RAPI client functions (issue 776)
- Fix failing gnt-node list-drbd command (issue 777)
- Properly display fake job locks in gnt-debug.
- small fixes in documentation


Version 2.10.2
--------------

*(Released Mon, 24 Mar 2014)*

- Fix conflict between virtio + spice or soundhw (issue 757)
- accept relative paths in gnt-cluster copyfile (issue 754)
- Introduce shutdown timeout for 'xm shutdown' command
- Improve RAPI detection of the watcher (issue 752)


Version 2.10.1
--------------

*(Released Wed, 5 Mar 2014)*

- Fix incorrect invocation of hooks on offline nodes (issue 742)
- Fix incorrect exit code of gnt-cluster verify in certain circumstances
  (issue 744)

Inherited from the 2.9 branch:

- Fix overflow problem in hbal that caused it to break when waiting for
  jobs for more than 10 minutes (issue 717)
- Make hbal properly handle non-LVM storage
- Properly export and import NIC parameters, and do so in a backwards
  compatible way (issue 716)
- Fix net-common script in case of routed mode (issue 728)
- Improve documentation (issues 724, 730)


Version 2.10.0
--------------

*(Released Thu, 20 Feb 2014)*

Incompatible/important changes
~~~~~~~~~~~~~~~~~~~~~~~~~~~~~~

- Adding disks with 'gnt-instance modify' now waits for the disks to sync per
  default. Specify --no-wait-for-sync to override this behavior.
- The Ganeti python code now adheres to a private-module layout. In particular,
  the module 'ganeti' is no longer in the python search path.
- On instance allocation, the iallocator now considers non-LVM storage
  properly. In particular, actual file storage space information is used
  when allocating space for a file/sharedfile instance.
- When disabling disk templates cluster-wide, the cluster now first
  checks whether there are instances still using those templates.
- 'gnt-node list-storage' now also reports storage information about
  file-based storage types.
- In case of non drbd instances, export \*_SECONDARY environment variables
  as empty strings (and not "None") during 'instance-migrate' related hooks.

New features
~~~~~~~~~~~~

- KVM hypervisors can now access RBD storage directly without having to
  go through a block device.
- A new command 'gnt-cluster upgrade' was added that automates the upgrade
  procedure between two Ganeti versions that are both 2.10 or higher.
- The move-instance command can now change disk templates when moving
  instances, and does not require any node placement options to be
  specified if the destination cluster has a default iallocator.
- Users can now change the soundhw and cpuid settings for XEN hypervisors.
- Hail and hbal now have the (optional) capability of accessing average CPU
  load information through the monitoring deamon, and to use it to dynamically
  adapt the allocation of instances.
- Hotplug support. Introduce new option '--hotplug' to ``gnt-instance modify``
  so that disk and NIC modifications take effect without the need of actual
  reboot. There are a couple of constrains currently for this feature:

   - only KVM hypervisor (versions >= 1.0) supports it,
   - one can not (yet) hotplug a disk using userspace access mode for RBD
   - in case of a downgrade instances should suffer a reboot in order to
     be migratable (due to core change of runtime files)
   - ``python-fdsend`` is required for NIC hotplugging.

Misc changes
~~~~~~~~~~~~

- A new test framework for logical units was introduced and the test
  coverage for logical units was improved significantly.
- Opcodes are entirely generated from Haskell using the tool 'hs2py' and
  the module 'src/Ganeti/OpCodes.hs'.
- Constants are also generated from Haskell using the tool
  'hs2py-constants' and the module 'src/Ganeti/Constants.hs', with the
  exception of socket related constants, which require changing the
  cluster configuration file, and HVS related constants, because they
  are part of a port of instance queries to Haskell.  As a result, these
  changes will be part of the next release of Ganeti.

New dependencies
~~~~~~~~~~~~~~~~

The following new dependencies have been added/updated.

Python

- The version requirements for ``python-mock`` have increased to at least
  version 1.0.1. It is still used for testing only.
- ``python-fdsend`` (https://gitorious.org/python-fdsend) is optional
  but required for KVM NIC hotplugging to work.

Since 2.10.0 rc3
~~~~~~~~~~~~~~~~

- Fix integer overflow problem in hbal


Version 2.10.0 rc3
------------------

*(Released Wed, 12 Feb 2014)*

This was the third RC release of the 2.10 series. Since 2.10.0 rc2:

- Improved hotplug robustness
- Start Ganeti daemons after ensure-dirs during upgrade
- Documentation improvements

Inherited from the 2.9 branch:

- Fix the RAPI instances-multi-alloc call
- assign unique filenames to file-based disks
- gracefully handle degraded non-diskless instances with 0 disks (issue 697)
- noded now runs with its specified group, which is the default group,
  defaulting to root (issue 707)
- make using UUIDs to identify nodes in gnt-node consistently possible
  (issue 703)


Version 2.10.0 rc2
------------------

*(Released Fri, 31 Jan 2014)*

This was the second RC release of the 2.10 series. Since 2.10.0 rc1:

- Documentation improvements
- Run drbdsetup syncer only on network attach
- Include target node in hooks nodes for migration
- Fix configure dirs
- Support post-upgrade hooks during cluster upgrades

Inherited from the 2.9 branch:

- Ensure that all the hypervisors exist in the config file (Issue 640)
- Correctly recognise the role as master node (Issue 687)
- configure: allow detection of Sphinx 1.2+ (Issue 502)
- gnt-instance now honors the KVM path correctly (Issue 691)

Inherited from the 2.8 branch:

- Change the list separator for the usb_devices parameter from comma to space.
  Commas could not work because they are already the hypervisor option
  separator (Issue 649)
- Add support for blktap2 file-driver (Issue 638)
- Add network tag definitions to the haskell codebase (Issue 641)
- Fix RAPI network tag handling
- Add the network tags to the tags searched by gnt-cluster search-tags
- Fix caching bug preventing jobs from being cancelled
- Start-master/stop-master was always failing if ConfD was disabled. (Issue 685)


Version 2.10.0 rc1
------------------

*(Released Tue, 17 Dec 2013)*

This was the first RC release of the 2.10 series. Since 2.10.0 beta1:

- All known issues in 2.10.0 beta1 have been resolved (see changes from
  the 2.8 branch).
- Improve handling of KVM runtime files from earlier Ganeti versions
- Documentation fixes

Inherited from the 2.9 branch:

- use custom KVM path if set for version checking
- SingleNotifyPipeCondition: don't share pollers

Inherited from the 2.8 branch:

- Fixed Luxi daemon socket permissions after master-failover
- Improve IP version detection code directly checking for colons rather than
  passing the family from the cluster object
- Fix NODE/NODE_RES locking in LUInstanceCreate by not acquiring NODE_RES locks
  opportunistically anymore (Issue 622)
- Allow link local IPv6 gateways (Issue 624)
- Fix error printing (Issue 616)
- Fix a bug in InstanceSetParams concerning names: in case no name is passed in
  disk modifications, keep the old one. If name=none then set disk name to
  None.
- Update build_chroot script to work with the latest hackage packages
- Add a packet number limit to "fping" in master-ip-setup (Issue 630)
- Fix evacuation out of drained node (Issue 615)
- Add default file_driver if missing (Issue 571)
- Fix job error message after unclean master shutdown (Issue 618)
- Lock group(s) when creating instances (Issue 621)
- SetDiskID() before accepting an instance (Issue 633)
- Allow the ext template disks to receive arbitrary parameters, both at creation
  time and while being modified
- Xen handle domain shutdown (future proofing cherry-pick)
- Refactor reading live data in htools (future proofing cherry-pick)


Version 2.10.0 beta1
--------------------

*(Released Wed, 27 Nov 2013)*

This was the first beta release of the 2.10 series. All important changes
are listed in the latest 2.10 entry.

Known issues
~~~~~~~~~~~~

The following issues are known to be present in the beta and will be fixed
before rc1.

- Issue 477: Wrong permissions for confd LUXI socket
- Issue 621: Instance related opcodes do not aquire network/group locks
- Issue 622: Assertion Error: Node locks differ from node resource locks
- Issue 623: IPv6 Masterd <-> Luxid communication error


Version 2.9.6
-------------

*(Released Mon, 7 Apr 2014)*

- Improve RAPI detection of the watcher (Issue 752)
- gnt-cluster copyfile: accept relative paths (Issue 754)
- Make watcher submit queries low priority (Issue 772)
- Add reason parameter to RAPI client functions (Issue 776)
- Fix failing gnt-node list-drbd command (Issue 777)
- Properly display fake job locks in gnt-debug.
- Enable timeout for instance shutdown
- small fixes in documentation


Version 2.9.5
-------------

*(Released Tue, 25 Feb 2014)*

- Fix overflow problem in hbal that caused it to break when waiting for
  jobs for more than 10 minutes (issue 717)
- Make hbal properly handle non-LVM storage
- Properly export and import NIC parameters, and do so in a backwards
  compatible way (issue 716)
- Fix net-common script in case of routed mode (issue 728)
- Improve documentation (issues 724, 730)


Version 2.9.4
-------------

*(Released Mon, 10 Feb 2014)*

- Fix the RAPI instances-multi-alloc call
- assign unique filenames to file-based disks
- gracefully handle degraded non-diskless instances with 0 disks (issue 697)
- noded now runs with its specified group, which is the default group,
  defaulting to root (issue 707)
- make using UUIDs to identify nodes in gnt-node consistently possible
  (issue 703)


Version 2.9.3
-------------

*(Released Mon, 27 Jan 2014)*

- Ensure that all the hypervisors exist in the config file (Issue 640)
- Correctly recognise the role as master node (Issue 687)
- configure: allow detection of Sphinx 1.2+ (Issue 502)
- gnt-instance now honors the KVM path correctly (Issue 691)

Inherited from the 2.8 branch:

- Change the list separator for the usb_devices parameter from comma to space.
  Commas could not work because they are already the hypervisor option
  separator (Issue 649)
- Add support for blktap2 file-driver (Issue 638)
- Add network tag definitions to the haskell codebase (Issue 641)
- Fix RAPI network tag handling
- Add the network tags to the tags searched by gnt-cluster search-tags
- Fix caching bug preventing jobs from being cancelled
- Start-master/stop-master was always failing if ConfD was disabled. (Issue 685)


Version 2.9.2
-------------

*(Released Fri, 13 Dec 2013)*

- use custom KVM path if set for version checking
- SingleNotifyPipeCondition: don't share pollers

Inherited from the 2.8 branch:

- Fixed Luxi daemon socket permissions after master-failover
- Improve IP version detection code directly checking for colons rather than
  passing the family from the cluster object
- Fix NODE/NODE_RES locking in LUInstanceCreate by not acquiring NODE_RES locks
  opportunistically anymore (Issue 622)
- Allow link local IPv6 gateways (Issue 624)
- Fix error printing (Issue 616)
- Fix a bug in InstanceSetParams concerning names: in case no name is passed in
  disk modifications, keep the old one. If name=none then set disk name to
  None.
- Update build_chroot script to work with the latest hackage packages
- Add a packet number limit to "fping" in master-ip-setup (Issue 630)
- Fix evacuation out of drained node (Issue 615)
- Add default file_driver if missing (Issue 571)
- Fix job error message after unclean master shutdown (Issue 618)
- Lock group(s) when creating instances (Issue 621)
- SetDiskID() before accepting an instance (Issue 633)
- Allow the ext template disks to receive arbitrary parameters, both at creation
  time and while being modified
- Xen handle domain shutdown (future proofing cherry-pick)
- Refactor reading live data in htools (future proofing cherry-pick)


Version 2.9.1
-------------

*(Released Wed, 13 Nov 2013)*

- fix bug, that kept nodes offline when readding
- when verifying DRBD versions, ignore unavailable nodes
- fix bug that made the console unavailable on kvm in split-user
  setup (issue 608)
- DRBD: ensure peers are UpToDate for dual-primary (inherited 2.8.2)


Version 2.9.0
-------------

*(Released Tue, 5 Nov 2013)*

Incompatible/important changes
~~~~~~~~~~~~~~~~~~~~~~~~~~~~~~

- hroller now also plans for capacity to move non-redundant instances off
  any node to be rebooted; the old behavior of completely ignoring any
  non-redundant instances can be restored by adding the --ignore-non-redundant
  option.
- The cluster option '--no-lvm-storage' was removed in favor of the new option
  '--enabled-disk-templates'.
- On instance creation, disk templates no longer need to be specified
  with '-t'. The default disk template will be taken from the list of
  enabled disk templates.
- The monitoring daemon is now running as root, in order to be able to collect
  information only available to root (such as the state of Xen instances).
- The ConfD client is now IPv6 compatible.
- File and shared file storage is no longer dis/enabled at configure time,
  but using the option '--enabled-disk-templates' at cluster initialization and
  modification.
- The default directories for file and shared file storage are not anymore
  specified at configure time, but taken from the cluster's configuration.
  They can be set at cluster initialization and modification with
  '--file-storage-dir' and '--shared-file-storage-dir'.
- Cluster verification now includes stricter checks regarding the
  default file and shared file storage directories. It now checks that
  the directories are explicitely allowed in the 'file-storage-paths' file and
  that the directories exist on all nodes.
- The list of allowed disk templates in the instance policy and the list
  of cluster-wide enabled disk templates is now checked for consistency
  on cluster or group modification. On cluster initialization, the ipolicy
  disk templates are ensured to be a subset of the cluster-wide enabled
  disk templates.

New features
~~~~~~~~~~~~

- DRBD 8.4 support. Depending on the installed DRBD version, Ganeti now uses
  the correct command syntax. It is possible to use different DRBD versions
  on different nodes as long as they are compatible to each other. This
  enables rolling upgrades of DRBD with no downtime. As permanent operation
  of different DRBD versions within a node group is discouraged,
  ``gnt-cluster verify`` will emit a warning if it detects such a situation.
- New "inst-status-xen" data collector for the monitoring daemon, providing
  information about the state of the xen instances on the nodes.
- New "lv" data collector for the monitoring daemon, collecting data about the
  logical volumes on the nodes, and pairing them with the name of the instances
  they belong to.
- New "diskstats" data collector, collecting the data from /proc/diskstats and
  presenting them over the monitoring daemon interface.
- The ConfD client is now IPv6 compatible.

New dependencies
~~~~~~~~~~~~~~~~
The following new dependencies have been added.

Python

- ``python-mock`` (http://www.voidspace.org.uk/python/mock/) is now a required
  for the unit tests (and only used for testing).

Haskell

- ``hslogger`` (http://software.complete.org/hslogger) is now always
  required, even if confd is not enabled.

Since 2.9.0 rc3
~~~~~~~~~~~~~~~

- Correctly start/stop luxid during gnt-cluster master-failover (inherited
  from stable-2.8)
- Improved error messsages (inherited from stable-2.8)


Version 2.9.0 rc3
-----------------

*(Released Tue, 15 Oct 2013)*

The third release candidate in the 2.9 series. Since 2.9.0 rc2:

- in implicit configuration upgrade, match ipolicy with enabled disk templates
- improved harep documentation (inherited from stable-2.8)


Version 2.9.0 rc2
-----------------

*(Released Wed, 9 Oct 2013)*

The second release candidate in the 2.9 series. Since 2.9.0 rc1:

- Fix bug in cfgupgrade that led to failure when upgrading from 2.8 with
  at least one DRBD instance.
- Fix bug in cfgupgrade that led to an invalid 2.8 configuration after
  downgrading.


Version 2.9.0 rc1
-----------------

*(Released Tue, 1 Oct 2013)*

The first release candidate in the 2.9 series. Since 2.9.0 beta1:

- various bug fixes
- update of the documentation, in particular installation instructions
- merging of LD_* constants into DT_* constants
- python style changes to be compatible with newer versions of pylint


Version 2.9.0 beta1
-------------------

*(Released Thu, 29 Aug 2013)*

This was the first beta release of the 2.9 series. All important changes
are listed in the latest 2.9 entry.


Version 2.8.4
-------------

*(Released Thu, 23 Jan 2014)*

- Change the list separator for the usb_devices parameter from comma to space.
  Commas could not work because they are already the hypervisor option
  separator (Issue 649)
- Add support for blktap2 file-driver (Issue 638)
- Add network tag definitions to the haskell codebase (Issue 641)
- Fix RAPI network tag handling
- Add the network tags to the tags searched by gnt-cluster search-tags
- Fix caching bug preventing jobs from being cancelled
- Start-master/stop-master was always failing if ConfD was disabled. (Issue 685)


Version 2.8.3
-------------

*(Released Thu, 12 Dec 2013)*

- Fixed Luxi daemon socket permissions after master-failover
- Improve IP version detection code directly checking for colons rather than
  passing the family from the cluster object
- Fix NODE/NODE_RES locking in LUInstanceCreate by not acquiring NODE_RES locks
  opportunistically anymore (Issue 622)
- Allow link local IPv6 gateways (Issue 624)
- Fix error printing (Issue 616)
- Fix a bug in InstanceSetParams concerning names: in case no name is passed in
  disk modifications, keep the old one. If name=none then set disk name to
  None.
- Update build_chroot script to work with the latest hackage packages
- Add a packet number limit to "fping" in master-ip-setup (Issue 630)
- Fix evacuation out of drained node (Issue 615)
- Add default file_driver if missing (Issue 571)
- Fix job error message after unclean master shutdown (Issue 618)
- Lock group(s) when creating instances (Issue 621)
- SetDiskID() before accepting an instance (Issue 633)
- Allow the ext template disks to receive arbitrary parameters, both at creation
  time and while being modified
- Xen handle domain shutdown (future proofing cherry-pick)
- Refactor reading live data in htools (future proofing cherry-pick)


Version 2.8.2
-------------

*(Released Thu, 07 Nov 2013)*

- DRBD: ensure peers are UpToDate for dual-primary
- Improve error message for replace-disks
- More dependency checks at configure time
- Placate warnings on ganeti.outils_unittest.py


Version 2.8.1
-------------

*(Released Thu, 17 Oct 2013)*

- Correctly start/stop luxid during gnt-cluster master-failover
- Don't attempt IPv6 ssh in case of IPv4 cluster (Issue 595)
- Fix path for the job queue serial file
- Improved harep man page
- Minor documentation improvements


Version 2.8.0
-------------

*(Released Mon, 30 Sep 2013)*

Incompatible/important changes
~~~~~~~~~~~~~~~~~~~~~~~~~~~~~~

- Instance policy can contain multiple instance specs, as described in
  the “Constrained instance sizes” section of :doc:`Partitioned Ganeti
  <design-partitioned>`. As a consequence, it's not possible to partially change
  or override instance specs. Bounding specs (min and max) can be specified as a
  whole using the new option ``--ipolicy-bounds-specs``, while standard
  specs use the new option ``--ipolicy-std-specs``.
- The output of the info command of gnt-cluster, gnt-group, gnt-node,
  gnt-instance is a valid YAML object.
- hail now honors network restrictions when allocating nodes. This led to an
  update of the IAllocator protocol. See the IAllocator documentation for
  details.
- confd now only answers static configuration request over the network. luxid
  was extracted, listens on the local LUXI socket and responds to live queries.
  This allows finer grained permissions if using separate users.

New features
~~~~~~~~~~~~

- The :doc:`Remote API <rapi>` daemon now supports a command line flag
  to always require authentication, ``--require-authentication``. It can
  be specified in ``$sysconfdir/default/ganeti``.
- A new cluster attribute 'enabled_disk_templates' is introduced. It will
  be used to manage the disk templates to be used by instances in the cluster.
  Initially, it will be set to a list that includes plain, drbd, if they were
  enabled by specifying a volume group name, and file and sharedfile, if those
  were enabled at configure time. Additionally, it will include all disk
  templates that are currently used by instances. The order of disk templates
  will be based on Ganeti's history of supporting them. In the future, the
  first entry of the list will be used as a default disk template on instance
  creation.
- ``cfgupgrade`` now supports a ``--downgrade`` option to bring the
  configuration back to the previous stable version.
- Disk templates in group ipolicy can be restored to the default value.
- Initial support for diskless instances and virtual clusters in QA.
- More QA and unit tests for instance policies.
- Every opcode now contains a reason trail (visible through ``gnt-job info``)
  describing why the opcode itself was executed.
- The monitoring daemon is now available. It allows users to query the cluster
  for obtaining information about the status of the system. The daemon is only
  responsible for providing the information over the network: the actual data
  gathering is performed by data collectors (currently, only the DRBD status
  collector is available).
- In order to help developers work on Ganeti, a new script
  (``devel/build_chroot``) is provided, for building a chroot that contains all
  the required development libraries and tools for compiling Ganeti on a Debian
  Squeeze system.
- A new tool, ``harep``, for performing self-repair and recreation of instances
  in Ganeti has been added.
- Split queries are enabled for tags, network, exports, cluster info, groups,
  jobs, nodes.
- New command ``show-ispecs-cmd`` for ``gnt-cluster`` and ``gnt-group``.
  It prints the command line to set the current policies, to ease
  changing them.
- Add the ``vnet_hdr`` HV parameter for KVM, to control whether the tap
  devices for KVM virtio-net interfaces will get created with VNET_HDR
  (IFF_VNET_HDR) support. If set to false, it disables offloading on the
  virtio-net interfaces, which prevents host kernel tainting and log
  flooding, when dealing with broken or malicious virtio-net drivers.
  It's set to true by default.
- Instance failover now supports a ``--cleanup`` parameter for fixing previous
  failures.
- Support 'viridian' parameter in Xen HVM
- Support DSA SSH keys in bootstrap
- To simplify the work of packaging frameworks that want to add the needed users
  and groups in a split-user setup themselves, at build time three files in
  ``doc/users`` will be generated. The ``groups`` files contains, one per line,
  the groups to be generated, the ``users`` file contains, one per line, the
  users to be generated, optionally followed by their primary group, where
  important. The ``groupmemberships`` file contains, one per line, additional
  user-group membership relations that need to be established. The syntax of
  these files will remain stable in all future versions.


New dependencies
~~~~~~~~~~~~~~~~
The following new dependencies have been added:

For Haskell:
- The ``curl`` library is not optional anymore for compiling the Haskell code.
- ``snap-server`` library (if monitoring is enabled).

For Python:
- The minimum Python version needed to run Ganeti is now 2.6.
- ``yaml`` library (only for running the QA).

Since 2.8.0 rc3
~~~~~~~~~~~~~~~
- Perform proper cleanup on termination of Haskell daemons
- Fix corner-case in handling of remaining retry time


Version 2.8.0 rc3
-----------------

*(Released Tue, 17 Sep 2013)*

- To simplify the work of packaging frameworks that want to add the needed users
  and groups in a split-user setup themselves, at build time three files in
  ``doc/users`` will be generated. The ``groups`` files contains, one per line,
  the groups to be generated, the ``users`` file contains, one per line, the
  users to be generated, optionally followed by their primary group, where
  important. The ``groupmemberships`` file contains, one per line, additional
  user-group membership relations that need to be established. The syntax of
  these files will remain stable in all future versions.
- Add a default to file-driver when unspecified over RAPI (Issue 571)
- Mark the DSA host pubkey as optional, and remove it during config downgrade
  (Issue 560)
- Some documentation fixes


Version 2.8.0 rc2
-----------------

*(Released Tue, 27 Aug 2013)*

The second release candidate of the 2.8 series. Since 2.8.0. rc1:

- Support 'viridian' parameter in Xen HVM (Issue 233)
- Include VCS version in ``gnt-cluster version``
- Support DSA SSH keys in bootstrap (Issue 338)
- Fix batch creation of instances
- Use FQDN to check master node status (Issue 551)
- Make the DRBD collector more failure-resilient


Version 2.8.0 rc1
-----------------

*(Released Fri, 2 Aug 2013)*

The first release candidate of the 2.8 series. Since 2.8.0 beta1:

- Fix upgrading/downgrading from 2.7
- Increase maximum RAPI message size
- Documentation updates
- Split ``confd`` between ``luxid`` and ``confd``
- Merge 2.7 series up to the 2.7.1 release
- Allow the ``modify_etc_hosts`` option to be changed
- Add better debugging for ``luxid`` queries
- Expose bulk parameter for GetJobs in RAPI client
- Expose missing ``network`` fields in RAPI
- Add some ``cluster verify`` tests
- Some unittest fixes
- Fix a malfunction in ``hspace``'s tiered allocation
- Fix query compatibility between haskell and python implementations
- Add the ``vnet_hdr`` HV parameter for KVM
- Add ``--cleanup`` to instance failover
- Change the connected groups format in ``gnt-network info`` output; it
  was previously displayed as a raw list by mistake. (Merged from 2.7)


Version 2.8.0 beta1
-------------------

*(Released Mon, 24 Jun 2013)*

This was the first beta release of the 2.8 series. All important changes
are listed in the latest 2.8 entry.


Version 2.7.2
-------------

*(Released Thu, 26 Sep 2013)*

- Change the connected groups format in ``gnt-network info`` output; it
  was previously displayed as a raw list by mistake
- Check disk template in right dict when copying
- Support multi-instance allocs without iallocator
- Fix some errors in the documentation
- Fix formatting of tuple in an error message


Version 2.7.1
-------------

*(Released Thu, 25 Jul 2013)*

- Add logrotate functionality in daemon-util
- Add logrotate example file
- Add missing fields to network queries over rapi
- Fix network object timestamps
- Add support for querying network timestamps
- Fix a typo in the example crontab
- Fix a documentation typo


Version 2.7.0
-------------

*(Released Thu, 04 Jul 2013)*

Incompatible/important changes
~~~~~~~~~~~~~~~~~~~~~~~~~~~~~~

- Instance policies for disk size were documented to be on a per-disk
  basis, but hail applied them to the sum of all disks. This has been
  fixed.
- ``hbal`` will now exit with status 0 if, during job execution over
  LUXI, early exit has been requested and all jobs are successful;
  before, exit status 1 was used, which cannot be differentiated from
  "job error" case
- Compatibility with newer versions of rbd has been fixed
- ``gnt-instance batch-create`` has been changed to use the bulk create
  opcode from Ganeti. This lead to incompatible changes in the format of
  the JSON file. It's now not a custom dict anymore but a dict
  compatible with the ``OpInstanceCreate`` opcode.
- Parent directories for file storage need to be listed in
  ``$sysconfdir/ganeti/file-storage-paths`` now. ``cfgupgrade`` will
  write the file automatically based on old configuration values, but it
  can not distribute it across all nodes and the file contents should be
  verified. Use ``gnt-cluster copyfile
  $sysconfdir/ganeti/file-storage-paths`` once the cluster has been
  upgraded. The reason for requiring this list of paths now is that
  before it would have been possible to inject new paths via RPC,
  allowing files to be created in arbitrary locations. The RPC protocol
  is protected using SSL/X.509 certificates, but as a design principle
  Ganeti does not permit arbitrary paths to be passed.
- The parsing of the variants file for OSes (see
  :manpage:`ganeti-os-interface(7)`) has been slightly changed: now empty
  lines and comment lines (starting with ``#``) are ignored for better
  readability.
- The ``setup-ssh`` tool added in Ganeti 2.2 has been replaced and is no
  longer available. ``gnt-node add`` now invokes a new tool on the
  destination node, named ``prepare-node-join``, to configure the SSH
  daemon. Paramiko is no longer necessary to configure nodes' SSH
  daemons via ``gnt-node add``.
- Draining (``gnt-cluster queue drain``) and un-draining the job queue
  (``gnt-cluster queue undrain``) now affects all nodes in a cluster and
  the flag is not reset after a master failover.
- Python 2.4 has *not* been tested with this release. Using 2.6 or above
  is recommended. 2.6 will be mandatory from the 2.8 series.


New features
~~~~~~~~~~~~

- New network management functionality to support automatic allocation
  of IP addresses and managing of network parameters. See
  :manpage:`gnt-network(8)` for more details.
- New external storage backend, to allow managing arbitrary storage
  systems external to the cluster. See
  :manpage:`ganeti-extstorage-interface(7)`.
- New ``exclusive-storage`` node parameter added, restricted to
  nodegroup level. When it's set to true, physical disks are assigned in
  an exclusive fashion to instances, as documented in :doc:`Partitioned
  Ganeti <design-partitioned>`.  Currently, only instances using the
  ``plain`` disk template are supported.
- The KVM hypervisor has been updated with many new hypervisor
  parameters, including a generic one for passing arbitrary command line
  values. See a complete list in :manpage:`gnt-instance(8)`. It is now
  compatible up to qemu 1.4.
- A new tool, called ``mon-collector``, is the stand-alone executor of
  the data collectors for a monitoring system. As of this version, it
  just includes the DRBD data collector, that can be executed by calling
  ``mon-collector`` using the ``drbd`` parameter. See
  :manpage:`mon-collector(7)`.
- A new user option, :pyeval:`rapi.RAPI_ACCESS_READ`, has been added
  for RAPI users. It allows granting permissions to query for
  information to a specific user without giving
  :pyeval:`rapi.RAPI_ACCESS_WRITE` permissions.
- A new tool named ``node-cleanup`` has been added. It cleans remains of
  a cluster from a machine by stopping all daemons, removing
  certificates and ssconf files. Unless the ``--no-backup`` option is
  given, copies of the certificates are made.
- Instance creations now support the use of opportunistic locking,
  potentially speeding up the (parallel) creation of multiple instances.
  This feature is currently only available via the :doc:`RAPI
  <rapi>` interface and when an instance allocator is used. If the
  ``opportunistic_locking`` parameter is set the opcode will try to
  acquire as many locks as possible, but will not wait for any locks
  held by other opcodes. If not enough resources can be found to
  allocate the instance, the temporary error code
  :pyeval:`errors.ECODE_TEMP_NORES` is returned. The operation can be
  retried thereafter, with or without opportunistic locking.
- New experimental linux-ha resource scripts.
- Restricted-commands support: ganeti can now be asked (via command line
  or rapi) to perform commands on a node. These are passed via ganeti
  RPC rather than ssh. This functionality is restricted to commands
  specified on the ``$sysconfdir/ganeti/restricted-commands`` for security
  reasons. The file is not copied automatically.


Misc changes
~~~~~~~~~~~~

- Diskless instances are now externally mirrored (Issue 237). This for
  now has only been tested in conjunction with explicit target nodes for
  migration/failover.
- Queries not needing locks or RPC access to the node can now be
  performed by the confd daemon, making them independent from jobs, and
  thus faster to execute. This is selectable at configure time.
- The functionality for allocating multiple instances at once has been
  overhauled and is now also available through :doc:`RAPI <rapi>`.

There are no significant changes from version 2.7.0~rc3.


Version 2.7.0 rc3
-----------------

*(Released Tue, 25 Jun 2013)*

- Fix permissions on the confd query socket (Issue 477)
- Fix permissions on the job archive dir (Issue 498)
- Fix handling of an internal exception in replace-disks (Issue 472)
- Fix gnt-node info handling of shortened names (Issue 497)
- Fix gnt-instance grow-disk when wiping is enabled
- Documentation improvements, and support for newer pandoc
- Fix hspace honoring ipolicy for disks (Issue 484)
- Improve handling of the ``kvm_extra`` HV parameter


Version 2.7.0 rc2
-----------------

*(Released Fri, 24 May 2013)*

- ``devel/upload`` now works when ``/var/run`` on the target nodes is a
  symlink.
- Disks added through ``gnt-instance modify`` or created through
  ``gnt-instance recreate-disks`` are wiped, if the
  ``prealloc_wipe_disks`` flag is set.
- If wiping newly created disks fails, the disks are removed. Also,
  partial failures in creating disks through ``gnt-instance modify``
  triggers a cleanup of the partially-created disks.
- Removing the master IP address doesn't fail if the address has been
  already removed.
- Fix ownership of the OS log dir
- Workaround missing SO_PEERCRED constant (Issue 191)


Version 2.7.0 rc1
-----------------

*(Released Fri, 3 May 2013)*

This was the first release candidate of the 2.7 series. Since beta3:

- Fix kvm compatibility with qemu 1.4 (Issue 389)
- Documentation updates (admin guide, upgrade notes, install
  instructions) (Issue 372)
- Fix gnt-group list nodes and instances count (Issue 436)
- Fix compilation without non-mandatory libraries (Issue 441)
- Fix xen-hvm hypervisor forcing nics to type 'ioemu' (Issue 247)
- Make confd logging more verbose at INFO level (Issue 435)
- Improve "networks" documentation in :manpage:`gnt-instance(8)`
- Fix failure path for instance storage type conversion (Issue 229)
- Update htools text backend documentation
- Improve the renew-crypto section of :manpage:`gnt-cluster(8)`
- Disable inter-cluster instance move for file-based instances, because
  it is dependant on instance export, which is not supported for
  file-based instances. (Issue 414)
- Fix gnt-job crashes on non-ascii characters (Issue 427)
- Fix volume group checks on non-vm-capable nodes (Issue 432)


Version 2.7.0 beta3
-------------------

*(Released Mon, 22 Apr 2013)*

This was the third beta release of the 2.7 series. Since beta2:

- Fix hail to verify disk instance policies on a per-disk basis (Issue 418).
- Fix data loss on wrong usage of ``gnt-instance move``
- Properly export errors in confd-based job queries
- Add ``users-setup`` tool
- Fix iallocator protocol to report 0 as a disk size for diskless
  instances. This avoids hail breaking when a diskless instance is
  present.
- Fix job queue directory permission problem that made confd job queries
  fail. This requires running an ``ensure-dirs --full-run`` on upgrade
  for access to archived jobs (Issue 406).
- Limit the sizes of networks supported by ``gnt-network`` to something
  between a ``/16`` and a ``/30`` to prevent memory bloat and crashes.
- Fix bugs in instance disk template conversion
- Fix GHC 7 compatibility
- Fix ``burnin`` install path (Issue 426).
- Allow very small disk grows (Issue 347).
- Fix a ``ganeti-noded`` memory bloat introduced in 2.5, by making sure
  that noded doesn't import masterd code (Issue 419).
- Make sure the default metavg at cluster init is the same as the vg, if
  unspecified (Issue 358).
- Fix cleanup of partially created disks (part of Issue 416)


Version 2.7.0 beta2
-------------------

*(Released Tue, 2 Apr 2013)*

This was the second beta release of the 2.7 series. Since beta1:

- Networks no longer have a "type" slot, since this information was
  unused in Ganeti: instead of it tags should be used.
- The rapi client now has a ``target_node`` option to MigrateInstance.
- Fix early exit return code for hbal (Issue 386).
- Fix ``gnt-instance migrate/failover -n`` (Issue 396).
- Fix ``rbd showmapped`` output parsing (Issue 312).
- Networks are now referenced indexed by UUID, rather than name. This
  will require running cfgupgrade, from 2.7.0beta1, if networks are in
  use.
- The OS environment now includes network information.
- Deleting of a network is now disallowed if any instance nic is using
  it, to prevent dangling references.
- External storage is now documented in man pages.
- The exclusive_storage flag can now only be set at nodegroup level.
- Hbal can now submit an explicit priority with its jobs.
- Many network related locking fixes.
- Bump up the required pylint version to 0.25.1.
- Fix the ``no_remember`` option in RAPI client.
- Many ipolicy related tests, qa, and fixes.
- Many documentation improvements and fixes.
- Fix building with ``--disable-file-storage``.
- Fix ``-q`` option in htools, which was broken if passed more than
  once.
- Some haskell/python interaction improvements and fixes.
- Fix iallocator in case of missing LVM storage.
- Fix confd config load in case of ``--no-lvm-storage``.
- The confd/query functionality is now mentioned in the security
  documentation.


Version 2.7.0 beta1
-------------------

*(Released Wed, 6 Feb 2013)*

This was the first beta release of the 2.7 series. All important changes
are listed in the latest 2.7 entry.


Version 2.6.2
-------------

*(Released Fri, 21 Dec 2012)*

Important behaviour change: hbal won't rebalance anymore instances which
have the ``auto_balance`` attribute set to false. This was the intention
all along, but until now it only skipped those from the N+1 memory
reservation (DRBD-specific).

A significant number of bug fixes in this release:

- Fixed disk adoption interaction with ipolicy checks.
- Fixed networking issues when instances are started, stopped or
  migrated, by forcing the tap device's MAC prefix to "fe" (issue 217).
- Fixed the warning in cluster verify for shared storage instances not
  being redundant.
- Fixed removal of storage directory on shared file storage (issue 262).
- Fixed validation of LVM volume group name in OpClusterSetParams
  (``gnt-cluster modify``) (issue 285).
- Fixed runtime memory increases (``gnt-instance modify -m``).
- Fixed live migration under Xen's ``xl`` mode.
- Fixed ``gnt-instance console`` with ``xl``.
- Fixed building with newer Haskell compiler/libraries.
- Fixed PID file writing in Haskell daemons (confd); this prevents
  restart issues if confd was launched manually (outside of
  ``daemon-util``) while another copy of it was running
- Fixed a type error when doing live migrations with KVM (issue 297) and
  the error messages for failing migrations have been improved.
- Fixed opcode validation for the out-of-band commands (``gnt-node
  power``).
- Fixed a type error when unsetting OS hypervisor parameters (issue
  311); now it's possible to unset all OS-specific hypervisor
  parameters.
- Fixed the ``dry-run`` mode for many operations: verification of
  results was over-zealous but didn't take into account the ``dry-run``
  operation, resulting in "wrong" failures.
- Fixed bash completion in ``gnt-job list`` when the job queue has
  hundreds of entries; especially with older ``bash`` versions, this
  results in significant CPU usage.

And lastly, a few other improvements have been made:

- Added option to force master-failover without voting (issue 282).
- Clarified error message on lock conflict (issue 287).
- Logging of newly submitted jobs has been improved (issue 290).
- Hostname checks have been made uniform between instance rename and
  create (issue 291).
- The ``--submit`` option is now supported by ``gnt-debug delay``.
- Shutting down the master daemon by sending SIGTERM now stops it from
  processing jobs waiting for locks; instead, those jobs will be started
  once again after the master daemon is started the next time (issue
  296).
- Support for Xen's ``xl`` program has been improved (besides the fixes
  above).
- Reduced logging noise in the Haskell confd daemon (only show one log
  entry for each config reload, instead of two).
- Several man page updates and typo fixes.


Version 2.6.1
-------------

*(Released Fri, 12 Oct 2012)*

A small bugfix release. Among the bugs fixed:

- Fixed double use of ``PRIORITY_OPT`` in ``gnt-node migrate``, that
  made the command unusable.
- Commands that issue many jobs don't fail anymore just because some jobs
  take so long that other jobs are archived.
- Failures during ``gnt-instance reinstall`` are reflected by the exit
  status.
- Issue 190 fixed. Check for DRBD in cluster verify is enabled only when
  DRBD is enabled.
- When ``always_failover`` is set, ``--allow-failover`` is not required
  in migrate commands anymore.
- ``bash_completion`` works even if extglob is disabled.
- Fixed bug with locks that made failover for RDB-based instances fail.
- Fixed bug in non-mirrored instance allocation that made Ganeti choose
  a random node instead of one based on the allocator metric.
- Support for newer versions of pylint and pep8.
- Hail doesn't fail anymore when trying to add an instance of type
  ``file``, ``sharedfile`` or ``rbd``.
- Added new Makefile target to rebuild the whole distribution, so that
  all files are included.


Version 2.6.0
-------------

*(Released Fri, 27 Jul 2012)*


.. attention:: The ``LUXI`` protocol has been made more consistent
   regarding its handling of command arguments. This, however, leads to
   incompatibility issues with previous versions. Please ensure that you
   restart Ganeti daemons soon after the upgrade, otherwise most
   ``LUXI`` calls (job submission, setting/resetting the drain flag,
   pausing/resuming the watcher, cancelling and archiving jobs, querying
   the cluster configuration) will fail.


New features
~~~~~~~~~~~~

Instance run status
+++++++++++++++++++

The current ``admin_up`` field, which used to denote whether an instance
should be running or not, has been removed. Instead, ``admin_state`` is
introduced, with 3 possible values -- ``up``, ``down`` and ``offline``.

The rational behind this is that an instance being “down” can have
different meanings:

- it could be down during a reboot
- it could be temporarily be down for a reinstall
- or it could be down because it is deprecated and kept just for its
  disk

The previous Boolean state was making it difficult to do capacity
calculations: should Ganeti reserve memory for a down instance? Now, the
tri-state field makes it clear:

- in ``up`` and ``down`` state, all resources are reserved for the
  instance, and it can be at any time brought up if it is down
- in ``offline`` state, only disk space is reserved for it, but not
  memory or CPUs

The field can have an extra use: since the transition between ``up`` and
``down`` and vice-versus is done via ``gnt-instance start/stop``, but
transition between ``offline`` and ``down`` is done via ``gnt-instance
modify``, it is possible to given different rights to users. For
example, owners of an instance could be allowed to start/stop it, but
not transition it out of the offline state.

Instance policies and specs
+++++++++++++++++++++++++++

In previous Ganeti versions, an instance creation request was not
limited on the minimum size and on the maximum size just by the cluster
resources. As such, any policy could be implemented only in third-party
clients (RAPI clients, or shell wrappers over ``gnt-*``
tools). Furthermore, calculating cluster capacity via ``hspace`` again
required external input with regards to instance sizes.

In order to improve these workflows and to allow for example better
per-node group differentiation, we introduced instance specs, which
allow declaring:

- minimum instance disk size, disk count, memory size, cpu count
- maximum values for the above metrics
- and “standard” values (used in ``hspace`` to calculate the standard
  sized instances)

The minimum/maximum values can be also customised at node-group level,
for example allowing more powerful hardware to support bigger instance
memory sizes.

Beside the instance specs, there are a few other settings belonging to
the instance policy framework. It is possible now to customise, per
cluster and node-group:

- the list of allowed disk templates
- the maximum ratio of VCPUs per PCPUs (to control CPU oversubscription)
- the maximum ratio of instance to spindles (see below for more
  information) for local storage

All these together should allow all tools that talk to Ganeti to know
what are the ranges of allowed values for instances and the
over-subscription that is allowed.

For the VCPU/PCPU ratio, we already have the VCPU configuration from the
instance configuration, and the physical CPU configuration from the
node. For the spindle ratios however, we didn't track before these
values, so new parameters have been added:

- a new node parameter ``spindle_count``, defaults to 1, customisable at
  node group or node level
- at new backend parameter (for instances), ``spindle_use`` defaults to 1

Note that spindles in this context doesn't need to mean actual
mechanical hard-drives; it's just a relative number for both the node
I/O capacity and instance I/O consumption.

Instance migration behaviour
++++++++++++++++++++++++++++

While live-migration is in general desirable over failover, it is
possible that for some workloads it is actually worse, due to the
variable time of the “suspend” phase during live migration.

To allow the tools to work consistently over such instances (without
having to hard-code instance names), a new backend parameter
``always_failover`` has been added to control the migration/failover
behaviour. When set to True, all migration requests for an instance will
instead fall-back to failover.

Instance memory ballooning
++++++++++++++++++++++++++

Initial support for memory ballooning has been added. The memory for an
instance is no longer fixed (backend parameter ``memory``), but instead
can vary between minimum and maximum values (backend parameters
``minmem`` and ``maxmem``). Currently we only change an instance's
memory when:

- live migrating or failing over and instance and the target node
  doesn't have enough memory
- user requests changing the memory via ``gnt-instance modify
  --runtime-memory``

Instance CPU pinning
++++++++++++++++++++

In order to control the use of specific CPUs by instance, support for
controlling CPU pinning has been added for the Xen, HVM and LXC
hypervisors. This is controlled by a new hypervisor parameter
``cpu_mask``; details about possible values for this are in the
:manpage:`gnt-instance(8)`. Note that use of the most specific (precise
VCPU-to-CPU mapping) form will work well only when all nodes in your
cluster have the same amount of CPUs.

Disk parameters
+++++++++++++++

Another area in which Ganeti was not customisable were the parameters
used for storage configuration, e.g. how many stripes to use for LVM,
DRBD resync configuration, etc.

To improve this area, we've added disks parameters, which are
customisable at cluster and node group level, and which allow to
specify various parameters for disks (DRBD has the most parameters
currently), for example:

- DRBD resync algorithm and parameters (e.g. speed)
- the default VG for meta-data volumes for DRBD
- number of stripes for LVM (plain disk template)
- the RBD pool

These parameters can be modified via ``gnt-cluster modify -D …`` and
``gnt-group modify -D …``, and are used at either instance creation (in
case of LVM stripes, for example) or at disk “activation” time
(e.g. resync speed).

Rados block device support
++++++++++++++++++++++++++

A Rados (http://ceph.com/wiki/Rbd) storage backend has been added,
denoted by the ``rbd`` disk template type. This is considered
experimental, feedback is welcome. For details on configuring it, see
the :doc:`install` document and the :manpage:`gnt-cluster(8)` man page.

Master IP setup
+++++++++++++++

The existing master IP functionality works well only in simple setups (a
single network shared by all nodes); however, if nodes belong to
different networks, then the ``/32`` setup and lack of routing
information is not enough.

To allow the master IP to function well in more complex cases, the
system was reworked as follows:

- a master IP netmask setting has been added
- the master IP activation/turn-down code was moved from the node daemon
  to a separate script
- whether to run the Ganeti-supplied master IP script or a user-supplied
  on is a ``gnt-cluster init`` setting

Details about the location of the standard and custom setup scripts are
in the man page :manpage:`gnt-cluster(8)`; for information about the
setup script protocol, look at the Ganeti-supplied script.

SPICE support
+++++++++++++

The `SPICE <http://www.linux-kvm.org/page/SPICE>`_ support has been
improved.

It is now possible to use TLS-protected connections, and when renewing
or changing the cluster certificates (via ``gnt-cluster renew-crypto``,
it is now possible to specify spice or spice CA certificates. Also, it
is possible to configure a password for SPICE sessions via the
hypervisor parameter ``spice_password_file``.

There are also new parameters to control the compression and streaming
options (e.g. ``spice_image_compression``, ``spice_streaming_video``,
etc.). For details, see the man page :manpage:`gnt-instance(8)` and look
for the spice parameters.

Lastly, it is now possible to see the SPICE connection information via
``gnt-instance console``.

OVF converter
+++++++++++++

A new tool (``tools/ovfconverter``) has been added that supports
conversion between Ganeti and the `Open Virtualization Format
<http://en.wikipedia.org/wiki/Open_Virtualization_Format>`_ (both to and
from).

This relies on the ``qemu-img`` tool to convert the disk formats, so the
actual compatibility with other virtualization solutions depends on it.

Confd daemon changes
++++++++++++++++++++

The configuration query daemon (``ganeti-confd``) is now optional, and
has been rewritten in Haskell; whether to use the daemon at all, use the
Python (default) or the Haskell version is selectable at configure time
via the ``--enable-confd`` parameter, which can take one of the
``haskell``, ``python`` or ``no`` values. If not used, disabling the
daemon will result in a smaller footprint; for larger systems, we
welcome feedback on the Haskell version which might become the default
in future versions.

If you want to use ``gnt-node list-drbd`` you need to have the Haskell
daemon running. The Python version doesn't implement the new call.


User interface changes
~~~~~~~~~~~~~~~~~~~~~~

We have replaced the ``--disks`` option of ``gnt-instance
replace-disks`` with a more flexible ``--disk`` option, which allows
adding and removing disks at arbitrary indices (Issue 188). Furthermore,
disk size and mode can be changed upon recreation (via ``gnt-instance
recreate-disks``, which accepts the same ``--disk`` option).

As many people are used to a ``show`` command, we have added that as an
alias to ``info`` on all ``gnt-*`` commands.

The ``gnt-instance grow-disk`` command has a new mode in which it can
accept the target size of the disk, instead of the delta; this can be
more safe since two runs in absolute mode will be idempotent, and
sometimes it's also easier to specify the desired size directly.

Also the handling of instances with regard to offline secondaries has
been improved. Instance operations should not fail because one of it's
secondary nodes is offline, even though it's safe to proceed.

A new command ``list-drbd`` has been added to the ``gnt-node`` script to
support debugging of DRBD issues on nodes. It provides a mapping of DRBD
minors to instance name.

API changes
~~~~~~~~~~~

RAPI coverage has improved, with (for example) new resources for
recreate-disks, node power-cycle, etc.

Compatibility
~~~~~~~~~~~~~

There is partial support for ``xl`` in the Xen hypervisor; feedback is
welcome.

Python 2.7 is better supported, and after Ganeti 2.6 we will investigate
whether to still support Python 2.4 or move to Python 2.6 as minimum
required version.

Support for Fedora has been slightly improved; the provided example
init.d script should work better on it and the INSTALL file should
document the needed dependencies.

Internal changes
~~~~~~~~~~~~~~~~

The deprecated ``QueryLocks`` LUXI request has been removed. Use
``Query(what=QR_LOCK, ...)`` instead.

The LUXI requests :pyeval:`luxi.REQ_QUERY_JOBS`,
:pyeval:`luxi.REQ_QUERY_INSTANCES`, :pyeval:`luxi.REQ_QUERY_NODES`,
:pyeval:`luxi.REQ_QUERY_GROUPS`, :pyeval:`luxi.REQ_QUERY_EXPORTS` and
:pyeval:`luxi.REQ_QUERY_TAGS` are deprecated and will be removed in a
future version. :pyeval:`luxi.REQ_QUERY` should be used instead.

RAPI client: ``CertificateError`` now derives from
``GanetiApiError``. This should make it more easy to handle Ganeti
errors.

Deprecation warnings due to PyCrypto/paramiko import in
``tools/setup-ssh`` have been silenced, as usually they are safe; please
make sure to run an up-to-date paramiko version, if you use this tool.

The QA scripts now depend on Python 2.5 or above (the main code base
still works with Python 2.4).

The configuration file (``config.data``) is now written without
indentation for performance reasons; if you want to edit it, it can be
re-formatted via ``tools/fmtjson``.

A number of bugs has been fixed in the cluster merge tool.

``x509`` certification verification (used in import-export) has been
changed to allow the same clock skew as permitted by the cluster
verification. This will remove some rare but hard to diagnose errors in
import-export.


Version 2.6.0 rc4
-----------------

*(Released Thu, 19 Jul 2012)*

Very few changes from rc4 to the final release, only bugfixes:

- integrated fixes from release 2.5.2 (fix general boot flag for KVM
  instance, fix CDROM booting for KVM instances)
- fixed node group modification of node parameters
- fixed issue in LUClusterVerifyGroup with multi-group clusters
- fixed generation of bash completion to ensure a stable ordering
- fixed a few typos


Version 2.6.0 rc3
-----------------

*(Released Fri, 13 Jul 2012)*

Third release candidate for 2.6. The following changes were done from
rc3 to rc4:

- Fixed ``UpgradeConfig`` w.r.t. to disk parameters on disk objects.
- Fixed an inconsistency in the LUXI protocol with the provided
  arguments (NOT backwards compatible)
- Fixed a bug with node groups ipolicy where ``min`` was greater than
  the cluster ``std`` value
- Implemented a new ``gnt-node list-drbd`` call to list DRBD minors for
  easier instance debugging on nodes (requires ``hconfd`` to work)


Version 2.6.0 rc2
-----------------

*(Released Tue, 03 Jul 2012)*

Second release candidate for 2.6. The following changes were done from
rc2 to rc3:

- Fixed ``gnt-cluster verify`` regarding ``master-ip-script`` on non
  master candidates
- Fixed a RAPI regression on missing beparams/memory
- Fixed redistribution of files on offline nodes
- Added possibility to run activate-disks even though secondaries are
  offline. With this change it relaxes also the strictness on some other
  commands which use activate disks internally:
  * ``gnt-instance start|reboot|rename|backup|export``
- Made it possible to remove safely an instance if its secondaries are
  offline
- Made it possible to reinstall even though secondaries are offline


Version 2.6.0 rc1
-----------------

*(Released Mon, 25 Jun 2012)*

First release candidate for 2.6. The following changes were done from
rc1 to rc2:

- Fixed bugs with disk parameters and ``rbd`` templates as well as
  ``instance_os_add``
- Made ``gnt-instance modify`` more consistent regarding new NIC/Disk
  behaviour. It supports now the modify operation
- ``hcheck`` implemented to analyze cluster health and possibility of
  improving health by rebalance
- ``hbal`` has been improved in dealing with split instances


Version 2.6.0 beta2
-------------------

*(Released Mon, 11 Jun 2012)*

Second beta release of 2.6. The following changes were done from beta2
to rc1:

- Fixed ``daemon-util`` with non-root user models
- Fixed creation of plain instances with ``--no-wait-for-sync``
- Fix wrong iv_names when running ``cfgupgrade``
- Export more information in RAPI group queries
- Fixed bug when changing instance network interfaces
- Extended burnin to do NIC changes
- query: Added ``<``, ``>``, ``<=``, ``>=`` comparison operators
- Changed default for DRBD barriers
- Fixed DRBD error reporting for syncer rate
- Verify the options on disk parameters

And of course various fixes to documentation and improved unittests and
QA.


Version 2.6.0 beta1
-------------------

*(Released Wed, 23 May 2012)*

First beta release of 2.6. The following changes were done from beta1 to
beta2:

- integrated patch for distributions without ``start-stop-daemon``
- adapted example init.d script to work on Fedora
- fixed log handling in Haskell daemons
- adapted checks in the watcher for pycurl linked against libnss
- add partial support for ``xl`` instead of ``xm`` for Xen
- fixed a type issue in cluster verification
- fixed ssconf handling in the Haskell code (was breaking confd in IPv6
  clusters)

Plus integrated fixes from the 2.5 branch:

- fixed ``kvm-ifup`` to use ``/bin/bash``
- fixed parallel build failures
- KVM live migration when using a custom keymap


Version 2.5.2
-------------

*(Released Tue, 24 Jul 2012)*

A small bugfix release, with no new features:

- fixed bash-isms in kvm-ifup, for compatibility with systems which use a
  different default shell (e.g. Debian, Ubuntu)
- fixed KVM startup and live migration with a custom keymap (fixes Issue
  243 and Debian bug #650664)
- fixed compatibility with KVM versions that don't support multiple boot
  devices (fixes Issue 230 and Debian bug #624256)

Additionally, a few fixes were done to the build system (fixed parallel
build failures) and to the unittests (fixed race condition in test for
FileID functions, and the default enable/disable mode for QA test is now
customisable).


Version 2.5.1
-------------

*(Released Fri, 11 May 2012)*

A small bugfix release.

The main issues solved are on the topic of compatibility with newer LVM
releases:

- fixed parsing of ``lv_attr`` field
- adapted to new ``vgreduce --removemissing`` behaviour where sometimes
  the ``--force`` flag is needed

Also on the topic of compatibility, ``tools/lvmstrap`` has been changed
to accept kernel 3.x too (was hardcoded to 2.6.*).

A regression present in 2.5.0 that broke handling (in the gnt-* scripts)
of hook results and that also made display of other errors suboptimal
was fixed; the code behaves now like 2.4 and earlier.

Another change in 2.5, the cleanup of the OS scripts environment, is too
aggressive: it removed even the ``PATH`` variable, which requires the OS
scripts to *always* need to export it. Since this is a bit too strict,
we now export a minimal PATH, the same that we export for hooks.

The fix for issue 201 (Preserve bridge MTU in KVM ifup script) was
integrated into this release.

Finally, a few other miscellaneous changes were done (no new features,
just small improvements):

- Fix ``gnt-group --help`` display
- Fix hardcoded Xen kernel path
- Fix grow-disk handling of invalid units
- Update synopsis for ``gnt-cluster repair-disk-sizes``
- Accept both PUT and POST in noded (makes future upgrade to 2.6 easier)


Version 2.5.0
-------------

*(Released Thu, 12 Apr 2012)*

Incompatible/important changes and bugfixes
~~~~~~~~~~~~~~~~~~~~~~~~~~~~~~~~~~~~~~~~~~~

- The default of the ``/2/instances/[instance_name]/rename`` RAPI
  resource's ``ip_check`` parameter changed from ``True`` to ``False``
  to match the underlying LUXI interface.
- The ``/2/nodes/[node_name]/evacuate`` RAPI resource was changed to use
  body parameters, see :doc:`RAPI documentation <rapi>`. The server does
  not maintain backwards-compatibility as the underlying operation
  changed in an incompatible way. The RAPI client can talk to old
  servers, but it needs to be told so as the return value changed.
- When creating file-based instances via RAPI, the ``file_driver``
  parameter no longer defaults to ``loop`` and must be specified.
- The deprecated ``bridge`` NIC parameter is no longer supported. Use
  ``link`` instead.
- Support for the undocumented and deprecated RAPI instance creation
  request format version 0 has been dropped. Use version 1, supported
  since Ganeti 2.1.3 and :doc:`documented <rapi>`, instead.
- Pyparsing 1.4.6 or above is required, see :doc:`installation
  documentation <install>`.
- The "cluster-verify" hooks are now executed per group by the
  ``OP_CLUSTER_VERIFY_GROUP`` opcode. This maintains the same behavior
  if you just run ``gnt-cluster verify``, which generates one opcode per
  group.
- The environment as passed to the OS scripts is cleared, and thus no
  environment variables defined in the node daemon's environment will be
  inherited by the scripts.
- The :doc:`iallocator <iallocator>` mode ``multi-evacuate`` has been
  deprecated.
- :doc:`New iallocator modes <design-multi-reloc>` have been added to
  support operations involving multiple node groups.
- Offline nodes are ignored when failing over an instance.
- Support for KVM version 1.0, which changed the version reporting format
  from 3 to 2 digits.
- TCP/IP ports used by DRBD disks are returned to a pool upon instance
  removal.
- ``Makefile`` is now compatible with Automake 1.11.2
- Includes all bugfixes made in the 2.4 series

New features
~~~~~~~~~~~~

- The ganeti-htools project has been merged into the ganeti-core source
  tree and will be built as part of Ganeti (see :doc:`install-quick`).
- Implemented support for :doc:`shared storage <design-shared-storage>`.
- Add support for disks larger than 2 TB in ``lvmstrap`` by supporting
  GPT-style partition tables (requires `parted
  <http://www.gnu.org/s/parted/>`_).
- Added support for floppy drive and 2nd CD-ROM drive in KVM hypervisor.
- Allowed adding tags on instance creation.
- Export instance tags to hooks (``INSTANCE_TAGS``, see :doc:`hooks`)
- Allow instances to be started in a paused state, enabling the user to
  see the complete console output on boot using the console.
- Added new hypervisor flag to control default reboot behaviour
  (``reboot_behavior``).
- Added support for KVM keymaps (hypervisor parameter ``keymap``).
- Improved out-of-band management support:

  - Added ``gnt-node health`` command reporting the health status of
    nodes.
  - Added ``gnt-node power`` command to manage power status of nodes.
  - Added command for emergency power-off (EPO), ``gnt-cluster epo``.

- Instance migration can fall back to failover if instance is not
  running.
- Filters can be used when listing nodes, instances, groups and locks;
  see :manpage:`ganeti(7)` manpage.
- Added post-execution status as variables to :doc:`hooks <hooks>`
  environment.
- Instance tags are exported/imported together with the instance.
- When given an explicit job ID, ``gnt-job info`` will work for archived
  jobs.
- Jobs can define dependencies on other jobs (not yet supported via
  RAPI or command line, but used by internal commands and usable via
  LUXI).

  - Lock monitor (``gnt-debug locks``) shows jobs waiting for
    dependencies.

- Instance failover is now available as a RAPI resource
  (``/2/instances/[instance_name]/failover``).
- ``gnt-instance info`` defaults to static information if primary node
  is offline.
- Opcodes have a new ``comment`` attribute.
- Added basic SPICE support to KVM hypervisor.
- ``tools/ganeti-listrunner`` allows passing of arguments to executable.

Node group improvements
~~~~~~~~~~~~~~~~~~~~~~~

- ``gnt-cluster verify`` has been modified to check groups separately,
  thereby improving performance.
- Node group support has been added to ``gnt-cluster verify-disks``,
  which now operates per node group.
- Watcher has been changed to work better with node groups.

  - One process and state file per node group.
  - Slow watcher in one group doesn't block other group's watcher.

- Added new command, ``gnt-group evacuate``, to move all instances in a
  node group to other groups.
- Added ``gnt-instance change-group`` to move an instance to another
  node group.
- ``gnt-cluster command`` and ``gnt-cluster copyfile`` now support
  per-group operations.
- Node groups can be tagged.
- Some operations switch from an exclusive to a shared lock as soon as
  possible.
- Instance's primary and secondary nodes' groups are now available as
  query fields (``pnode.group``, ``pnode.group.uuid``, ``snodes.group``
  and ``snodes.group.uuid``).

Misc
~~~~

- Numerous updates to documentation and manpages.

  - :doc:`RAPI <rapi>` documentation now has detailed parameter
    descriptions.
  - Some opcode/job results are now also documented, see :doc:`RAPI
    <rapi>`.

- A lockset's internal lock is now also visible in lock monitor.
- Log messages from job queue workers now contain information about the
  opcode they're processing.
- ``gnt-instance console`` no longer requires the instance lock.
- A short delay when waiting for job changes reduces the number of LUXI
  requests significantly.
- DRBD metadata volumes are overwritten with zeros during disk creation.
- Out-of-band commands no longer acquire the cluster lock in exclusive
  mode.
- ``devel/upload`` now uses correct permissions for directories.


Version 2.5.0 rc6
-----------------

*(Released Fri, 23 Mar 2012)*

This was the sixth release candidate of the 2.5 series.


Version 2.5.0 rc5
-----------------

*(Released Mon, 9 Jan 2012)*

This was the fifth release candidate of the 2.5 series.


Version 2.5.0 rc4
-----------------

*(Released Thu, 27 Oct 2011)*

This was the fourth release candidate of the 2.5 series.


Version 2.5.0 rc3
-----------------

*(Released Wed, 26 Oct 2011)*

This was the third release candidate of the 2.5 series.


Version 2.5.0 rc2
-----------------

*(Released Tue, 18 Oct 2011)*

This was the second release candidate of the 2.5 series.


Version 2.5.0 rc1
-----------------

*(Released Tue, 4 Oct 2011)*

This was the first release candidate of the 2.5 series.


Version 2.5.0 beta3
-------------------

*(Released Wed, 31 Aug 2011)*

This was the third beta release of the 2.5 series.


Version 2.5.0 beta2
-------------------

*(Released Mon, 22 Aug 2011)*

This was the second beta release of the 2.5 series.


Version 2.5.0 beta1
-------------------

*(Released Fri, 12 Aug 2011)*

This was the first beta release of the 2.5 series.


Version 2.4.5
-------------

*(Released Thu, 27 Oct 2011)*

- Fixed bug when parsing command line parameter values ending in
  backslash
- Fixed assertion error after unclean master shutdown
- Disable HTTP client pool for RPC, significantly reducing memory usage
  of master daemon
- Fixed queue archive creation with wrong permissions


Version 2.4.4
-------------

*(Released Tue, 23 Aug 2011)*

Small bug-fixes:

- Fixed documentation for importing with ``--src-dir`` option
- Fixed a bug in ``ensure-dirs`` with queue/archive permissions
- Fixed a parsing issue with DRBD 8.3.11 in the Linux kernel


Version 2.4.3
-------------

*(Released Fri, 5 Aug 2011)*

Many bug-fixes and a few small features:

- Fixed argument order in ``ReserveLV`` and ``ReserveMAC`` which caused
  issues when you tried to add an instance with two MAC addresses in one
  request
- KVM: fixed per-instance stored UID value
- KVM: configure bridged NICs at migration start
- KVM: Fix a bug where instance will not start with never KVM versions
  (>= 0.14)
- Added OS search path to ``gnt-cluster info``
- Fixed an issue with ``file_storage_dir`` where you were forced to
  provide an absolute path, but the documentation states it is a
  relative path, the documentation was right
- Added a new parameter to instance stop/start called ``--no-remember``
  that will make the state change to not be remembered
- Implemented ``no_remember`` at RAPI level
- Improved the documentation
- Node evacuation: don't call IAllocator if node is already empty
- Fixed bug in DRBD8 replace disks on current nodes
- Fixed bug in recreate-disks for DRBD instances
- Moved assertion checking locks in ``gnt-instance replace-disks``
  causing it to abort with not owning the right locks for some situation
- Job queue: Fixed potential race condition when cancelling queued jobs
- Fixed off-by-one bug in job serial generation
- ``gnt-node volumes``: Fix instance names
- Fixed aliases in bash completion
- Fixed a bug in reopening log files after being sent a SIGHUP
- Added a flag to burnin to allow specifying VCPU count
- Bugfixes to non-root Ganeti configuration


Version 2.4.2
-------------

*(Released Thu, 12 May 2011)*

Many bug-fixes and a few new small features:

- Fixed a bug related to log opening failures
- Fixed a bug in instance listing with orphan instances
- Fixed a bug which prevented resetting the cluster-level node parameter
  ``oob_program`` to the default
- Many fixes related to the ``cluster-merge`` tool
- Fixed a race condition in the lock monitor, which caused failures
  during (at least) creation of many instances in parallel
- Improved output for gnt-job info
- Removed the quiet flag on some ssh calls which prevented debugging
  failures
- Improved the N+1 failure messages in cluster verify by actually
  showing the memory values (needed and available)
- Increased lock attempt timeouts so that when executing long operations
  (e.g. DRBD replace-disks) other jobs do not enter 'blocking acquire'
  too early and thus prevent the use of the 'fair' mechanism
- Changed instance query data (``gnt-instance info``) to not acquire
  locks unless needed, thus allowing its use on locked instance if only
  static information is asked for
- Improved behaviour with filesystems that do not support rename on an
  opened file
- Fixed the behaviour of ``prealloc_wipe_disks`` cluster parameter which
  kept locks on all nodes during the wipe, which is unneeded
- Fixed ``gnt-watcher`` handling of errors during hooks execution
- Fixed bug in ``prealloc_wipe_disks`` with small disk sizes (less than
  10GiB) which caused the wipe to fail right at the end in some cases
- Fixed master IP activation when doing master failover with no-voting
- Fixed bug in ``gnt-node add --readd`` which allowed the re-adding of
  the master node itself
- Fixed potential data-loss in under disk full conditions, where Ganeti
  wouldn't check correctly the return code and would consider
  partially-written files 'correct'
- Fixed bug related to multiple VGs and DRBD disk replacing
- Added new disk parameter ``metavg`` that allows placement of the meta
  device for DRBD in a different volume group
- Fixed error handling in the node daemon when the system libc doesn't
  have major number 6 (i.e. if ``libc.so.6`` is not the actual libc)
- Fixed lock release during replace-disks, which kept cluster-wide locks
  when doing disk replaces with an iallocator script
- Added check for missing bridges in cluster verify
- Handle EPIPE errors while writing to the terminal better, so that
  piping the output to e.g. ``less`` doesn't cause a backtrace
- Fixed rare case where a ^C during Luxi calls could have been
  interpreted as server errors, instead of simply terminating
- Fixed a race condition in LUGroupAssignNodes (``gnt-group
  assign-nodes``)
- Added a few more parameters to the KVM hypervisor, allowing a second
  CDROM, custom disk type for CDROMs and a floppy image
- Removed redundant message in instance rename when the name is given
  already as a FQDN
- Added option to ``gnt-instance recreate-disks`` to allow creating the
  disks on new nodes, allowing recreation when the original instance
  nodes are completely gone
- Added option when converting disk templates to DRBD to skip waiting
  for the resync, in order to make the instance available sooner
- Added two new variables to the OS scripts environment (containing the
  instance's nodes)
- Made the root_path and optional parameter for the xen-pvm hypervisor,
  to allow use of ``pvgrub`` as bootloader
- Changed the instance memory modifications to only check out-of-memory
  conditions on memory increases, and turned the secondary node warnings
  into errors (they can still be overridden via ``--force``)
- Fixed the handling of a corner case when the Python installation gets
  corrupted (e.g. a bad disk) while ganeti-noded is running and we try
  to execute a command that doesn't exist
- Fixed a bug in ``gnt-instance move`` (LUInstanceMove) when the primary
  node of the instance returned failures during instance shutdown; this
  adds the option ``--ignore-consistency`` to gnt-instance move

And as usual, various improvements to the error messages, documentation
and man pages.


Version 2.4.1
-------------

*(Released Wed, 09 Mar 2011)*

Emergency bug-fix release. ``tools/cfgupgrade`` was broken and overwrote
the RAPI users file if run twice (even with ``--dry-run``).

The release fixes that bug (nothing else changed).


Version 2.4.0
-------------

*(Released Mon, 07 Mar 2011)*

Final 2.4.0 release. Just a few small fixes:

- Fixed RAPI node evacuate
- Fixed the kvm-ifup script
- Fixed internal error handling for special job cases
- Updated man page to specify the escaping feature for options


Version 2.4.0 rc3
-----------------

*(Released Mon, 28 Feb 2011)*

A critical fix for the ``prealloc_wipe_disks`` feature: it is possible
that this feature wiped the disks of the wrong instance, leading to loss
of data.

Other changes:

- Fixed title of query field containing instance name
- Expanded the glossary in the documentation
- Fixed one unittest (internal issue)


Version 2.4.0 rc2
-----------------

*(Released Mon, 21 Feb 2011)*

A number of bug fixes plus just a couple functionality changes.

On the user-visible side, the ``gnt-* list`` command output has changed
with respect to "special" field states. The current rc1 style of display
can be re-enabled by passing a new ``--verbose`` (``-v``) flag, but in
the default output mode special fields states are displayed as follows:

- Offline resource: ``*``
- Unavailable/not applicable: ``-``
- Data missing (RPC failure): ``?``
- Unknown field: ``??``

Another user-visible change is the addition of ``--force-join`` to
``gnt-node add``.

As for bug fixes:

- ``tools/cluster-merge`` has seen many fixes and is now enabled again
- Fixed regression in RAPI/instance reinstall where all parameters were
  required (instead of optional)
- Fixed ``gnt-cluster repair-disk-sizes``, was broken since Ganeti 2.2
- Fixed iallocator usage (offline nodes were not considered offline)
- Fixed ``gnt-node list`` with respect to non-vm_capable nodes
- Fixed hypervisor and OS parameter validation with respect to
  non-vm_capable nodes
- Fixed ``gnt-cluster verify`` with respect to offline nodes (mostly
  cosmetic)
- Fixed ``tools/listrunner`` with respect to agent-based usage


Version 2.4.0 rc1
-----------------

*(Released Fri,  4 Feb 2011)*

Many changes and fixes since the beta1 release. While there were some
internal changes, the code has been mostly stabilised for the RC
release.

Note: the dumb allocator was removed in this release, as it was not kept
up-to-date with the IAllocator protocol changes. It is recommended to
use the ``hail`` command from the ganeti-htools package.

Note: the 2.4 and up versions of Ganeti are not compatible with the
0.2.x branch of ganeti-htools. You need to upgrade to
ganeti-htools-0.3.0 (or later).

Regressions fixed from 2.3
~~~~~~~~~~~~~~~~~~~~~~~~~~

- Fixed the ``gnt-cluster verify-disks`` command
- Made ``gnt-cluster verify-disks`` work in parallel (as opposed to
  serially on nodes)
- Fixed disk adoption breakage
- Fixed wrong headers in instance listing for field aliases

Other bugs fixed
~~~~~~~~~~~~~~~~

- Fixed corner case in KVM handling of NICs
- Fixed many cases of wrong handling of non-vm_capable nodes
- Fixed a bug where a missing instance symlink was not possible to
  recreate with any ``gnt-*`` command (now ``gnt-instance
  activate-disks`` does it)
- Fixed the volume group name as reported by ``gnt-cluster
  verify-disks``
- Increased timeouts for the import-export code, hopefully leading to
  fewer aborts due network or instance timeouts
- Fixed bug in ``gnt-node list-storage``
- Fixed bug where not all daemons were started on cluster
  initialisation, but only at the first watcher run
- Fixed many bugs in the OOB implementation
- Fixed watcher behaviour in presence of instances with offline
  secondaries
- Fixed instance list output for instances running on the wrong node
- a few fixes to the cluster-merge tool, but it still cannot merge
  multi-node groups (currently it is not recommended to use this tool)


Improvements
~~~~~~~~~~~~

- Improved network configuration for the KVM hypervisor
- Added e1000 as a supported NIC for Xen-HVM
- Improved the lvmstrap tool to also be able to use partitions, as
  opposed to full disks
- Improved speed of disk wiping (the cluster parameter
  ``prealloc_wipe_disks``, so that it has a low impact on the total time
  of instance creations
- Added documentation for the OS parameters
- Changed ``gnt-instance deactivate-disks`` so that it can work if the
  hypervisor is not responding
- Added display of blacklisted and hidden OS information in
  ``gnt-cluster info``
- Extended ``gnt-cluster verify`` to also validate hypervisor, backend,
  NIC and node parameters, which might create problems with currently
  invalid (but undetected) configuration files, but prevents validation
  failures when unrelated parameters are modified
- Changed cluster initialisation to wait for the master daemon to become
  available
- Expanded the RAPI interface:

  - Added config redistribution resource
  - Added activation/deactivation of instance disks
  - Added export of console information

- Implemented log file reopening on SIGHUP, which allows using
  logrotate(8) for the Ganeti log files
- Added a basic OOB helper script as an example


Version 2.4.0 beta1
-------------------

*(Released Fri, 14 Jan 2011)*

User-visible
~~~~~~~~~~~~

- Fixed timezone issues when formatting timestamps
- Added support for node groups, available via ``gnt-group`` and other
  commands
- Added out-of-band framework and management, see :doc:`design
  document <design-oob>`
- Removed support for roman numbers from ``gnt-node list`` and
  ``gnt-instance list``.
- Allowed modification of master network interface via ``gnt-cluster
  modify --master-netdev``
- Accept offline secondaries while shutting down instance disks
- Added ``blockdev_prefix`` parameter to Xen PVM and HVM hypervisors
- Added support for multiple LVM volume groups
- Avoid sorting nodes for ``gnt-node list`` if specific nodes are
  requested
- Added commands to list available fields:

  - ``gnt-node list-fields``
  - ``gnt-group list-fields``
  - ``gnt-instance list-fields``

- Updated documentation and man pages

Integration
~~~~~~~~~~~

- Moved ``rapi_users`` file into separate directory, now named
  ``.../ganeti/rapi/users``, ``cfgupgrade`` moves the file and creates a
  symlink
- Added new tool for running commands on many machines,
  ``tools/ganeti-listrunner``
- Implemented more verbose result in ``OpInstanceConsole`` opcode, also
  improving the ``gnt-instance console`` output
- Allowed customisation of disk index separator at ``configure`` time
- Export node group allocation policy to :doc:`iallocator <iallocator>`
- Added support for non-partitioned md disks in ``lvmstrap``
- Added script to gracefully power off KVM instances
- Split ``utils`` module into smaller parts
- Changed query operations to return more detailed information, e.g.
  whether an information is unavailable due to an offline node. To use
  this new functionality, the LUXI call ``Query`` must be used. Field
  information is now stored by the master daemon and can be retrieved
  using ``QueryFields``. Instances, nodes and groups can also be queried
  using the new opcodes ``OpQuery`` and ``OpQueryFields`` (not yet
  exposed via RAPI). The following commands make use of this
  infrastructure change:

  - ``gnt-group list``
  - ``gnt-group list-fields``
  - ``gnt-node list``
  - ``gnt-node list-fields``
  - ``gnt-instance list``
  - ``gnt-instance list-fields``
  - ``gnt-debug locks``

Remote API
~~~~~~~~~~

- New RAPI resources (see :doc:`rapi`):

  - ``/2/modify``
  - ``/2/groups``
  - ``/2/groups/[group_name]``
  - ``/2/groups/[group_name]/assign-nodes``
  - ``/2/groups/[group_name]/modify``
  - ``/2/groups/[group_name]/rename``
  - ``/2/instances/[instance_name]/disk/[disk_index]/grow``

- RAPI changes:

  - Implemented ``no_install`` for instance creation
  - Implemented OS parameters for instance reinstallation, allowing
    use of special settings on reinstallation (e.g. for preserving data)

Misc
~~~~

- Added IPv6 support in import/export
- Pause DRBD synchronization while wiping disks on instance creation
- Updated unittests and QA scripts
- Improved network parameters passed to KVM
- Converted man pages from docbook to reStructuredText


Version 2.3.1
-------------

*(Released Mon, 20 Dec 2010)*

Released version 2.3.1~rc1 without any changes.


Version 2.3.1 rc1
-----------------

*(Released Wed, 1 Dec 2010)*

- impexpd: Disable OpenSSL compression in socat if possible (backport
  from master, commit e90739d625b, see :doc:`installation guide
  <install-quick>` for details)
- Changed unittest coverage report to exclude test scripts
- Added script to check version format


Version 2.3.0
-------------

*(Released Wed, 1 Dec 2010)*

Released version 2.3.0~rc1 without any changes.


Version 2.3.0 rc1
-----------------

*(Released Fri, 19 Nov 2010)*

A number of bugfixes and documentation updates:

- Update ganeti-os-interface documentation
- Fixed a bug related to duplicate MACs or similar items which should be
  unique
- Fix breakage in OS state modify
- Reinstall instance: disallow offline secondaries (fixes bug related to
  OS changing but reinstall failing)
- plus all the other fixes between 2.2.1 and 2.2.2


Version 2.3.0 rc0
-----------------

*(Released Tue, 2 Nov 2010)*

- Fixed clearing of the default iallocator using ``gnt-cluster modify``
- Fixed master failover race with watcher
- Fixed a bug in ``gnt-node modify`` which could lead to an inconsistent
  configuration
- Accept previously stopped instance for export with instance removal
- Simplify and extend the environment variables for instance OS scripts
- Added new node flags, ``master_capable`` and ``vm_capable``
- Added optional instance disk wiping prior during allocation. This is a
  cluster-wide option and can be set/modified using
  ``gnt-cluster {init,modify} --prealloc-wipe-disks``.
- Added IPv6 support, see :doc:`design document <design-2.3>` and
  :doc:`install-quick`
- Added a new watcher option (``--ignore-pause``)
- Added option to ignore offline node on instance start/stop
  (``--ignore-offline``)
- Allow overriding OS parameters with ``gnt-instance reinstall``
- Added ability to change node's secondary IP address using ``gnt-node
  modify``
- Implemented privilege separation for all daemons except
  ``ganeti-noded``, see ``configure`` options
- Complain if an instance's disk is marked faulty in ``gnt-cluster
  verify``
- Implemented job priorities (see ``ganeti(7)`` manpage)
- Ignore failures while shutting down instances during failover from
  offline node
- Exit daemon's bootstrap process only once daemon is ready
- Export more information via ``LUInstanceQuery``/remote API
- Improved documentation, QA and unittests
- RAPI daemon now watches ``rapi_users`` all the time and doesn't need a
  restart if the file was created or changed
- Added LUXI protocol version sent with each request and response,
  allowing detection of server/client mismatches
- Moved the Python scripts among gnt-* and ganeti-* into modules
- Moved all code related to setting up SSH to an external script,
  ``setup-ssh``
- Infrastructure changes for node group support in future versions


Version 2.2.2
-------------

*(Released Fri, 19 Nov 2010)*

A few small bugs fixed, and some improvements to the build system:

- Fix documentation regarding conversion to drbd
- Fix validation of parameters in cluster modify (``gnt-cluster modify
  -B``)
- Fix error handling in node modify with multiple changes
- Allow remote imports without checked names


Version 2.2.1
-------------

*(Released Tue, 19 Oct 2010)*

- Disable SSL session ID cache in RPC client


Version 2.2.1 rc1
-----------------

*(Released Thu, 14 Oct 2010)*

- Fix interaction between Curl/GnuTLS and the Python's HTTP server
  (thanks Apollon Oikonomopoulos!), finally allowing the use of Curl
  with GnuTLS
- Fix problems with interaction between Curl and Python's HTTP server,
  resulting in increased speed in many RPC calls
- Improve our release script to prevent breakage with older aclocal and
  Python 2.6


Version 2.2.1 rc0
-----------------

*(Released Thu, 7 Oct 2010)*

- Fixed issue 125, replace hardcoded "xenvg" in ``gnt-cluster`` with
  value retrieved from master
- Added support for blacklisted or hidden OS definitions
- Added simple lock monitor (accessible via (``gnt-debug locks``)
- Added support for -mem-path in KVM hypervisor abstraction layer
- Allow overriding instance parameters in tool for inter-cluster
  instance moves (``tools/move-instance``)
- Improved opcode summaries (e.g. in ``gnt-job list``)
- Improve consistency of OS listing by sorting it
- Documentation updates


Version 2.2.0.1
---------------

*(Released Fri, 8 Oct 2010)*

- Rebuild with a newer autotools version, to fix python 2.6 compatibility


Version 2.2.0
-------------

*(Released Mon, 4 Oct 2010)*

- Fixed regression in ``gnt-instance rename``


Version 2.2.0 rc2
-----------------

*(Released Wed, 22 Sep 2010)*

- Fixed OS_VARIANT variable for OS scripts
- Fixed cluster tag operations via RAPI
- Made ``setup-ssh`` exit with non-zero code if an error occurred
- Disabled RAPI CA checks in watcher


Version 2.2.0 rc1
-----------------

*(Released Mon, 23 Aug 2010)*

- Support DRBD versions of the format "a.b.c.d"
- Updated manpages
- Re-introduce support for usage from multiple threads in RAPI client
- Instance renames and modify via RAPI
- Work around race condition between processing and archival in job
  queue
- Mark opcodes following failed one as failed, too
- Job field ``lock_status`` was removed due to difficulties making it
  work with the changed job queue in Ganeti 2.2; a better way to monitor
  locks is expected for a later 2.2.x release
- Fixed dry-run behaviour with many commands
- Support ``ssh-agent`` again when adding nodes
- Many additional bugfixes


Version 2.2.0 rc0
-----------------

*(Released Fri, 30 Jul 2010)*

Important change: the internal RPC mechanism between Ganeti nodes has
changed from using a home-grown http library (based on the Python base
libraries) to use the PycURL library. This requires that PycURL is
installed on nodes. Please note that on Debian/Ubuntu, PycURL is linked
against GnuTLS by default. cURL's support for GnuTLS had known issues
before cURL 7.21.0 and we recommend using the latest cURL release or
linking against OpenSSL. Most other distributions already link PycURL
and cURL against OpenSSL. The command::

  python -c 'import pycurl; print pycurl.version'

can be used to determine the libraries PycURL and cURL are linked
against.

Other significant changes:

- Rewrote much of the internals of the job queue, in order to achieve
  better parallelism; this decouples job query operations from the job
  processing, and it should allow much nicer behaviour of the master
  daemon under load, and it also has uncovered some long-standing bugs
  related to the job serialisation (now fixed)
- Added a default iallocator setting to the cluster parameters,
  eliminating the need to always pass nodes or an iallocator for
  operations that require selection of new node(s)
- Added experimental support for the LXC virtualization method
- Added support for OS parameters, which allows the installation of
  instances to pass parameter to OS scripts in order to customise the
  instance
- Added a hypervisor parameter controlling the migration type (live or
  non-live), since hypervisors have various levels of reliability; this
  has renamed the 'live' parameter to 'mode'
- Added a cluster parameter ``reserved_lvs`` that denotes reserved
  logical volumes, meaning that cluster verify will ignore them and not
  flag their presence as errors
- The watcher will now reset the error count for failed instances after
  8 hours, thus allowing self-healing if the problem that caused the
  instances to be down/fail to start has cleared in the meantime
- Added a cluster parameter ``drbd_usermode_helper`` that makes Ganeti
  check for, and warn, if the drbd module parameter ``usermode_helper``
  is not consistent with the cluster-wide setting; this is needed to
  make diagnose easier of failed drbd creations
- Started adding base IPv6 support, but this is not yet
  enabled/available for use
- Rename operations (cluster, instance) will now return the new name,
  which is especially useful if a short name was passed in
- Added support for instance migration in RAPI
- Added a tool to pre-configure nodes for the SSH setup, before joining
  them to the cluster; this will allow in the future a simplified model
  for node joining (but not yet fully enabled in 2.2); this needs the
  paramiko python library
- Fixed handling of name-resolving errors
- Fixed consistency of job results on the error path
- Fixed master-failover race condition when executed multiple times in
  sequence
- Fixed many bugs related to the job queue (mostly introduced during the
  2.2 development cycle, so not all are impacting 2.1)
- Fixed instance migration with missing disk symlinks
- Fixed handling of unknown jobs in ``gnt-job archive``
- And many other small fixes/improvements

Internal changes:

- Enhanced both the unittest and the QA coverage
- Switched the opcode validation to a generic model, and extended the
  validation to all opcode parameters
- Changed more parts of the code that write shell scripts to use the
  same class for this
- Switched the master daemon to use the asyncore library for the Luxi
  server endpoint


Version 2.2.0 beta0
-------------------

*(Released Thu, 17 Jun 2010)*

- Added tool (``move-instance``) and infrastructure to move instances
  between separate clusters (see :doc:`separate documentation
  <move-instance>` and :doc:`design document <design-2.2>`)
- Added per-request RPC timeout
- RAPI now requires a Content-Type header for requests with a body (e.g.
  ``PUT`` or ``POST``) which must be set to ``application/json`` (see
  :rfc:`2616` (HTTP/1.1), section 7.2.1)
- ``ganeti-watcher`` attempts to restart ``ganeti-rapi`` if RAPI is not
  reachable
- Implemented initial support for running Ganeti daemons as separate
  users, see configure-time flags ``--with-user-prefix`` and
  ``--with-group-prefix`` (only ``ganeti-rapi`` is supported at this
  time)
- Instances can be removed after export (``gnt-backup export
  --remove-instance``)
- Self-signed certificates generated by Ganeti now use a 2048 bit RSA
  key (instead of 1024 bit)
- Added new cluster configuration file for cluster domain secret
- Import/export now use SSL instead of SSH
- Added support for showing estimated time when exporting an instance,
  see the ``ganeti-os-interface(7)`` manpage and look for
  ``EXP_SIZE_FD``


Version 2.1.8
-------------

*(Released Tue, 16 Nov 2010)*

Some more bugfixes. Unless critical bugs occur, this will be the last
2.1 release:

- Fix case of MAC special-values
- Fix mac checker regex
- backend: Fix typo causing "out of range" error
- Add missing --units in gnt-instance list man page


Version 2.1.7
-------------

*(Released Tue, 24 Aug 2010)*

Bugfixes only:
  - Don't ignore secondary node silently on non-mirrored disk templates
    (issue 113)
  - Fix --master-netdev arg name in gnt-cluster(8) (issue 114)
  - Fix usb_mouse parameter breaking with vnc_console (issue 109)
  - Properly document the usb_mouse parameter
  - Fix path in ganeti-rapi(8) (issue 116)
  - Adjust error message when the ganeti user's .ssh directory is
    missing
  - Add same-node-check when changing the disk template to drbd


Version 2.1.6
-------------

*(Released Fri, 16 Jul 2010)*

Bugfixes only:
  - Add an option to only select some reboot types during qa/burnin.
    (on some hypervisors consequent reboots are not supported)
  - Fix infrequent race condition in master failover. Sometimes the old
    master ip address would be still detected as up for a short time
    after it was removed, causing failover to fail.
  - Decrease mlockall warnings when the ctypes module is missing. On
    Python 2.4 we support running even if no ctypes module is installed,
    but we were too verbose about this issue.
  - Fix building on old distributions, on which man doesn't have a
    --warnings option.
  - Fix RAPI not to ignore the MAC address on instance creation
  - Implement the old instance creation format in the RAPI client.


Version 2.1.5
-------------

*(Released Thu, 01 Jul 2010)*

A small bugfix release:
  - Fix disk adoption: broken by strict --disk option checking in 2.1.4
  - Fix batch-create: broken in the whole 2.1 series due to a lookup on
    a non-existing option
  - Fix instance create: the --force-variant option was ignored
  - Improve pylint 0.21 compatibility and warnings with Python 2.6
  - Fix modify node storage with non-FQDN arguments
  - Fix RAPI client to authenticate under Python 2.6 when used
    for more than 5 requests needing authentication
  - Fix gnt-instance modify -t (storage) giving a wrong error message
    when converting a non-shutdown drbd instance to plain


Version 2.1.4
-------------

*(Released Fri, 18 Jun 2010)*

A small bugfix release:

  - Fix live migration of KVM instances started with older Ganeti
    versions which had fewer hypervisor parameters
  - Fix gnt-instance grow-disk on down instances
  - Fix an error-reporting bug during instance migration
  - Better checking of the ``--net`` and ``--disk`` values, to avoid
    silently ignoring broken ones
  - Fix an RPC error reporting bug affecting, for example, RAPI client
    users
  - Fix bug triggered by different API version os-es on different nodes
  - Fix a bug in instance startup with custom hvparams: OS level
    parameters would fail to be applied.
  - Fix the RAPI client under Python 2.6 (but more work is needed to
    make it work completely well with OpenSSL)
  - Fix handling of errors when resolving names from DNS


Version 2.1.3
-------------

*(Released Thu, 3 Jun 2010)*

A medium sized development cycle. Some new features, and some
fixes/small improvements/cleanups.

Significant features
~~~~~~~~~~~~~~~~~~~~

The node deamon now tries to mlock itself into memory, unless the
``--no-mlock`` flag is passed. It also doesn't fail if it can't write
its logs, and falls back to console logging. This allows emergency
features such as ``gnt-node powercycle`` to work even in the event of a
broken node disk (tested offlining the disk hosting the node's
filesystem and dropping its memory caches; don't try this at home)

KVM: add vhost-net acceleration support. It can be tested with a new
enough version of the kernel and of qemu-kvm.

KVM: Add instance chrooting feature. If you use privilege dropping for
your VMs you can also now force them to chroot to an empty directory,
before starting the emulated guest.

KVM: Add maximum migration bandwith and maximum downtime tweaking
support (requires a new-enough version of qemu-kvm).

Cluster verify will now warn if the master node doesn't have the master
ip configured on it.

Add a new (incompatible) instance creation request format to RAPI which
supports all parameters (previously only a subset was supported, and it
wasn't possible to extend the old format to accomodate all the new
features. The old format is still supported, and a client can check for
this feature, before using it, by checking for its presence in the
``features`` RAPI resource.

Now with ancient latin support. Try it passing the ``--roman`` option to
``gnt-instance info``, ``gnt-cluster info`` or ``gnt-node list``
(requires the python-roman module to be installed, in order to work).

Other changes
~~~~~~~~~~~~~

As usual many internal code refactorings, documentation updates, and
such. Among others:

  - Lots of improvements and cleanups to the experimental Remote API
    (RAPI) client library.
  - A new unit test suite for the core daemon libraries.
  - A fix to creating missing directories makes sure the umask is not
    applied anymore. This enforces the same directory permissions
    everywhere.
  - Better handling terminating daemons with ctrl+c (used when running
    them in debugging mode).
  - Fix a race condition in live migrating a KVM instance, when stat()
    on the old proc status file returned EINVAL, which is an unexpected
    value.
  - Fixed manpage checking with newer man and utf-8 charachters. But now
    you need the en_US.UTF-8 locale enabled to build Ganeti from git.


Version 2.1.2.1
---------------

*(Released Fri, 7 May 2010)*

Fix a bug which prevented untagged KVM instances from starting.


Version 2.1.2
-------------

*(Released Fri, 7 May 2010)*

Another release with a long development cycle, during which many
different features were added.

Significant features
~~~~~~~~~~~~~~~~~~~~

The KVM hypervisor now can run the individual instances as non-root, to
reduce the impact of a VM being hijacked due to bugs in the
hypervisor. It is possible to run all instances as a single (non-root)
user, to manually specify a user for each instance, or to dynamically
allocate a user out of a cluster-wide pool to each instance, with the
guarantee that no two instances will run under the same user ID on any
given node.

An experimental RAPI client library, that can be used standalone
(without the other Ganeti libraries), is provided in the source tree as
``lib/rapi/client.py``. Note this client might change its interface in
the future, as we iterate on its capabilities.

A new command, ``gnt-cluster renew-crypto`` has been added to easily
replace the cluster's certificates and crypto keys. This might help in
case they have been compromised, or have simply expired.

A new disk option for instance creation has been added that allows one
to "adopt" currently existing logical volumes, with data
preservation. This should allow easier migration to Ganeti from
unmanaged (or managed via other software) instances.

Another disk improvement is the possibility to convert between redundant
(DRBD) and plain (LVM) disk configuration for an instance. This should
allow better scalability (starting with one node and growing the
cluster, or shrinking a two-node cluster to one node).

A new feature that could help with automated node failovers has been
implemented: if a node sees itself as offline (by querying the master
candidates), it will try to shutdown (hard) all instances and any active
DRBD devices. This reduces the risk of duplicate instances if an
external script automatically failovers the instances on such nodes. To
enable this, the cluster parameter ``maintain_node_health`` should be
enabled; in the future this option (per the name) will enable other
automatic maintenance features.

Instance export/import now will reuse the original instance
specifications for all parameters; that means exporting an instance,
deleting it and the importing it back should give an almost identical
instance. Note that the default import behaviour has changed from
before, where it created only one NIC; now it recreates the original
number of NICs.

Cluster verify has added a few new checks: SSL certificates validity,
/etc/hosts consistency across the cluster, etc.

Other changes
~~~~~~~~~~~~~

As usual, many internal changes were done, documentation fixes,
etc. Among others:

- Fixed cluster initialization with disabled cluster storage (regression
  introduced in 2.1.1)
- File-based storage supports growing the disks
- Fixed behaviour of node role changes
- Fixed cluster verify for some corner cases, plus a general rewrite of
  cluster verify to allow future extension with more checks
- Fixed log spamming by watcher and node daemon (regression introduced
  in 2.1.1)
- Fixed possible validation issues when changing the list of enabled
  hypervisors
- Fixed cleanup of /etc/hosts during node removal
- Fixed RAPI response for invalid methods
- Fixed bug with hashed passwords in ``ganeti-rapi`` daemon
- Multiple small improvements to the KVM hypervisor (VNC usage, booting
  from ide disks, etc.)
- Allow OS changes without re-installation (to record a changed OS
  outside of Ganeti, or to allow OS renames)
- Allow instance creation without OS installation (useful for example if
  the OS will be installed manually, or restored from a backup not in
  Ganeti format)
- Implemented option to make cluster ``copyfile`` use the replication
  network
- Added list of enabled hypervisors to ssconf (possibly useful for
  external scripts)
- Added a new tool (``tools/cfgupgrade12``) that allows upgrading from
  1.2 clusters
- A partial form of node re-IP is possible via node readd, which now
  allows changed node primary IP
- Command line utilities now show an informational message if the job is
  waiting for a lock
- The logs of the master daemon now show the PID/UID/GID of the
  connected client


Version 2.1.1
-------------

*(Released Fri, 12 Mar 2010)*

During the 2.1.0 long release candidate cycle, a lot of improvements and
changes have accumulated with were released later as 2.1.1.

Major changes
~~~~~~~~~~~~~

The node evacuate command (``gnt-node evacuate``) was significantly
rewritten, and as such the IAllocator protocol was changed - a new
request type has been added. This unfortunate change during a stable
series is designed to improve performance of node evacuations; on
clusters with more than about five nodes and which are well-balanced,
evacuation should proceed in parallel for all instances of the node
being evacuated. As such, any existing IAllocator scripts need to be
updated, otherwise the above command will fail due to the unknown
request. The provided "dumb" allocator has not been updated; but the
ganeti-htools package supports the new protocol since version 0.2.4.

Another important change is increased validation of node and instance
names. This might create problems in special cases, if invalid host
names are being used.

Also, a new layer of hypervisor parameters has been added, that sits at
OS level between the cluster defaults and the instance ones. This allows
customisation of virtualization parameters depending on the installed
OS. For example instances with OS 'X' may have a different KVM kernel
(or any other parameter) than the cluster defaults. This is intended to
help managing a multiple OSes on the same cluster, without manual
modification of each instance's parameters.

A tool for merging clusters, ``cluster-merge``, has been added in the
tools sub-directory.

Bug fixes
~~~~~~~~~

- Improved the int/float conversions that should make the code more
  robust in face of errors from the node daemons
- Fixed the remove node code in case of internal configuration errors
- Fixed the node daemon behaviour in face of inconsistent queue
  directory (e.g. read-only file-system where we can't open the files
  read-write, etc.)
- Fixed the behaviour of gnt-node modify for master candidate demotion;
  now it either aborts cleanly or, if given the new "auto_promote"
  parameter, will automatically promote other nodes as needed
- Fixed compatibility with (unreleased yet) Python 2.6.5 that would
  completely prevent Ganeti from working
- Fixed bug for instance export when not all disks were successfully
  exported
- Fixed behaviour of node add when the new node is slow in starting up
  the node daemon
- Fixed handling of signals in the LUXI client, which should improve
  behaviour of command-line scripts
- Added checks for invalid node/instance names in the configuration (now
  flagged during cluster verify)
- Fixed watcher behaviour for disk activation errors
- Fixed two potentially endless loops in http library, which led to the
  RAPI daemon hanging and consuming 100% CPU in some cases
- Fixed bug in RAPI daemon related to hashed passwords
- Fixed bug for unintended qemu-level bridging of multi-NIC KVM
  instances
- Enhanced compatibility with non-Debian OSes, but not using absolute
  path in some commands and allowing customisation of the ssh
  configuration directory
- Fixed possible future issue with new Python versions by abiding to the
  proper use of ``__slots__`` attribute on classes
- Added checks that should prevent directory traversal attacks
- Many documentation fixes based on feedback from users

New features
~~~~~~~~~~~~

- Added an "early_release" more for instance replace disks and node
  evacuate, where we release locks earlier and thus allow higher
  parallelism within the cluster
- Added watcher hooks, intended to allow the watcher to restart other
  daemons (e.g. from the ganeti-nbma project), but they can be used of
  course for any other purpose
- Added a compile-time disable for DRBD barriers, to increase
  performance if the administrator trusts the power supply or the
  storage system to not lose writes
- Added the option of using syslog for logging instead of, or in
  addition to, Ganeti's own log files
- Removed boot restriction for paravirtual NICs for KVM, recent versions
  can indeed boot from a paravirtual NIC
- Added a generic debug level for many operations; while this is not
  used widely yet, it allows one to pass the debug value all the way to
  the OS scripts
- Enhanced the hooks environment for instance moves (failovers,
  migrations) where the primary/secondary nodes changed during the
  operation, by adding {NEW,OLD}_{PRIMARY,SECONDARY} vars
- Enhanced data validations for many user-supplied values; one important
  item is the restrictions imposed on instance and node names, which
  might reject some (invalid) host names
- Add a configure-time option to disable file-based storage, if it's not
  needed; this allows greater security separation between the master
  node and the other nodes from the point of view of the inter-node RPC
  protocol
- Added user notification in interactive tools if job is waiting in the
  job queue or trying to acquire locks
- Added log messages when a job is waiting for locks
- Added filtering by node tags in instance operations which admit
  multiple instances (start, stop, reboot, reinstall)
- Added a new tool for cluster mergers, ``cluster-merge``
- Parameters from command line which are of the form ``a=b,c=d`` can now
  use backslash escapes to pass in values which contain commas,
  e.g. ``a=b\\c,d=e`` where the 'a' parameter would get the value
  ``b,c``
- For KVM, the instance name is the first parameter passed to KVM, so
  that it's more visible in the process list


Version 2.1.0
-------------

*(Released Tue, 2 Mar 2010)*

Ganeti 2.1 brings many improvements with it. Major changes:

- Added infrastructure to ease automated disk repairs
- Added new daemon to export configuration data in a cheaper way than
  using the remote API
- Instance NICs can now be routed instead of being associated with a
  networking bridge
- Improved job locking logic to reduce impact of jobs acquiring multiple
  locks waiting for other long-running jobs

In-depth implementation details can be found in the Ganeti 2.1 design
document.

Details
~~~~~~~

- Added chroot hypervisor
- Added more options to xen-hvm hypervisor (``kernel_path`` and
  ``device_model``)
- Added more options to xen-pvm hypervisor (``use_bootloader``,
  ``bootloader_path`` and ``bootloader_args``)
- Added the ``use_localtime`` option for the xen-hvm and kvm
  hypervisors, and the default value for this has changed to false (in
  2.0 xen-hvm always enabled it)
- Added luxi call to submit multiple jobs in one go
- Added cluster initialization option to not modify ``/etc/hosts``
  file on nodes
- Added network interface parameters
- Added dry run mode to some LUs
- Added RAPI resources:

  - ``/2/instances/[instance_name]/info``
  - ``/2/instances/[instance_name]/replace-disks``
  - ``/2/nodes/[node_name]/evacuate``
  - ``/2/nodes/[node_name]/migrate``
  - ``/2/nodes/[node_name]/role``
  - ``/2/nodes/[node_name]/storage``
  - ``/2/nodes/[node_name]/storage/modify``
  - ``/2/nodes/[node_name]/storage/repair``

- Added OpCodes to evacuate or migrate all instances on a node
- Added new command to list storage elements on nodes (``gnt-node
  list-storage``) and modify them (``gnt-node modify-storage``)
- Added new ssconf files with master candidate IP address
  (``ssconf_master_candidates_ips``), node primary IP address
  (``ssconf_node_primary_ips``) and node secondary IP address
  (``ssconf_node_secondary_ips``)
- Added ``ganeti-confd`` and a client library to query the Ganeti
  configuration via UDP
- Added ability to run hooks after cluster initialization and before
  cluster destruction
- Added automatic mode for disk replace (``gnt-instance replace-disks
  --auto``)
- Added ``gnt-instance recreate-disks`` to re-create (empty) disks
  after catastrophic data-loss
- Added ``gnt-node repair-storage`` command to repair damaged LVM volume
  groups
- Added ``gnt-instance move`` command to move instances
- Added ``gnt-cluster watcher`` command to control watcher
- Added ``gnt-node powercycle`` command to powercycle nodes
- Added new job status field ``lock_status``
- Added parseable error codes to cluster verification (``gnt-cluster
  verify --error-codes``) and made output less verbose (use
  ``--verbose`` to restore previous behaviour)
- Added UUIDs to the main config entities (cluster, nodes, instances)
- Added support for OS variants
- Added support for hashed passwords in the Ganeti remote API users file
  (``rapi_users``)
- Added option to specify maximum timeout on instance shutdown
- Added ``--no-ssh-init`` option to ``gnt-cluster init``
- Added new helper script to start and stop Ganeti daemons
  (``daemon-util``), with the intent to reduce the work necessary to
  adjust Ganeti for non-Debian distributions and to start/stop daemons
  from one place
- Added more unittests
- Fixed critical bug in ganeti-masterd startup
- Removed the configure-time ``kvm-migration-port`` parameter, this is
  now customisable at the cluster level for both the KVM and Xen
  hypervisors using the new ``migration_port`` parameter
- Pass ``INSTANCE_REINSTALL`` variable to OS installation script when
  reinstalling an instance
- Allowed ``@`` in tag names
- Migrated to Sphinx (http://sphinx.pocoo.org/) for documentation
- Many documentation updates
- Distribute hypervisor files on ``gnt-cluster redist-conf``
- ``gnt-instance reinstall`` can now reinstall multiple instances
- Updated many command line parameters
- Introduced new OS API version 15
- No longer support a default hypervisor
- Treat virtual LVs as inexistent
- Improved job locking logic to reduce lock contention
- Match instance and node names case insensitively
- Reimplemented bash completion script to be more complete
- Improved burnin


Version 2.0.6
-------------

*(Released Thu, 4 Feb 2010)*

- Fix cleaner behaviour on nodes not in a cluster (Debian bug 568105)
- Fix a string formatting bug
- Improve safety of the code in some error paths
- Improve data validation in the master of values returned from nodes


Version 2.0.5
-------------

*(Released Thu, 17 Dec 2009)*

- Fix security issue due to missing validation of iallocator names; this
  allows local and remote execution of arbitrary executables
- Fix failure of gnt-node list during instance removal
- Ship the RAPI documentation in the archive


Version 2.0.4
-------------

*(Released Wed, 30 Sep 2009)*

- Fixed many wrong messages
- Fixed a few bugs related to the locking library
- Fixed MAC checking at instance creation time
- Fixed a DRBD parsing bug related to gaps in /proc/drbd
- Fixed a few issues related to signal handling in both daemons and
  scripts
- Fixed the example startup script provided
- Fixed insserv dependencies in the example startup script (patch from
  Debian)
- Fixed handling of drained nodes in the iallocator framework
- Fixed handling of KERNEL_PATH parameter for xen-hvm (Debian bug
  #528618)
- Fixed error related to invalid job IDs in job polling
- Fixed job/opcode persistence on unclean master shutdown
- Fixed handling of partial job processing after unclean master
  shutdown
- Fixed error reporting from LUs, previously all errors were converted
  into execution errors
- Fixed error reporting from burnin
- Decreased significantly the memory usage of the job queue
- Optimised slightly multi-job submission
- Optimised slightly opcode loading
- Backported the multi-job submit framework from the development
  branch; multi-instance start and stop should be faster
- Added script to clean archived jobs after 21 days; this will reduce
  the size of the queue directory
- Added some extra checks in disk size tracking
- Added an example ethers hook script
- Added a cluster parameter that prevents Ganeti from modifying of
  /etc/hosts
- Added more node information to RAPI responses
- Added a ``gnt-job watch`` command that allows following the ouput of a
  job
- Added a bind-address option to ganeti-rapi
- Added more checks to the configuration verify
- Enhanced the burnin script such that some operations can be retried
  automatically
- Converted instance reinstall to multi-instance model


Version 2.0.3
-------------

*(Released Fri, 7 Aug 2009)*

- Added ``--ignore-size`` to the ``gnt-instance activate-disks`` command
  to allow using the pre-2.0.2 behaviour in activation, if any existing
  instances have mismatched disk sizes in the configuration
- Added ``gnt-cluster repair-disk-sizes`` command to check and update
  any configuration mismatches for disk sizes
- Added ``gnt-master cluste-failover --no-voting`` to allow master
  failover to work on two-node clusters
- Fixed the ``--net`` option of ``gnt-backup import``, which was
  unusable
- Fixed detection of OS script errors in ``gnt-backup export``
- Fixed exit code of ``gnt-backup export``


Version 2.0.2
-------------

*(Released Fri, 17 Jul 2009)*

- Added experimental support for stripped logical volumes; this should
  enhance performance but comes with a higher complexity in the block
  device handling; stripping is only enabled when passing
  ``--with-lvm-stripecount=N`` to ``configure``, but codepaths are
  affected even in the non-stripped mode
- Improved resiliency against transient failures at the end of DRBD
  resyncs, and in general of DRBD resync checks
- Fixed a couple of issues with exports and snapshot errors
- Fixed a couple of issues in instance listing
- Added display of the disk size in ``gnt-instance info``
- Fixed checking for valid OSes in instance creation
- Fixed handling of the "vcpus" parameter in instance listing and in
  general of invalid parameters
- Fixed http server library, and thus RAPI, to handle invalid
  username/password combinations correctly; this means that now they
  report unauthorized for queries too, not only for modifications,
  allowing earlier detect of configuration problems
- Added a new "role" node list field, equivalent to the master/master
  candidate/drained/offline flags combinations
- Fixed cluster modify and changes of candidate pool size
- Fixed cluster verify error messages for wrong files on regular nodes
- Fixed a couple of issues with node demotion from master candidate role
- Fixed node readd issues
- Added non-interactive mode for ``ganeti-masterd --no-voting`` startup
- Added a new ``--no-voting`` option for masterfailover to fix failover
  on two-nodes clusters when the former master node is unreachable
- Added instance reinstall over RAPI


Version 2.0.1
-------------

*(Released Tue, 16 Jun 2009)*

- added ``-H``/``-B`` startup parameters to ``gnt-instance``, which will
  allow re-adding the start in single-user option (regression from 1.2)
- the watcher writes the instance status to a file, to allow monitoring
  to report the instance status (from the master) based on cached
  results of the watcher's queries; while this can get stale if the
  watcher is being locked due to other work on the cluster, this is
  still an improvement
- the watcher now also restarts the node daemon and the rapi daemon if
  they died
- fixed the watcher to handle full and drained queue cases
- hooks export more instance data in the environment, which helps if
  hook scripts need to take action based on the instance's properties
  (no longer need to query back into ganeti)
- instance failovers when the instance is stopped do not check for free
  RAM, so that failing over a stopped instance is possible in low memory
  situations
- rapi uses queries for tags instead of jobs (for less job traffic), and
  for cluster tags it won't talk to masterd at all but read them from
  ssconf
- a couple of error handling fixes in RAPI
- drbd handling: improved the error handling of inconsistent disks after
  resync to reduce the frequency of "there are some degraded disks for
  this instance" messages
- fixed a bug in live migration when DRBD doesn't want to reconnect (the
  error handling path called a wrong function name)


Version 2.0.0
-------------

*(Released Wed, 27 May 2009)*

- no changes from rc5


Version 2.0 rc5
---------------

*(Released Wed, 20 May 2009)*

- fix a couple of bugs (validation, argument checks)
- fix ``gnt-cluster getmaster`` on non-master nodes (regression)
- some small improvements to RAPI and IAllocator
- make watcher automatically start the master daemon if down


Version 2.0 rc4
---------------

*(Released Mon, 27 Apr 2009)*

- change the OS list to not require locks; this helps with big clusters
- fix ``gnt-cluster verify`` and ``gnt-cluster verify-disks`` when the
  volume group is broken
- ``gnt-instance info``, without any arguments, doesn't run for all
  instances anymore; either pass ``--all`` or pass the desired
  instances; this helps against mistakes on big clusters where listing
  the information for all instances takes a long time
- miscellaneous doc and man pages fixes


Version 2.0 rc3
---------------

*(Released Wed, 8 Apr 2009)*

- Change the internal locking model of some ``gnt-node`` commands, in
  order to reduce contention (and blocking of master daemon) when
  batching many creation/reinstall jobs
- Fixes to Xen soft reboot
- No longer build documentation at build time, instead distribute it in
  the archive, in order to reduce the need for the whole docbook/rst
  toolchains


Version 2.0 rc2
---------------

*(Released Fri, 27 Mar 2009)*

- Now the cfgupgrade scripts works and can upgrade 1.2.7 clusters to 2.0
- Fix watcher startup sequence, improves the behaviour of busy clusters
- Some other fixes in ``gnt-cluster verify``, ``gnt-instance
  replace-disks``, ``gnt-instance add``, ``gnt-cluster queue``, KVM VNC
  bind address and other places
- Some documentation fixes and updates


Version 2.0 rc1
---------------

*(Released Mon, 2 Mar 2009)*

- More documentation updates, now all docs should be more-or-less
  up-to-date
- A couple of small fixes (mixed hypervisor clusters, offline nodes,
  etc.)
- Added a customizable HV_KERNEL_ARGS hypervisor parameter (for Xen PVM
  and KVM)
- Fix an issue related to $libdir/run/ganeti and cluster creation


Version 2.0 beta2
-----------------

*(Released Thu, 19 Feb 2009)*

- Xen PVM and KVM have switched the default value for the instance root
  disk to the first partition on the first drive, instead of the whole
  drive; this means that the OS installation scripts must be changed
  accordingly
- Man pages have been updated
- RAPI has been switched by default to HTTPS, and the exported functions
  should all work correctly
- RAPI v1 has been removed
- Many improvements to the KVM hypervisor
- Block device errors are now better reported
- Many other bugfixes and small improvements


Version 2.0 beta1
-----------------

*(Released Mon, 26 Jan 2009)*

- Version 2 is a general rewrite of the code and therefore the
  differences are too many to list, see the design document for 2.0 in
  the ``doc/`` subdirectory for more details
- In this beta version there is not yet a migration path from 1.2 (there
  will be one in the final 2.0 release)
- A few significant changes are:

  - all commands are executed by a daemon (``ganeti-masterd``) and the
    various ``gnt-*`` commands are just front-ends to it
  - all the commands are entered into, and executed from a job queue,
    see the ``gnt-job(8)`` manpage
  - the RAPI daemon supports read-write operations, secured by basic
    HTTP authentication on top of HTTPS
  - DRBD version 0.7 support has been removed, DRBD 8 is the only
    supported version (when migrating from Ganeti 1.2 to 2.0, you need
    to migrate to DRBD 8 first while still running Ganeti 1.2)
  - DRBD devices are using statically allocated minor numbers, which
    will be assigned to existing instances during the migration process
  - there is support for both Xen PVM and Xen HVM instances running on
    the same cluster
  - KVM virtualization is supported too
  - file-based storage has been implemented, which means that it is
    possible to run the cluster without LVM and DRBD storage, for
    example using a shared filesystem exported from shared storage (and
    still have live migration)


Version 1.2.7
-------------

*(Released Tue, 13 Jan 2009)*

- Change the default reboot type in ``gnt-instance reboot`` to "hard"
- Reuse the old instance mac address by default on instance import, if
  the instance name is the same.
- Handle situations in which the node info rpc returns incomplete
  results (issue 46)
- Add checks for tcp/udp ports collisions in ``gnt-cluster verify``
- Improved version of batcher:

  - state file support
  - instance mac address support
  - support for HVM clusters/instances

- Add an option to show the number of cpu sockets and nodes in
  ``gnt-node list``
- Support OSes that handle more than one version of the OS api (but do
  not change the current API in any other way)
- Fix ``gnt-node migrate``
- ``gnt-debug`` man page
- Fixes various more typos and small issues
- Increase disk resync maximum speed to 60MB/s (from 30MB/s)


Version 1.2.6
-------------

*(Released Wed, 24 Sep 2008)*

- new ``--hvm-nic-type`` and ``--hvm-disk-type`` flags to control the
  type of disk exported to fully virtualized instances.
- provide access to the serial console of HVM instances
- instance auto_balance flag, set by default. If turned off it will
  avoid warnings on cluster verify if there is not enough memory to fail
  over an instance. in the future it will prevent automatically failing
  it over when we will support that.
- batcher tool for instance creation, see ``tools/README.batcher``
- ``gnt-instance reinstall --select-os`` to interactively select a new
  operating system when reinstalling an instance.
- when changing the memory amount on instance modify a check has been
  added that the instance will be able to start. also warnings are
  emitted if the instance will not be able to fail over, if auto_balance
  is true.
- documentation fixes
- sync fields between ``gnt-instance list/modify/add/import``
- fix a race condition in drbd when the sync speed was set after giving
  the device a remote peer.


Version 1.2.5
-------------

*(Released Tue, 22 Jul 2008)*

- note: the allowed size and number of tags per object were reduced
- fix a bug in ``gnt-cluster verify`` with inconsistent volume groups
- fixed twisted 8.x compatibility
- fixed ``gnt-instance replace-disks`` with iallocator
- add TCP keepalives on twisted connections to detect restarted nodes
- disk increase support, see ``gnt-instance grow-disk``
- implement bulk node/instance query for RAPI
- add tags in node/instance listing (optional)
- experimental migration (and live migration) support, read the man page
  for ``gnt-instance migrate``
- the ``ganeti-watcher`` logs are now timestamped, and the watcher also
  has some small improvements in handling its state file


Version 1.2.4
-------------

*(Released Fri, 13 Jun 2008)*

- Experimental readonly, REST-based remote API implementation;
  automatically started on master node, TCP port 5080, if enabled by
  ``--enable-rapi`` parameter to configure script.
- Instance allocator support. Add and import instance accept a
  ``--iallocator`` parameter, and call that instance allocator to decide
  which node to use for the instance. The iallocator document describes
  what's expected from an allocator script.
- ``gnt-cluster verify`` N+1 memory redundancy checks: Unless passed the
  ``--no-nplus1-mem`` option ``gnt-cluster verify`` now checks that if a
  node is lost there is still enough memory to fail over the instances
  that reside on it.
- ``gnt-cluster verify`` hooks: it is now possible to add post-hooks to
  ``gnt-cluster verify``, to check for site-specific compliance. All the
  hooks will run, and their output, if any, will be displayed. Any
  failing hook will make the verification return an error value.
- ``gnt-cluster verify`` now checks that its peers are reachable on the
  primary and secondary interfaces
- ``gnt-node add`` now supports the ``--readd`` option, to readd a node
  that is still declared as part of the cluster and has failed.
- ``gnt-* list`` commands now accept a new ``-o +field`` way of
  specifying output fields, that just adds the chosen fields to the
  default ones.
- ``gnt-backup`` now has a new ``remove`` command to delete an existing
  export from the filesystem.
- New per-instance parameters hvm_acpi, hvm_pae and hvm_cdrom_image_path
  have been added. Using them you can enable/disable acpi and pae
  support, and specify a path for a cd image to be exported to the
  instance. These parameters as the name suggest only work on HVM
  clusters.
- When upgrading an HVM cluster to Ganeti 1.2.4, the values for ACPI and
  PAE support will be set to the previously hardcoded values, but the
  (previously hardcoded) path to the CDROM ISO image will be unset and
  if required, needs to be set manually with ``gnt-instance modify``
  after the upgrade.
- The address to which an instance's VNC console is bound is now
  selectable per-instance, rather than being cluster wide. Of course
  this only applies to instances controlled via VNC, so currently just
  applies to HVM clusters.


Version 1.2.3
-------------

*(Released Mon, 18 Feb 2008)*

- more tweaks to the disk activation code (especially helpful for DRBD)
- change the default ``gnt-instance list`` output format, now there is
  one combined status field (see the manpage for the exact values this
  field will have)
- some more fixes for the mac export to hooks change
- make Ganeti not break with DRBD 8.2.x (which changed the version
  format in ``/proc/drbd``) (issue 24)
- add an upgrade tool from "remote_raid1" disk template to "drbd" disk
  template, allowing migration from DRBD0.7+MD to DRBD8


Version 1.2.2
-------------

*(Released Wed, 30 Jan 2008)*

- fix ``gnt-instance modify`` breakage introduced in 1.2.1 with the HVM
  support (issue 23)
- add command aliases infrastructure and a few aliases
- allow listing of VCPUs in the ``gnt-instance list`` and improve the
  man pages and the ``--help`` option of ``gnt-node
  list``/``gnt-instance list``
- fix ``gnt-backup list`` with down nodes (issue 21)
- change the tools location (move from $pkgdatadir to $pkglibdir/tools)
- fix the dist archive and add a check for including svn/git files in
  the future
- some developer-related changes: improve the burnin and the QA suite,
  add an upload script for testing during development


Version 1.2.1
-------------

*(Released Wed, 16 Jan 2008)*

- experimental HVM support, read the install document, section
  "Initializing the cluster"
- allow for the PVM hypervisor per-instance kernel and initrd paths
- add a new command ``gnt-cluster verify-disks`` which uses a new
  algorithm to improve the reconnection of the DRBD pairs if the device
  on the secondary node has gone away
- make logical volume code auto-activate LVs at disk activation time
- slightly improve the speed of activating disks
- allow specification of the MAC address at instance creation time, and
  changing it later via ``gnt-instance modify``
- fix handling of external commands that generate lots of output on
  stderr
- update documentation with regard to minimum version of DRBD8 supported


Version 1.2.0
-------------

*(Released Tue, 4 Dec 2007)*

- Log the ``xm create`` output to the node daemon log on failure (to
  help diagnosing the error)
- In debug mode, log all external commands output if failed to the logs
- Change parsing of lvm commands to ignore stderr


Version 1.2 beta3
-----------------

*(Released Wed, 28 Nov 2007)*

- Another round of updates to the DRBD 8 code to deal with more failures
  in the replace secondary node operation
- Some more logging of failures in disk operations (lvm, drbd)
- A few documentation updates
- QA updates


Version 1.2 beta2
-----------------

*(Released Tue, 13 Nov 2007)*

- Change configuration file format from Python's Pickle to JSON.
  Upgrading is possible using the cfgupgrade utility.
- Add support for DRBD 8.0 (new disk template ``drbd``) which allows for
  faster replace disks and is more stable (DRBD 8 has many improvements
  compared to DRBD 0.7)
- Added command line tags support (see man pages for ``gnt-instance``,
  ``gnt-node``, ``gnt-cluster``)
- Added instance rename support
- Added multi-instance startup/shutdown
- Added cluster rename support
- Added ``gnt-node evacuate`` to simplify some node operations
- Added instance reboot operation that can speedup reboot as compared to
  stop and start
- Soften the requirement that hostnames are in FQDN format
- The ``ganeti-watcher`` now activates drbd pairs after secondary node
  reboots
- Removed dependency on debian's patched fping that uses the
  non-standard ``-S`` option
- Now the OS definitions are searched for in multiple, configurable
  paths (easier for distros to package)
- Some changes to the hooks infrastructure (especially the new
  post-configuration update hook)
- Other small bugfixes

.. vim: set textwidth=72 syntax=rst :
.. Local Variables:
.. mode: rst
.. fill-column: 72
.. End:<|MERGE_RESOLUTION|>--- conflicted
+++ resolved
@@ -2,7 +2,6 @@
 ====
 
 
-<<<<<<< HEAD
 Version 2.12.0 alpha1
 ---------------------
 
@@ -48,7 +47,8 @@
   finished and schedules new ones. In this way, luxid keeps responsive under
   high cluster load. The limit as when to start backing of is also run-time
   configurable.
-=======
+
+
 Version 2.11.3
 --------------
 
@@ -76,7 +76,6 @@
 Inherited from the 2.8 branch:
 
 - DRBD parser: consume initial empty resource lines
->>>>>>> 8946422b
 
 
 Version 2.11.2
