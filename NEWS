News
====


<<<<<<< HEAD
Version 2.16.0 beta2
--------------------

*(unreleased)*

Incompatible/important changes
~~~~~~~~~~~~~~~~~~~~~~~~~~~~~~

- The options ``--no-node-setup`` of ``gnt-node add`` is disabled.
  Instead, the cluster configuration parameter ``modify_ssh_setup`` is
  used to determine whether or not to manipulate the SSH setup of a new
  node.


Version 2.16.0 beta1
--------------------

*(Released Tue, 28 Jul 2015)*

Incompatible/important changes
~~~~~~~~~~~~~~~~~~~~~~~~~~~~~~

- The IAllocator protocol has been extended by a new ``allocate-secondary``
  request type. Currently, this new request type is only used when in disk
  conversion to DRBD no secondary node is specified. As long as this new
  feature is not used, a third-party IAllocator not aware of this extension can
  be continued to be used.
- ``htools`` now also take into account N+1 redundancy for plain and shared
  storage. To obtain the old behavior, add the ``--no-capacity-checks`` option.
- ``hail`` now tries to keep the overall cluster balanced; in particular it
  now prefers more empty groups over groups that are internally more balanced.

New features
~~~~~~~~~~~~

- ``hbal`` can now be made aware of common causes of failures (for
  nodes). Look at ``hbal`` man page's LOCATION TAGS section for more details.
- ``hbal`` can now be made aware of desired location for instances. Look
  at ``hbal`` man page's DESIRED LOCATION TAGS section for more details.
- Secret parameters are now readacted in job files

New dependencies
~~~~~~~~~~~~~~~~

- Using the metadata daemon now requires the presence of the 'setcap' utility.
  On Debian-based systems, it is available as a part of the 'libcap2-bin'
  package.
=======
Version 2.15.2
--------------

*(Released Wed, 16 Dec 2015)*

Important changes and security notes
~~~~~~~~~~~~~~~~~~~~~~~~~~~~~~~~~~~~

Security release.

CVE-2015-7944

Ganeti provides a RESTful control interface called the RAPI. Its HTTPS
implementation is vulnerable to DoS attacks via client-initiated SSL
parameter renegotiation. While the interface is not meant to be exposed
publicly, due to the fact that it binds to all interfaces, we believe
some users might be exposing it unintentionally and are vulnerable. A
DoS attack can consume resources meant for Ganeti daemons and instances
running on the master node, making both perform badly.

Fixes are not feasible due to the OpenSSL Python library not exposing
functionality needed to disable client-side renegotiation. Instead, we
offer instructions on how to control RAPI's exposure, along with info
on how RAPI can be setup alongside an HTTPS proxy in case users still
want or need to expose the RAPI interface. The instructions are
outlined in Ganeti's security document: doc/html/security.html

CVE-2015-7945

Ganeti leaks the DRBD secret through the RAPI interface. Examining job
results after an instance information job reveals the secret. With the
DRBD secret, access to the local cluster network, and ARP poisoning,
an attacker can impersonate a Ganeti node and clone the disks of a
DRBD-based instance. While an attacker with access to the cluster
network is already capable of accessing any data written as DRBD
traffic is unencrypted, having the secret expedites the process and
allows access to the entire disk.

Fixes contained in this release prevent the secret from being exposed
via the RAPI. The DRBD secret can be changed by converting an instance
to plain and back to DRBD, generating a new secret, but redundancy will
be lost until the process completes.
Since attackers with node access are capable of accessing some and
potentially all data even without the secret, we do not recommend that
the secret be changed for existing instances.

Minor changes
~~~~~~~~~~~~~

- Allow disk aittachment to diskless instances
- Reduce memory footprint: Compute lock allocation strictly
- Calculate correct affected nodes set in InstanceChangeGroup
  (Issue 1144)
- Reduce memory footprint: Don't keep input for error messages
- Use bulk-adding of keys in renew-crypto
- Reduce memory footprint: Send answers strictly
- Reduce memory footprint: Store keys as ByteStrings
- Reduce memory footprint: Encode UUIDs as ByteStrings
- Do not retry all requests after connection timeouts to prevent
  repeated job submission
- Fix reason trails of expanding opcodes
- Make lockConfig call retryable
- Extend timeout for gnt-cluster renew-crypto
- Return the correct error code in the post-upgrade script
- Make OpenSSL refrain from DH altogether
- Fix faulty iallocator type check
- Improve cfgupgrade output in case of errors
- Fix upgrades of instances with missing creation time
- Support force option for deactivate disks on RAPI
- Make htools tolerate missing "dtotal" and "dfree" on luxi
- Fix default for --default-iallocator-params
- Renew-crypto: stop daemons on master node first
- Don't warn about broken SSH setup of offline nodes (Issue 1131)
- Fix computation in network blocks
- At IAlloc backend guess state from admin state
- Set node tags in iallocator htools backend
- Only search for Python-2 interpreters
- Handle Xen 4.3 states better
- Improve xl socat migrations
>>>>>>> 625c8ea5


Version 2.15.1
--------------

*(Released Mon, 7 Sep 2015)*

New features
~~~~~~~~~~~~

- The ext template now allows userspace-only disks to be used

Bugfixes
~~~~~~~~

- Fixed the silently broken 'gnt-instance replace-disks --ignore-ipolicy'
  command.
- User shutdown reporting can now be disabled on Xen using the
  '--user-shutdown' flag.
- Remove falsely reported communication NIC error messages on instance start.
- Fix 'gnt-node migrate' behavior when no instances are present on a node.
- Fix the multi-allocation functionality for non-DRBD instances.


Version 2.15.0
--------------

*(Released Wed, 29 Jul 2015)*

Incompatible/important changes
~~~~~~~~~~~~~~~~~~~~~~~~~~~~~~

- In order to improve allocation efficiency when using DRBD, the cluster
  metric now takes the total reserved memory into account. A consequence
  of this change is that the best possible cluster metric is no longer 0.
  htools(1) interprets minimal cluster scores to be offsets of the theoretical
  lower bound, so only users interpreting the cluster score directly should
  be affected.
- This release contains a fix for the problem that different encodings in
  SSL certificates can break RPC communication (issue 1094). The fix makes
  it necessary to rerun 'gnt-cluster renew-crypto --new-node-certificates'
  after the cluster is fully upgraded to 2.14.1

New features
~~~~~~~~~~~~

- On dedicated clusters, hail will now favour allocations filling up
  nodes efficiently over balanced allocations.

New dependencies
~~~~~~~~~~~~~~~~

- The indirect dependency on Haskell package 'case-insensitive' is now
  explicit.


Version 2.15.0 rc1
------------------

*(Released Wed, 17 Jun 2015)*

This was the first release candidate in the 2.15 series. All important
changes are listed in the latest 2.15 entry.

Known issues:
~~~~~~~~~~~~~

- Issue 1094: differences in encodings in SSL certificates due to
  different OpenSSL versions can result in rendering a cluster
  uncommunicative after a master-failover.


Version 2.15.0 beta1
--------------------

*(Released Thu, 30 Apr 2015)*

This was the second beta release in the 2.15 series. All important changes
are listed in the latest 2.15 entry.


Version 2.14.2
--------------

*(Released Tue, 15 Dec 2015)*

Important changes and security notes
~~~~~~~~~~~~~~~~~~~~~~~~~~~~~~~~~~~~

Security release.

CVE-2015-7944

Ganeti provides a RESTful control interface called the RAPI. Its HTTPS
implementation is vulnerable to DoS attacks via client-initiated SSL
parameter renegotiation. While the interface is not meant to be exposed
publicly, due to the fact that it binds to all interfaces, we believe
some users might be exposing it unintentionally and are vulnerable. A
DoS attack can consume resources meant for Ganeti daemons and instances
running on the master node, making both perform badly.

Fixes are not feasible due to the OpenSSL Python library not exposing
functionality needed to disable client-side renegotiation. Instead, we
offer instructions on how to control RAPI's exposure, along with info
on how RAPI can be setup alongside an HTTPS proxy in case users still
want or need to expose the RAPI interface. The instructions are
outlined in Ganeti's security document: doc/html/security.html

CVE-2015-7945

Ganeti leaks the DRBD secret through the RAPI interface. Examining job
results after an instance information job reveals the secret. With the
DRBD secret, access to the local cluster network, and ARP poisoning,
an attacker can impersonate a Ganeti node and clone the disks of a
DRBD-based instance. While an attacker with access to the cluster
network is already capable of accessing any data written as DRBD
traffic is unencrypted, having the secret expedites the process and
allows access to the entire disk.

Fixes contained in this release prevent the secret from being exposed
via the RAPI. The DRBD secret can be changed by converting an instance
to plain and back to DRBD, generating a new secret, but redundancy will
be lost until the process completes.
Since attackers with node access are capable of accessing some and
potentially all data even without the secret, we do not recommend that
the secret be changed for existing instances.

Minor changes
~~~~~~~~~~~~~

- Allow disk attachment to diskless instances
- Calculate correct affected nodes set in InstanceChangeGroup
  (Issue 1144)
- Do not retry all requests after connection timeouts to prevent
  repeated job submission
- Fix reason trails of expanding opcodes
- Make lockConfig call retryable
- Extend timeout for gnt-cluster renew-crypto
- Return the correct error code in the post-upgrade script
- Make OpenSSL refrain from DH altogether
- Fix faulty iallocator type check
- Improve cfgupgrade output in case of errors
- Fix upgrades of instances with missing creation time
- Make htools tolerate missing "dtotal" and "dfree" on luxi
- Fix default for --default-iallocator-params
- Renew-crypto: stop daemons on master node first
- Don't warn about broken SSH setup of offline nodes (Issue 1131)
- At IAlloc backend guess state from admin state
- Set node tags in iallocator htools backend
- Only search for Python-2 interpreters
- Handle Xen 4.3 states better
- Improve xl socat migrations
- replace-disks: fix --ignore-ipolicy
- Fix disabling of user shutdown reporting
- Allow userspace-only disk templates
- Fix instance failover in case of DTS_EXT_MIRROR
- Fix operations on empty nodes by accepting allocation of 0 jobs
- Fix instance multi allocation for non-DRBD disks
- Redistribute master key on downgrade
- Allow more failover options when using the --no-disk-moves flag


Version 2.14.1
--------------

*(Released Fri, 10 Jul 2015)*

Incompatible/important changes
~~~~~~~~~~~~~~~~~~~~~~~~~~~~~~

- The SSH security changes reduced the number of nodes which can SSH into
  other nodes. Unfortunately enough, the Ganeti implementation of migration
  for the xl stack of Xen required SSH to be able to migrate the instance,
  leading to a situation where full movement of an instance around the cluster
  was not possible. This version fixes the issue by using socat to transfer
  instance data. While socat is less secure than SSH, it is about as secure as
  xm migrations, and occurs over the secondary network if present. As a
  consequence of this change, Xen instance migrations using xl cannot occur
  between nodes running 2.14.0 and 2.14.1.
- This release contains a fix for the problem that different encodings in
  SSL certificates can break RPC communication (issue 1094). The fix makes
  it necessary to rerun 'gnt-cluster renew-crypto --new-node-certificates'
  after the cluster is fully upgraded to 2.14.1

Other Changes
~~~~~~~~~~~~~

- The ``htools`` now properly work also on shared-storage clusters.
- Instance moves now work properly also for the plain disk template.
- Filter-evaluation for run-time data filter was fixed (issue 1100).
- Various improvements to the documentation have been added.


Version 2.14.0
--------------

*(Released Tue, 2 Jun 2015)*

New features
~~~~~~~~~~~~

- The build system now enforces external Haskell dependencies to lie in
  a supported range as declared by our new ganeti.cabal file.
- Basic support for instance reservations has been added. Instance addition
  supports a --forthcoming option telling Ganeti to only reserve the resources
  but not create the actual instance. The instance can later be created with
  by passing the --commit option to the instance addition command.
- Node tags starting with htools:nlocation: now have a special meaning to htools(1).
  They control between which nodes migration is possible, e.g., during hypervisor
  upgrades. See hbal(1) for details.
- The node-allocation lock as been removed for good, thus speeding up parallel
  instance allocation and creation.
- The external storage interface has been extended by optional ``open``
  and ``close`` scripts.

New dependencies
~~~~~~~~~~~~~~~~

- Building the Haskell part of Ganeti now requires Cabal and cabal-install.

Known issues
~~~~~~~~~~~~

- Under certain conditions instance doesn't get unpaused after live
  migration (issue #1050)

Since 2.14.0 rc1
~~~~~~~~~~~~~~~~

- The call to the IAllocator in 'gnt-node evacuate' has been fixed.
- In opportunistic locking, only ask for those node resource locks where
  the node lock is held.
- Lock requests are repeatable now; this avoids failure of a job in a
  race condition with a signal sent to the job.
- Various improvements to the QA.


Version 2.14.0 rc2
------------------

*(Released Tue, 19 May 2015)*

This was the second release candidate in the 2.14 series. All important
changes are listed in the 2.14.0 entry.

Since 2.14.0 rc1
~~~~~~~~~~~~~~~~

- private parameters are now properly exported to instance create scripts
- unnecessary config unlocks and upgrades have been removed, improving
  performance, in particular of cluster verification
- some rarely occuring file-descriptor leaks have been fixed
- The checks for orphan and lost volumes have been fixed to also work
  correctly when multiple volume groups are used.


Version 2.14.0 rc1
------------------

*(Released Wed, 29 Apr 2015)*

This was the first release candidate in the 2.14 series. All important
changes are listed in the latest 2.14 entry.

Since 2.14.0 beta2
~~~~~~~~~~~~~~~~~~

The following issue has been fixed:

- A race condition where a badly timed kill of WConfD could lead to
  an incorrect configuration.

Fixes inherited from the 2.12 branch:

- Upgrade from old versions (2.5 and 2.6) was failing (issues 1070, 1019).
- gnt-network info outputs wrong external reservations (issue 1068)
- Refuse to demote master from master capability (issue 1023)

Fixes inherited from the 2.13 branch:

- bugs related to ssh-key handling of master candidate (issues 1045, 1046, 1047)


Version 2.14.0 beta2
--------------------

*(Released Thu, 26 Mar 2015)*

This was the second beta release in the 2.14 series. All important changes
are listed in the latest 2.14 entry.

Since 2.14.0 beta1
~~~~~~~~~~~~~~~~~~

The following issues have been fixed:

- Issue 1018: Cluster init (and possibly other jobs) occasionally fail to start

The extension of the external storage interface was not present in 2.14.0 beta1.


Version 2.14.0 beta1
--------------------

*(Released Fri, 13 Feb 2015)*

This was the first beta release of the 2.14 series. All important changes
are listed in the latest 2.14 entry.


Version 2.13.3
--------------

*(Released Mon, 14 Dec 2015)*

Important changes and security notes
~~~~~~~~~~~~~~~~~~~~~~~~~~~~~~~~~~~~

Security release.

CVE-2015-7944

Ganeti provides a RESTful control interface called the RAPI. Its HTTPS
implementation is vulnerable to DoS attacks via client-initiated SSL
parameter renegotiation. While the interface is not meant to be exposed
publicly, due to the fact that it binds to all interfaces, we believe
some users might be exposing it unintentionally and are vulnerable. A
DoS attack can consume resources meant for Ganeti daemons and instances
running on the master node, making both perform badly.

Fixes are not feasible due to the OpenSSL Python library not exposing
functionality needed to disable client-side renegotiation. Instead, we
offer instructions on how to control RAPI's exposure, along with info
on how RAPI can be setup alongside an HTTPS proxy in case users still
want or need to expose the RAPI interface. The instructions are
outlined in Ganeti's security document: doc/html/security.html

CVE-2015-7945

Ganeti leaks the DRBD secret through the RAPI interface. Examining job
results after an instance information job reveals the secret. With the
DRBD secret, access to the local cluster network, and ARP poisoning,
an attacker can impersonate a Ganeti node and clone the disks of a
DRBD-based instance. While an attacker with access to the cluster
network is already capable of accessing any data written as DRBD
traffic is unencrypted, having the secret expedites the process and
allows access to the entire disk.

Fixes contained in this release prevent the secret from being exposed
via the RAPI. The DRBD secret can be changed by converting an instance
to plain and back to DRBD, generating a new secret, but redundancy will
be lost until the process completes.
Since attackers with node access are capable of accessing some and
potentially all data even without the secret, we do not recommend that
the secret be changed for existing instances.

Minor changes
~~~~~~~~~~~~~

- Calculate correct affected nodes set in InstanceChangeGroup
  (Issue 1144)
- Do not retry all requests after connection timeouts to prevent
  repeated job submission
- Fix reason trails of expanding opcodes
- Make lockConfig call retryable
- Extend timeout for gnt-cluster renew-crypto
- Return the correct error code in the post-upgrade script
- Make OpenSSL refrain from DH altogether
- Fix upgrades of instances with missing creation time
- Make htools tolerate missing "dtotal" and "dfree" on luxi
- Fix default for --default-iallocator-params
- Renew-crypto: stop daemons on master node first
- Don't warn about broken SSH setup of offline nodes (Issue 1131)
- At IAlloc backend guess state from admin state
- Only search for Python-2 interpreters
- Handle Xen 4.3 states better
- Improve xl socat migrations
- replace-disks: fix --ignore-ipolicy
- Fix disabling of user shutdown reporting
- Fix operations on empty nodes by accepting allocation of 0 jobs
- Fix instance multi allocation for non-DRBD disks
- Redistribute master key on downgrade
- Allow more failover options when using the --no-disk-moves flag


Version 2.13.2
--------------

*(Released Mon, 13 Jul 2015)*

Incompatible/important changes
~~~~~~~~~~~~~~~~~~~~~~~~~~~~~~

- This release contains a fix for the problem that different encodings in
  SSL certificates can break RPC communication (issue 1094). The fix makes
  it necessary to rerun 'gnt-cluster renew-crypto --new-node-certificates'
  after the cluster is fully upgraded to 2.13.2

Other fixes and known issues
~~~~~~~~~~~~~~~~~~~~~~~~~~~~

Inherited from 2.12:

- Fixed Issue #1115: Race between starting WConfD and updating the config
- Fixed Issue #1114: Binding RAPI to a specific IP makes the watcher
  restart the RAPI
- Fixed Issue #1100: Filter-evaluation for run-time data filter
- Better handling of the "crashed" Xen state
- The watcher can be instructed to skip disk verification
- Reduce amount of logging on successful requests
- Prevent multiple communication NICs being created for instances
- The ``htools`` now properly work also on shared-storage clusters
- Instance moves now work properly also for the plain disk template
- Various improvements to the documentation have been added

Known issues:
- Issue #1104: gnt-backup: dh key too small


Version 2.13.1
--------------

*(Released Tue, 16 Jun 2015)*

Incompatible/important changes
~~~~~~~~~~~~~~~~~~~~~~~~~~~~~~

- The SSH security changes reduced the number of nodes which can SSH into
  other nodes. Unfortunately enough, the Ganeti implementation of migration
  for the xl stack of Xen required SSH to be able to migrate the instance,
  leading to a situation where full movement of an instance around the cluster
  was not possible. This version fixes the issue by using socat to transfer
  instance data. While socat is less secure than SSH, it is about as secure as
  xm migrations, and occurs over the secondary network if present. As a
  consequence of this change, Xen instance migrations using xl cannot occur
  between nodes running 2.13.0 and 2.13.1.

Other fixes and known issues
~~~~~~~~~~~~~~~~~~~~~~~~~~~~

Inherited from 2.12:

- Fixed Issue #1082: RAPI is unresponsive after master-failover
- Fixed Issue #1083: Cluster verify reports existing instance disks on
  non-default VGs as missing
- Fixed Issue #1101: Modifying the storage directory for the shared-file disk
  template doesn't work
- Fixed a possible file descriptor leak when forking jobs
- Fixed missing private parameters in the environment for OS scripts
- Fixed a performance regression when handling configuration
  (only upgrade it if it changes)
- Adapt for compilation with GHC7.8 (compiles with warnings;
  cherrypicked from 2.14)

Known issues:
- Issue #1094: Mismatch in SSL encodings breaks RPC communication
- Issue #1104: Export fails: key is too small


Version 2.13.0
--------------

*(Released Tue, 28 Apr 2015)*

Incompatible/important changes
~~~~~~~~~~~~~~~~~~~~~~~~~~~~~~

- Ganeti now internally retries the instance creation opcode if opportunistic
  locking did not acquire nodes with enough free resources. The internal retry
  will not use opportunistic locking. In particular, instance creation, even
  if opportunistic locking is set, will never fail with ECODE_TEMP_NORES.
- The handling of SSH security had undergone a significant change. From
  this version on, each node has an individual SSH key pair instead of
  sharing one with all nodes of the cluster. From now on, we also
  restrict SSH access to master candidates. This means that only master
  candidates can ssh into other cluster nodes and all
  non-master-candidates cannot. Refer to the UPGRADE notes
  for further instructions on the creation and distribution of the keys.
- Ganeti now checks hypervisor version compatibility before trying an instance
  migration. It errors out if the versions are not compatible. Add the option
  --ignore-hvversions to restore the old behavior of only warning.
- Node tags starting with htools:migration: or htools:allowmigration: now have
  a special meaning to htools(1). See hbal(1) for details.
- The LXC hypervisor code has been repaired and improved. Instances cannot be
  migrated and cannot have more than one disk, but should otherwise work as with
  other hypervisors. OS script changes should not be necessary. LXC version
  1.0.0 or higher required.

New features
~~~~~~~~~~~~

- A new job filter rules system allows to define iptables-like rules for the
  job scheduler, making it easier to (soft-)drain the job queue, perform
  maintenance, and rate-limit selected job types. See gnt-filter(8) for
  details.
- Ganeti jobs can now be ad-hoc rate limited via the reason trail.
  For a set of jobs queued with "--reason=rate-limit:n:label", the job
  scheduler ensures that not more than n will be scheduled to run at the same
  time. See ganeti(7), section "Options", for details.
- The monitoring daemon has now variable sleep times for the data
  collectors. This currently means that the granularity of cpu-avg-load
  can be configured.
- The 'gnt-cluster verify' command now has the option
  '--verify-ssh-clutter', which verifies whether Ganeti (accidentally)
  cluttered up the 'authorized_keys' file.
- Instance disks can now be converted from one disk template to another for many
  different template combinations. When available, more efficient conversions
  will be used, otherwise the disks are simply copied over.

New dependencies
~~~~~~~~~~~~~~~~

- The monitoring daemon uses the PSQueue library. Be sure to install it
  if you use Mond.
- The formerly optional regex-pcre is now an unconditional dependency because
  the new job filter rules have regular expressions as a core feature.

Since 2.13.0 rc1
~~~~~~~~~~~~~~~~~~

The following issues have been fixed:

- Bugs related to ssh-key handling of master candidates (issues 1045,
  1046, 1047)

Fixes inherited from the 2.12 branch:

- Upgrade from old versions (2.5 and 2.6) was failing (issues 1070, 1019).
- gnt-network info outputs wrong external reservations (issue 1068)
- Refuse to demote master from master capability (issue 1023)


Version 2.13.0 rc1
------------------

*(Released Wed, 25 Mar 2015)*

This was the first release candidate of the 2.13 series.
All important changes are listed in the latest 2.13 entry.

Since 2.13.0 beta1
~~~~~~~~~~~~~~~~~~

The following issues have been fixed:

- Issue 1018: Cluster init (and possibly other jobs) occasionally fail to start


Version 2.13.0 beta1
--------------------

*(Released Wed, 14 Jan 2015)*

This was the first beta release of the 2.13 series. All important changes
are listed in the latest 2.13 entry.


Version 2.12.6
--------------

*(Released Mon, 14 Dec 2015)*

Important changes and security notes
~~~~~~~~~~~~~~~~~~~~~~~~~~~~~~~~~~~~

Security release.

CVE-2015-7944

Ganeti provides a RESTful control interface called the RAPI. Its HTTPS
implementation is vulnerable to DoS attacks via client-initiated SSL
parameter renegotiation. While the interface is not meant to be exposed
publicly, due to the fact that it binds to all interfaces, we believe
some users might be exposing it unintentionally and are vulnerable. A
DoS attack can consume resources meant for Ganeti daemons and instances
running on the master node, making both perform badly.

Fixes are not feasible due to the OpenSSL Python library not exposing
functionality needed to disable client-side renegotiation. Instead, we
offer instructions on how to control RAPI's exposure, along with info
on how RAPI can be setup alongside an HTTPS proxy in case users still
want or need to expose the RAPI interface. The instructions are
outlined in Ganeti's security document: doc/html/security.html

CVE-2015-7945

Ganeti leaks the DRBD secret through the RAPI interface. Examining job
results after an instance information job reveals the secret. With the
DRBD secret, access to the local cluster network, and ARP poisoning,
an attacker can impersonate a Ganeti node and clone the disks of a
DRBD-based instance. While an attacker with access to the cluster
network is already capable of accessing any data written as DRBD
traffic is unencrypted, having the secret expedites the process and
allows access to the entire disk.

Fixes contained in this release prevent the secret from being exposed
via the RAPI. The DRBD secret can be changed by converting an instance
to plain and back to DRBD, generating a new secret, but redundancy will
be lost until the process completes.
Since attackers with node access are capable of accessing some and
potentially all data even without the secret, we do not recommend that
the secret be changed for existing instances.

Minor changes
~~~~~~~~~~~~~

- Calculate correct affected nodes set in InstanceChangeGroup
  (Issue 1144)
- Do not retry all requests after connection timeouts to prevent
  repeated job submission
- Fix reason trails of expanding opcodes
- Make lockConfig call retryable
- Return the correct error code in the post-upgrade script
- Make OpenSSL refrain from DH altogether
- Fix upgrades of instances with missing creation time
- Make htools tolerate missing "dtotal" and "dfree" on luxi
- Fix default for --default-iallocator-params
- At IAlloc backend guess state from admin state
- Only search for Python-2 interpreters
- Handle Xen 4.3 states better
- replace-disks: fix --ignore-ipolicy
- Fix disabling of user shutdown reporting
- Fix operations on empty nodes by accepting allocation of 0 jobs
- Fix instance multi allocation for non-DRBD disks
- Allow more failover options when using the --no-disk-moves flag


Version 2.12.5
--------------

*(Released Mon, 13 Jul 2015)*

Incompatible/important changes
~~~~~~~~~~~~~~~~~~~~~~~~~~~~~~

- This release contains a fix for the problem that different encodings in
  SSL certificates can break RPC communication (issue 1094). The fix makes
  it necessary to rerun 'gnt-cluster renew-crypto --new-node-certificates'
  after the cluster is fully upgraded to 2.12.5.

Fixed and improvements
~~~~~~~~~~~~~~~~~~~~~~

- Fixed Issue #1030: GlusterFS support breaks at upgrade to 2.12 -
  switches back to shared-file
- Fixed Issue #1094 (see the notice in Incompatible/important changes):
  Differences in encodings of SSL certificates can render a cluster
  uncommunicative after a master-failover
- Fixed Issue #1098: Support for ECDSA SSH keys
- Fixed Issue #1100: Filter-evaluation for run-time data filter
- Fixed Issue #1101: Modifying the storage directory for the shared-file
  disk template doesn't work
- Fixed Issue #1108: Spurious "NIC name already used" errors during
  instance creation
- Fixed Issue #1114: Binding RAPI to a specific IP makes the watcher
  restart the RAPI
- Fixed Issue #1115: Race between starting WConfD and updating the config
- Better handling of the "crashed" Xen state
- The ``htools`` now properly work also on shared-storage clusters
- Various improvements to the documentation have been added

Inherited from the 2.11 branch:

- Fixed Issue #1113: Reduce amount of logging on successful requests

Known issues
~~~~~~~~~~~~

- Issue #1104: gnt-backup: dh key too small


Version 2.12.4
--------------

*(Released Tue, 12 May 2015)*

- Fixed Issue #1082: RAPI is unresponsive after master-failover
- Fixed Issue #1083: Cluster verify reports existing instance disks on
  non-default VGs as missing
- Fixed a possible file descriptor leak when forking jobs
- Fixed missing private parameters in the environment for OS scripts
- Fixed a performance regression when handling configuration
  (only upgrade it if it changes)
- Adapt for compilation with GHC7.8 (compiles with warnings;
  cherrypicked from 2.14)

Known issues
~~~~~~~~~~~~

Pending since 2.12.2:

- Under certain conditions instance doesn't get unpaused after live
  migration (issue #1050)
- GlusterFS support breaks at upgrade to 2.12 - switches back to
  shared-file (issue #1030)


Version 2.12.3
--------------

*(Released Wed, 29 Apr 2015)*

- Fixed Issue #1019: upgrade from 2.6.2 to 2.12 fails. cfgupgrade
  doesn't migrate the config.data file properly
- Fixed Issue 1023: Master master-capable option bug
- Fixed Issue 1068: gnt-network info outputs wrong external reservations
- Fixed Issue 1070: Upgrade of Ganeti 2.5.2 to 2.12.0 fails due to
  missing UUIDs for disks
- Fixed Issue 1073: ssconf_hvparams_* not distributed with ssconf

Inherited from the 2.11 branch:

- Fixed Issue 1032: Renew-crypto --new-node-certificates sometimes does not
  complete.
  The operation 'gnt-cluster renew-crypto --new-node-certificates' is
  now more robust against intermitten reachability errors. Nodes that
  are temporarily not reachable, are contacted with several retries.
  Nodes which are marked as offline are omitted right away.

Inherited from the 2.10 branch:

- Fixed Issue 1057: master-failover succeeds, but IP remains assigned to
  old master
- Fixed Issue 1058: Python's os.minor() does not support devices with
  high minor numbers
- Fixed Issue 1059: Luxid fails if DNS returns an IPv6 address that does
  not reverse resolve

Known issues
~~~~~~~~~~~~

Pending since 2.12.2:

- GHC 7.8 introduced some incompatible changes, so currently Ganeti
  2.12. doesn't compile on GHC 7.8
- Under certain conditions instance doesn't get unpaused after live
  migration (issue #1050)
- GlusterFS support breaks at upgrade to 2.12 - switches back to
  shared-file (issue #1030)


Version 2.12.2
--------------

*(Released Wed, 25 Mar 2015)*

- Support for the lens Haskell library up to version 4.7 (issue #1028)
- SSH keys are now distributed only to master and master candidates
  (issue #377)
- Improved performance for operations that frequently read the
  cluster configuration
- Improved robustness of spawning job processes that occasionally caused
  newly-started jobs to timeout
- Fixed race condition during cluster verify which occasionally caused
  it to fail

Inherited from the 2.11 branch:

- Fix failing automatic glusterfs mounts (issue #984)
- Fix watcher failing to read its status file after an upgrade
  (issue #1022)
- Improve Xen instance state handling, in particular of somewhat exotic
  transitional states

Inherited from the 2.10 branch:

- Fix failing to change a diskless drbd instance to plain
  (issue #1036)
- Fixed issues with auto-upgrades from pre-2.6
  (hv_state_static and disk_state_static)
- Fix memory leak in the monitoring daemon

Inherited from the 2.9 branch:

- Fix file descriptor leak in Confd client

Known issues
~~~~~~~~~~~~

- GHC 7.8 introduced some incompatible changes, so currently Ganeti
  2.12. doesn't compile on GHC 7.8
- Under certain conditions instance doesn't get unpaused after live
  migration (issue #1050)
- GlusterFS support breaks at upgrade to 2.12 - switches back to
  shared-file (issue #1030)


Version 2.12.1
--------------

*(Released Wed, 14 Jan 2015)*

- Fix users under which the wconfd and metad daemons run (issue #976)
- Clean up stale livelock files (issue #865)
- Fix setting up the metadata daemon's network interface for Xen
- Make watcher identify itself on disk activation
- Add "ignore-ipolicy" option to gnt-instance grow-disk
- Check disk size ipolicy during "gnt-instance grow-disk" (issue #995)

Inherited from the 2.11 branch:

- Fix counting votes when doing master failover (issue #962)
- Fix broken haskell dependencies (issues #758 and #912)
- Check if IPv6 is used directly when running SSH (issue #892)

Inherited from the 2.10 branch:

- Fix typo in gnt_cluster output (issue #1015)
- Use the Python path detected at configure time in the top-level Python
  scripts.
- Fix check for sphinx-build from python2-sphinx
- Properly check if an instance exists in 'gnt-instance console'


Version 2.12.0
--------------

*(Released Fri, 10 Oct 2014)*

Incompatible/important changes
~~~~~~~~~~~~~~~~~~~~~~~~~~~~~~

- Ganeti is now distributed under the 2-clause BSD license.
  See the COPYING file.
- Do not use debug mode in production. Certain daemons will issue warnings
  when launched in debug mode. Some debug logging violates some of the new
  invariants in the system (see "New features"). The logging has been kept as
  it aids diagnostics and development.

New features
~~~~~~~~~~~~

- OS install script parameters now come in public, private and secret
  varieties:

  - Public parameters are like all other parameters in Ganeti.
  - Ganeti will not log private and secret parameters, *unless* it is running
    in debug mode.
  - Ganeti will not save secret parameters to configuration. Secret parameters
    must be supplied every time you install, or reinstall, an instance.
  - Attempting to override public parameters with private or secret parameters
    results in an error. Similarly, you may not use secret parameters to
    override private parameters.

- The move-instance tool can now attempt to allocate an instance by using
  opportunistic locking when an iallocator is used.
- The build system creates sample systemd unit files, available under
  doc/examples/systemd. These unit files allow systemd to natively
  manage and supervise all Ganeti processes.
- Different types of compression can be applied during instance moves, including
  user-specified ones.
- Ganeti jobs now run as separate processes. The jobs are coordinated by
  a new daemon "WConfd" that manages cluster's configuration and locks
  for individual jobs. A consequence is that more jobs can run in parallel;
  the number is run-time configurable, see "New features" entry
  of 2.11.0. To avoid luxid being overloaded with tracking running jobs, it
  backs of and only occasionally, in a sequential way, checks if jobs have
  finished and schedules new ones. In this way, luxid keeps responsive under
  high cluster load. The limit as when to start backing of is also run-time
  configurable.
- The metadata daemon is now optionally available, as part of the
  partial implementation of the OS-installs design. It allows pass
  information to OS install scripts or to instances.
  It is also possible to run Ganeti without the daemon, if desired.
- Detection of user shutdown of instances has been implemented for Xen
  as well.

New dependencies
~~~~~~~~~~~~~~~~

- The KVM CPU pinning no longer uses the affinity python package, but psutil
  instead. The package is still optional and needed only if the feature is to
  be used.

Incomplete features
~~~~~~~~~~~~~~~~~~~

The following issues are related to features which are not completely
implemented in 2.12:

- Issue 885: Network hotplugging on KVM sometimes makes an instance
  unresponsive
- Issues 708 and 602: The secret parameters are currently still written
  to disk in the job queue.
- Setting up the metadata network interface under Xen isn't fully
  implemented yet.

Known issues
~~~~~~~~~~~~

- *Wrong UDP checksums in DHCP network packets:*
  If an instance communicates with the metadata daemon and uses DHCP to
  obtain its IP address on the provided virtual network interface,
  it can happen that UDP packets have a wrong checksum, due to
  a bug in virtio. See for example https://bugs.launchpad.net/bugs/930962

  Ganeti works around this bug by disabling the UDP checksums on the way
  from a host to instances (only on the special metadata communication
  network interface) using the ethtool command. Therefore if using
  the metadata daemon the host nodes should have this tool available.
- The metadata daemon is run as root in the split-user mode, to be able
  to bind to port 80.
  This should be improved in future versions, see issue #949.

Since 2.12.0 rc2
~~~~~~~~~~~~~~~~

The following issues have been fixed:

- Fixed passing additional parameters to RecreateInstanceDisks over
  RAPI.
- Fixed the permissions of WConfd when running in the split-user mode.
  As WConfd takes over the previous master daemon to manage the
  configuration, it currently runs under the masterd user.
- Fixed the permissions of the metadata daemon  wn running in the
  split-user mode (see Known issues).
- Watcher now properly adds a reason trail entry when initiating disk
  checks.
- Fixed removing KVM parameters introduced in 2.12 when downgrading a
  cluster to 2.11: "migration_caps", "disk_aio" and "virtio_net_queues".
- Improved retrying of RPC calls that fail due to network errors.


Version 2.12.0 rc2
------------------

*(Released Mon, 22 Sep 2014)*

This was the second release candidate of the 2.12 series.
All important changes are listed in the latest 2.12 entry.

Since 2.12.0 rc1
~~~~~~~~~~~~~~~~

The following issues have been fixed:

- Watcher now checks if WConfd is running and functional.
- Watcher now properly adds reason trail entries.
- Fixed NIC options in Xen's config files.

Inherited from the 2.10 branch:

- Fixed handling of the --online option
- Add warning against hvparam changes with live migrations, which might
  lead to dangerous situations for instances.
- Only the LVs in the configured VG are checked during cluster verify.


Version 2.12.0 rc1
------------------

*(Released Wed, 20 Aug 2014)*

This was the first release candidate of the 2.12 series.
All important changes are listed in the latest 2.12 entry.

Since 2.12.0 beta1
~~~~~~~~~~~~~~~~~~

The following issues have been fixed:

- Issue 881: Handle communication errors in mcpu
- Issue 883: WConfd leaks memory for some long operations
- Issue 884: Under heavy load the IAllocator fails with a "missing
  instance" error

Inherited from the 2.10 branch:

- Improve the recognition of Xen domU states
- Automatic upgrades:
  - Create the config backup archive in a safe way
  - On upgrades, check for upgrades to resume first
  - Pause watcher during upgrade
- Allow instance disks to be added with --no-wait-for-sync


Version 2.12.0 beta1
--------------------

*(Released Mon, 21 Jul 2014)*

This was the first beta release of the 2.12 series. All important changes
are listed in the latest 2.12 entry.


Version 2.11.8
--------------

*(Released Mon, 14 Dec 2015)*

Important changes and security notes
~~~~~~~~~~~~~~~~~~~~~~~~~~~~~~~~~~~~

Security release.

CVE-2015-7944

Ganeti provides a RESTful control interface called the RAPI. Its HTTPS
implementation is vulnerable to DoS attacks via client-initiated SSL
parameter renegotiation. While the interface is not meant to be exposed
publicly, due to the fact that it binds to all interfaces, we believe
some users might be exposing it unintentionally and are vulnerable. A
DoS attack can consume resources meant for Ganeti daemons and instances
running on the master node, making both perform badly.

Fixes are not feasible due to the OpenSSL Python library not exposing
functionality needed to disable client-side renegotiation. Instead, we
offer instructions on how to control RAPI's exposure, along with info
on how RAPI can be setup alongside an HTTPS proxy in case users still
want or need to expose the RAPI interface. The instructions are
outlined in Ganeti's security document: doc/html/security.html

CVE-2015-7945

Ganeti leaks the DRBD secret through the RAPI interface. Examining job
results after an instance information job reveals the secret. With the
DRBD secret, access to the local cluster network, and ARP poisoning,
an attacker can impersonate a Ganeti node and clone the disks of a
DRBD-based instance. While an attacker with access to the cluster
network is already capable of accessing any data written as DRBD
traffic is unencrypted, having the secret expedites the process and
allows access to the entire disk.

Fixes contained in this release prevent the secret from being exposed
via the RAPI. The DRBD secret can be changed by converting an instance
to plain and back to DRBD, generating a new secret, but redundancy will
be lost until the process completes.
Since attackers with node access are capable of accessing some and
potentially all data even without the secret, we do not recommend that
the secret be changed for existing instances.

Minor changes
~~~~~~~~~~~~~

- Make htools tolerate missing "dtotal" and "dfree" on luxi
- Fix default for --default-iallocator-params
- At IAlloc backend guess state from admin state
- replace-disks: fix --ignore-ipolicy
- Fix instance multi allocation for non-DRBD disks
- Trigger renew-crypto on downgrade to 2.11
- Downgrade log-message for rereading job
- Downgrade log-level for successful requests
- Check for gnt-cluster before running gnt-cluster upgrade


Version 2.11.7
--------------

*(Released Fri, 17 Apr 2015)*

- The operation 'gnt-cluster renew-crypto --new-node-certificates' is
  now more robust against intermitten reachability errors. Nodes that
  are temporarily not reachable, are contacted with several retries.
  Nodes which are marked as offline are omitted right away.


Version 2.11.6
--------------

*(Released Mon, 22 Sep 2014)*

- Ganeti is now distributed under the 2-clause BSD license.
  See the COPYING file.
- Fix userspace access checks.
- Various documentation fixes have been added.

Inherited from the 2.10 branch:

- The --online option now works as documented.
- The watcher is paused during cluster upgrades; also, upgrade
  checks for upgrades to resume first.
- Instance disks can be added with --no-wait-for-sync.


Version 2.11.5
--------------

*(Released Thu, 7 Aug 2014)*

Inherited from the 2.10 branch:

Important security release. In 2.10.0, the
'gnt-cluster upgrade' command was introduced. Before
performing an upgrade, the configuration directory of
the cluster is backed up. Unfortunately, the archive was
written with permissions that make it possible for
non-privileged users to read the archive and thus have
access to cluster and RAPI keys. After this release,
the archive will be created with privileged access only.

We strongly advise you to restrict the permissions of
previously created archives. The archives are found in
/var/lib/ganeti*.tar (unless otherwise configured with
--localstatedir or --with-backup-dir).

If you suspect that non-privileged users have accessed
your archives already, we advise you to renew the
cluster's crypto keys using 'gnt-cluster renew-crypto'
and to reset the RAPI credentials by editing
/var/lib/ganeti/rapi_users (respectively under a
different path if configured differently with
--localstatedir).

Other changes included in this release:

- Fix handling of Xen instance states.
- Fix NIC configuration with absent NIC VLAN
- Adapt relative path expansion in PATH to new environment
- Exclude archived jobs from configuration backups
- Fix RAPI for split query setup
- Allow disk hot-remove even with chroot or SM

Inherited from the 2.9 branch:

- Make htools tolerate missing 'spfree' on luxi


Version 2.11.4
--------------

*(Released Thu, 31 Jul 2014)*

- Improved documentation of the instance shutdown behavior.

Inherited from the 2.10 branch:

- KVM: fix NIC configuration with absent NIC VLAN (Issue 893)
- Adapt relative path expansion in PATH to new environment
- Exclude archived jobs from configuration backup
- Expose early_release for ReplaceInstanceDisks
- Add backup directory for configuration backups for upgrades
- Fix BlockdevSnapshot in case of non lvm-based disk
- Improve RAPI error handling for queries in non-existing items
- Allow disk hot-remove even with chroot or SM
- Remove superflous loop in instance queries (Issue 875)

Inherited from the 2.9 branch:

- Make ganeti-cleaner switch to save working directory (Issue 880)


Version 2.11.3
--------------

*(Released Wed, 9 Jul 2014)*

- Readd nodes to their previous node group
- Remove old-style gnt-network connect

Inherited from the 2.10 branch:

- Make network_vlan an optional OpParam
- hspace: support --accept-existing-errors
- Make hspace support --independent-groups
- Add a modifier for a group's allocation policy
- Export VLAN nicparam to NIC configuration scripts
- Fix gnt-network client to accept vlan info
- Support disk hotplug with userspace access

Inherited from the 2.9 branch:

- Make htools tolerate missing "spfree" on luxi
- Move the design for query splitting to the implemented list
- Add tests for DRBD setups with empty first resource

Inherited from the 2.8 branch:

- DRBD parser: consume initial empty resource lines


Version 2.11.2
--------------

*(Released Fri, 13 Jun 2014)*

- Improvements to KVM wrt to the kvmd and instance shutdown behavior.
  WARNING: In contrast to our standard policy, this bug fix update
  introduces new parameters to the configuration. This means in
  particular that after an upgrade from 2.11.0 or 2.11.1, 'cfgupgrade'
  needs to be run, either manually or explicitly by running
  'gnt-cluster upgrade --to 2.11.2' (which requires that they
  had configured the cluster with --enable-versionfull).
  This also means, that it is not easily possible to downgrade from
  2.11.2 to 2.11.1 or 2.11.0. The only way is to go back to 2.10 and
  back.

Inherited from the 2.10 branch:

- Check for SSL encoding inconsistencies
- Check drbd helper only in VM capable nodes
- Improvements in statistics utils

Inherited from the 2.9 branch:

- check-man-warnings: use C.UTF-8 and set LC_ALL


Version 2.11.1
--------------

*(Released Wed, 14 May 2014)*

- Add design-node-security.rst to docinput
- kvm: use a dedicated QMP socket for kvmd

Inherited from the 2.10 branch:

- Set correct Ganeti version on setup commands
- Add a utility to combine shell commands
- Add design doc for performance tests
- Fix failed DRBD disk creation cleanup
- Hooking up verification for shared file storage
- Fix --shared-file-storage-dir option of gnt-cluster modify
- Clarify default setting of 'metavg'
- Fix invocation of GetCommandOutput in QA
- Clean up RunWithLocks
- Add an exception-trapping thread class
- Wait for delay to provide interruption information
- Add an expected block option to RunWithLocks
- Track if a QA test was blocked by locks
- Add a RunWithLocks QA utility function
- Add restricted migration
- Add an example for node evacuation
- Add a test for parsing version strings
- Tests for parallel job execution
- Fail in replace-disks if attaching disks fails
- Fix passing of ispecs in cluster init during QA
- Move QAThreadGroup to qa_job_utils.py
- Extract GetJobStatuses and use an unified version
- Run disk template specific tests only if possible

Inherited from the 2.9 branch:

- If Automake version > 1.11, force serial tests
- KVM: set IFF_ONE_QUEUE on created tap interfaces
- Add configure option to pass GHC flags


Version 2.11.0
--------------

*(Released Fri, 25 Apr 2014)*

Incompatible/important changes
~~~~~~~~~~~~~~~~~~~~~~~~~~~~~~

- ``gnt-node list`` no longer shows disk space information for shared file
  disk templates because it is not a node attribute. (For example, if you have
  both the file and shared file disk templates enabled, ``gnt-node list`` now
  only shows information about the file disk template.)
- The shared file disk template is now in the new 'sharedfile' storage type.
  As a result, ``gnt-node list-storage -t file`` now only shows information
  about the file disk template and you may use ``gnt-node list-storage -t
  sharedfile`` to query storage information for the shared file disk template.
- Over luxi, syntactially incorrect queries are now rejected as a whole;
  before, a 'SumbmitManyJobs' request was partially executed, if the outer
  structure of the request was syntactically correct. As the luxi protocol
  is internal (external applications are expected to use RAPI), the impact
  of this incompatible change should be limited.
- Queries for nodes, instances, groups, backups and networks are now
  exclusively done via the luxi daemon. Legacy python code was removed,
  as well as the --enable-split-queries configuration option.
- Orphan volumes errors are demoted to warnings and no longer affect the exit
  code of ``gnt-cluster verify``.
- RPC security got enhanced by using different client SSL certificates
  for each node. In this context 'gnt-cluster renew-crypto' got a new
  option '--renew-node-certificates', which renews the client
  certificates of all nodes. After a cluster upgrade from pre-2.11, run
  this to create client certificates and activate this feature.

New features
~~~~~~~~~~~~

- Instance moves, backups and imports can now use compression to transfer the
  instance data.
- Node groups can be configured to use an SSH port different than the
  default 22.
- Added experimental support for Gluster distributed file storage as the
  ``gluster`` disk template under the new ``sharedfile`` storage type through
  automatic management of per-node FUSE mount points. You can configure the
  mount point location at ``gnt-cluster init`` time by using the new
  ``--gluster-storage-dir`` switch.
- Job scheduling is now handled by luxid, and the maximal number of jobs running
  in parallel is a run-time parameter of the cluster.
- A new tool for planning dynamic power management, called ``hsqueeze``, has
  been added. It suggests nodes to power up or down and corresponding instance
  moves.

New dependencies
~~~~~~~~~~~~~~~~

The following new dependencies have been added:

For Haskell:

- ``zlib`` library (http://hackage.haskell.org/package/base64-bytestring)

- ``base64-bytestring`` library (http://hackage.haskell.org/package/zlib),
  at least version 1.0.0.0

- ``lifted-base`` library (http://hackage.haskell.org/package/lifted-base)

- ``lens`` library (http://hackage.haskell.org/package/lens)

Since 2.11.0 rc1
~~~~~~~~~~~~~~~~

- Fix Xen instance state

Inherited from the 2.10 branch:

- Fix conflict between virtio + spice or soundhw
- Fix bitarray ops wrt PCI slots
- Allow releases scheduled 5 days in advance
- Make watcher submit queries low priority
- Fix specification of TIDiskParams
- Add unittests for instance modify parameter renaming
- Add renaming of instance custom params
- Add RAPI symmetry tests for groups
- Extend RAPI symmetry tests with RAPI-only aliases
- Add test for group custom parameter renaming
- Add renaming of group custom ndparams, ipolicy, diskparams
- Add the RAPI symmetry test for nodes
- Add aliases for nodes
- Allow choice of HTTP method for modification
- Add cluster RAPI symmetry test
- Fix failing cluster query test
- Add aliases for cluster parameters
- Add support for value aliases to RAPI
- Provide tests for GET/PUT symmetry
- Sort imports
- Also consider filter fields for deciding if using live data
- Document the python-fdsend dependency
- Verify configuration version number before parsing
- KVM: use running HVPs to calc blockdev options
- KVM: reserve a PCI slot for the SCSI controller
- Check for LVM-based verification results only when enabled
- Fix "existing" typos
- Fix output of gnt-instance info after migration
- Warn in UPGRADE about not tar'ing exported insts
- Fix non-running test and remove custom_nicparams rename
- Account for NODE_RES lock in opportunistic locking
- Fix request flooding of noded during disk sync

Inherited from the 2.9 branch:

- Make watcher submit queries low priority
- Fix failing gnt-node list-drbd command
- Update installation guide wrt to DRBD version
- Fix list-drbd QA test
- Add messages about skipped QA disk template tests
- Allow QA asserts to produce more messages
- Set exclusion tags correctly in requested instance
- Export extractExTags and updateExclTags
- Document spindles in the hbal man page
- Sample logrotate conf breaks permissions with split users
- Fix 'gnt-cluster' and 'gnt-node list-storage' outputs

Inherited from the 2.8 branch:

- Add reason parameter to RAPI client functions
- Include qa/patch in Makefile
- Handle empty patches better
- Move message formatting functions to separate file
- Add optional ordering of QA patch files
- Allow multiple QA patches
- Refactor current patching code


Version 2.11.0 rc1
------------------

*(Released Thu, 20 Mar 2014)*

This was the first RC release of the 2.11 series. Since 2.11.0 beta1:

- Convert int to float when checking config. consistency
- Rename compression option in gnt-backup export

Inherited from the 2.9 branch:

- Fix error introduced during merge
- gnt-cluster copyfile: accept relative paths

Inherited from the 2.8 branch:

- Improve RAPI detection of the watcher
- Add patching QA configuration files on buildbots
- Enable a timeout for instance shutdown
- Allow KVM commands to have a timeout
- Allow xen commands to have a timeout
- Fix wrong docstring


Version 2.11.0 beta1
--------------------

*(Released Wed, 5 Mar 2014)*

This was the first beta release of the 2.11 series. All important changes
are listed in the latest 2.11 entry.


Version 2.10.8
--------------

*(Released Fri, 11 Dec 2015)*

Important changes and security notes
~~~~~~~~~~~~~~~~~~~~~~~~~~~~~~~~~~~~

Security release.

CVE-2015-7944

Ganeti provides a RESTful control interface called the RAPI. Its HTTPS
implementation is vulnerable to DoS attacks via client-initiated SSL
parameter renegotiation. While the interface is not meant to be exposed
publicly, due to the fact that it binds to all interfaces, we believe
some users might be exposing it unintentionally and are vulnerable. A
DoS attack can consume resources meant for Ganeti daemons and instances
running on the master node, making both perform badly.

Fixes are not feasible due to the OpenSSL Python library not exposing
functionality needed to disable client-side renegotiation. Instead, we
offer instructions on how to control RAPI's exposure, along with info
on how RAPI can be setup alongside an HTTPS proxy in case users still
want or need to expose the RAPI interface. The instructions are
outlined in Ganeti's security document: doc/html/security.html

CVE-2015-7945

Ganeti leaks the DRBD secret through the RAPI interface. Examining job
results after an instance information job reveals the secret. With the
DRBD secret, access to the local cluster network, and ARP poisoning,
an attacker can impersonate a Ganeti node and clone the disks of a
DRBD-based instance. While an attacker with access to the cluster
network is already capable of accessing any data written as DRBD
traffic is unencrypted, having the secret expedites the process and
allows access to the entire disk.

Fixes contained in this release prevent the secret from being exposed
via the RAPI. The DRBD secret can be changed by converting an instance
to plain and back to DRBD, generating a new secret, but redundancy will
be lost until the process completes.
Since attackers with node access are capable of accessing some and
potentially all data even without the secret, we do not recommend that
the secret be changed for existing instances.

Minor changes
~~~~~~~~~~~~~

- Make htools tolerate missing "dtotal" and "dfree" on luxi
- At IAlloc backend guess state from admin state
- replace-disks: fix --ignore-ipolicy
- Fix instance multi allocation for non-DRBD disks
- Check for gnt-cluster before running gnt-cluster upgrade
- Work around a Python os.minor bug
- Add IP-related checks after master-failover
- Pass correct backend params in move-instance
- Allow plain/DRBD conversions regardless of lack of disks
- Fix MonD collector thunk leak
- Stop MonD when removing a node from a cluster
- Finalize backup only if successful
- Fix file descriptor leak in Confd Client
- Auto-upgrade hv_state_static and disk_state_static
- Do not hardcode the Python path in CLI tools
- Use the Python interpreter from ENV
- ganeti.daemon: fix daemon mode with GnuTLS >= 3.3 (Issues 961, 964)
- Ganeti.Daemon: always install SIGHUP handler (Issue 755)
- Fix DRBD version check for non VM capable nodes
- Fix handling of the --online option
- Add warning against hvparam changes with live migrations
- Only verify LVs in configured VG during cluster verify
- Fix network info in case of multi NIC instances
- On upgrades, check for upgrades to resume first
- Pause watcher during upgrade
- Allow instance disks to be added with --no-wait-for-sync


Version 2.10.7
--------------

*(Released Thu, 7 Aug 2014)*

Important security release. In 2.10.0, the
'gnt-cluster upgrade' command was introduced. Before
performing an upgrade, the configuration directory of
the cluster is backed up. Unfortunately, the archive was
written with permissions that make it possible for
non-privileged users to read the archive and thus have
access to cluster and RAPI keys. After this release,
the archive will be created with privileged access only.

We strongly advise you to restrict the permissions of
previously created archives. The archives are found in
/var/lib/ganeti*.tar (unless otherwise configured with
--localstatedir or --with-backup-dir).

If you suspect that non-privileged users have accessed
your archives already, we advise you to renew the
cluster's crypto keys using 'gnt-cluster renew-crypto'
and to reset the RAPI credentials by editing
/var/lib/ganeti/rapi_users (respectively under a
different path if configured differently with
--localstatedir).

Other changes included in this release:

- Fix handling of Xen instance states.
- Fix NIC configuration with absent NIC VLAN
- Adapt relative path expansion in PATH to new environment
- Exclude archived jobs from configuration backups
- Fix RAPI for split query setup
- Allow disk hot-remove even with chroot or SM

Inherited from the 2.9 branch:

- Make htools tolerate missing 'spfree' on luxi


Version 2.10.6
--------------

*(Released Mon, 30 Jun 2014)*

- Make Ganeti tolerant towards differnt openssl library
  version on different nodes (issue 853).
- Allow hspace to make useful predictions in multi-group
  clusters with one group overfull (isse 861).
- Various gnt-network related fixes.
- Fix disk hotplug with userspace access.
- Various documentation errors fixed.


Version 2.10.5
--------------

*(Released Mon, 2 Jun 2014)*

- Two new options have been added to gnt-group evacuate.
  The 'sequential' option forces all the evacuation steps to
  be carried out sequentially, thus avoiding congestion on a
  slow link between node groups. The 'force-failover' option
  disallows migrations and forces failovers to be used instead.
  In this way evacuation to a group with vastly differnet
  hypervisor is possible.
- In tiered allocation, when looking for ways on how to shrink
  an instance, the canoncial path is tried first, i.e., in each
  step reduce on the resource most placements are blocked on. Only
  if no smaller fitting instance can be found shrinking a single
  resource till fit is tried.
- For finding the placement of an instance, the duplicate computations
  in the computation of the various cluster scores are computed only
  once. This significantly improves the performance of hspace for DRBD
  on large clusters; for other clusters, a slight performance decrease
  might occur. Moreover, due to the changed order, floating point
  number inaccuracies accumulate differently, thus resulting in different
  cluster scores. It has been verified that the effect of these different
  roundings is less than 1e-12.
- network queries fixed with respect to instances
- relax too strict prerequisite in LUClusterSetParams for DRBD helpers
- VArious improvements to QA and build-time tests


Version 2.10.4
--------------

*(Released Thu, 15 May 2014)*

- Support restricted migration in hbal
- Fix for the --shared-file-storage-dir of gnt-cluster modify (issue 811)
- Fail in replace-disks if attaching disks fails (issue 814)
- Set IFF_ONE_QUEUE on created tap interfaces for KVM
- Small fixes and enhancements in the build system
- Various documentation fixes (e.g. issue 810)


Version 2.10.3
--------------

*(Released Wed, 16 Apr 2014)*

- Fix filtering of pending jobs with -o id (issue 778)
- Make RAPI API calls more symmetric (issue 770)
- Make parsing of old cluster configuration more robust (issue 783)
- Fix wrong output of gnt-instance info after migrations
- Fix reserved PCI slots for KVM hotplugging
- Use runtime hypervisor parameters to calculate bockdevice options for KVM
- Fix high node daemon load during disk sync if the sync is paused manually
  (issue 792)
- Improve opportunistic locking during instance creation (issue 791)

Inherited from the 2.9 branch:

- Make watcher submit queries low priority (issue 772)
- Add reason parameter to RAPI client functions (issue 776)
- Fix failing gnt-node list-drbd command (issue 777)
- Properly display fake job locks in gnt-debug.
- small fixes in documentation


Version 2.10.2
--------------

*(Released Mon, 24 Mar 2014)*

- Fix conflict between virtio + spice or soundhw (issue 757)
- accept relative paths in gnt-cluster copyfile (issue 754)
- Introduce shutdown timeout for 'xm shutdown' command
- Improve RAPI detection of the watcher (issue 752)


Version 2.10.1
--------------

*(Released Wed, 5 Mar 2014)*

- Fix incorrect invocation of hooks on offline nodes (issue 742)
- Fix incorrect exit code of gnt-cluster verify in certain circumstances
  (issue 744)

Inherited from the 2.9 branch:

- Fix overflow problem in hbal that caused it to break when waiting for
  jobs for more than 10 minutes (issue 717)
- Make hbal properly handle non-LVM storage
- Properly export and import NIC parameters, and do so in a backwards
  compatible way (issue 716)
- Fix net-common script in case of routed mode (issue 728)
- Improve documentation (issues 724, 730)


Version 2.10.0
--------------

*(Released Thu, 20 Feb 2014)*

Incompatible/important changes
~~~~~~~~~~~~~~~~~~~~~~~~~~~~~~

- Adding disks with 'gnt-instance modify' now waits for the disks to sync per
  default. Specify --no-wait-for-sync to override this behavior.
- The Ganeti python code now adheres to a private-module layout. In particular,
  the module 'ganeti' is no longer in the python search path.
- On instance allocation, the iallocator now considers non-LVM storage
  properly. In particular, actual file storage space information is used
  when allocating space for a file/sharedfile instance.
- When disabling disk templates cluster-wide, the cluster now first
  checks whether there are instances still using those templates.
- 'gnt-node list-storage' now also reports storage information about
  file-based storage types.
- In case of non drbd instances, export \*_SECONDARY environment variables
  as empty strings (and not "None") during 'instance-migrate' related hooks.

New features
~~~~~~~~~~~~

- KVM hypervisors can now access RBD storage directly without having to
  go through a block device.
- A new command 'gnt-cluster upgrade' was added that automates the upgrade
  procedure between two Ganeti versions that are both 2.10 or higher.
- The move-instance command can now change disk templates when moving
  instances, and does not require any node placement options to be
  specified if the destination cluster has a default iallocator.
- Users can now change the soundhw and cpuid settings for XEN hypervisors.
- Hail and hbal now have the (optional) capability of accessing average CPU
  load information through the monitoring deamon, and to use it to dynamically
  adapt the allocation of instances.
- Hotplug support. Introduce new option '--hotplug' to ``gnt-instance modify``
  so that disk and NIC modifications take effect without the need of actual
  reboot. There are a couple of constrains currently for this feature:

   - only KVM hypervisor (versions >= 1.0) supports it,
   - one can not (yet) hotplug a disk using userspace access mode for RBD
   - in case of a downgrade instances should suffer a reboot in order to
     be migratable (due to core change of runtime files)
   - ``python-fdsend`` is required for NIC hotplugging.

Misc changes
~~~~~~~~~~~~

- A new test framework for logical units was introduced and the test
  coverage for logical units was improved significantly.
- Opcodes are entirely generated from Haskell using the tool 'hs2py' and
  the module 'src/Ganeti/OpCodes.hs'.
- Constants are also generated from Haskell using the tool
  'hs2py-constants' and the module 'src/Ganeti/Constants.hs', with the
  exception of socket related constants, which require changing the
  cluster configuration file, and HVS related constants, because they
  are part of a port of instance queries to Haskell.  As a result, these
  changes will be part of the next release of Ganeti.

New dependencies
~~~~~~~~~~~~~~~~

The following new dependencies have been added/updated.

Python

- The version requirements for ``python-mock`` have increased to at least
  version 1.0.1. It is still used for testing only.
- ``python-fdsend`` (https://gitorious.org/python-fdsend) is optional
  but required for KVM NIC hotplugging to work.

Since 2.10.0 rc3
~~~~~~~~~~~~~~~~

- Fix integer overflow problem in hbal


Version 2.10.0 rc3
------------------

*(Released Wed, 12 Feb 2014)*

This was the third RC release of the 2.10 series. Since 2.10.0 rc2:

- Improved hotplug robustness
- Start Ganeti daemons after ensure-dirs during upgrade
- Documentation improvements

Inherited from the 2.9 branch:

- Fix the RAPI instances-multi-alloc call
- assign unique filenames to file-based disks
- gracefully handle degraded non-diskless instances with 0 disks (issue 697)
- noded now runs with its specified group, which is the default group,
  defaulting to root (issue 707)
- make using UUIDs to identify nodes in gnt-node consistently possible
  (issue 703)


Version 2.10.0 rc2
------------------

*(Released Fri, 31 Jan 2014)*

This was the second RC release of the 2.10 series. Since 2.10.0 rc1:

- Documentation improvements
- Run drbdsetup syncer only on network attach
- Include target node in hooks nodes for migration
- Fix configure dirs
- Support post-upgrade hooks during cluster upgrades

Inherited from the 2.9 branch:

- Ensure that all the hypervisors exist in the config file (Issue 640)
- Correctly recognise the role as master node (Issue 687)
- configure: allow detection of Sphinx 1.2+ (Issue 502)
- gnt-instance now honors the KVM path correctly (Issue 691)

Inherited from the 2.8 branch:

- Change the list separator for the usb_devices parameter from comma to space.
  Commas could not work because they are already the hypervisor option
  separator (Issue 649)
- Add support for blktap2 file-driver (Issue 638)
- Add network tag definitions to the haskell codebase (Issue 641)
- Fix RAPI network tag handling
- Add the network tags to the tags searched by gnt-cluster search-tags
- Fix caching bug preventing jobs from being cancelled
- Start-master/stop-master was always failing if ConfD was disabled. (Issue 685)


Version 2.10.0 rc1
------------------

*(Released Tue, 17 Dec 2013)*

This was the first RC release of the 2.10 series. Since 2.10.0 beta1:

- All known issues in 2.10.0 beta1 have been resolved (see changes from
  the 2.8 branch).
- Improve handling of KVM runtime files from earlier Ganeti versions
- Documentation fixes

Inherited from the 2.9 branch:

- use custom KVM path if set for version checking
- SingleNotifyPipeCondition: don't share pollers

Inherited from the 2.8 branch:

- Fixed Luxi daemon socket permissions after master-failover
- Improve IP version detection code directly checking for colons rather than
  passing the family from the cluster object
- Fix NODE/NODE_RES locking in LUInstanceCreate by not acquiring NODE_RES locks
  opportunistically anymore (Issue 622)
- Allow link local IPv6 gateways (Issue 624)
- Fix error printing (Issue 616)
- Fix a bug in InstanceSetParams concerning names: in case no name is passed in
  disk modifications, keep the old one. If name=none then set disk name to
  None.
- Update build_chroot script to work with the latest hackage packages
- Add a packet number limit to "fping" in master-ip-setup (Issue 630)
- Fix evacuation out of drained node (Issue 615)
- Add default file_driver if missing (Issue 571)
- Fix job error message after unclean master shutdown (Issue 618)
- Lock group(s) when creating instances (Issue 621)
- SetDiskID() before accepting an instance (Issue 633)
- Allow the ext template disks to receive arbitrary parameters, both at creation
  time and while being modified
- Xen handle domain shutdown (future proofing cherry-pick)
- Refactor reading live data in htools (future proofing cherry-pick)


Version 2.10.0 beta1
--------------------

*(Released Wed, 27 Nov 2013)*

This was the first beta release of the 2.10 series. All important changes
are listed in the latest 2.10 entry.

Known issues
~~~~~~~~~~~~

The following issues are known to be present in the beta and will be fixed
before rc1.

- Issue 477: Wrong permissions for confd LUXI socket
- Issue 621: Instance related opcodes do not aquire network/group locks
- Issue 622: Assertion Error: Node locks differ from node resource locks
- Issue 623: IPv6 Masterd <-> Luxid communication error


Version 2.9.7
-------------

*(Released Fri, 11 Dec 2015)*

Important changes and security notes
~~~~~~~~~~~~~~~~~~~~~~~~~~~~~~~~~~~~

Security release.

CVE-2015-7944

Ganeti provides a RESTful control interface called the RAPI. Its HTTPS
implementation is vulnerable to DoS attacks via client-initiated SSL
parameter renegotiation. While the interface is not meant to be exposed
publicly, due to the fact that it binds to all interfaces, we believe
some users might be exposing it unintentionally and are vulnerable. A
DoS attack can consume resources meant for Ganeti daemons and instances
running on the master node, making both perform badly.

Fixes are not feasible due to the OpenSSL Python library not exposing
functionality needed to disable client-side renegotiation. Instead, we
offer instructions on how to control RAPI's exposure, along with info
on how RAPI can be setup alongside an HTTPS proxy in case users still
want or need to expose the RAPI interface. The instructions are
outlined in Ganeti's security document: doc/html/security.html

CVE-2015-7945

Ganeti leaks the DRBD secret through the RAPI interface. Examining job
results after an instance information job reveals the secret. With the
DRBD secret, access to the local cluster network, and ARP poisoning,
an attacker can impersonate a Ganeti node and clone the disks of a
DRBD-based instance. While an attacker with access to the cluster
network is already capable of accessing any data written as DRBD
traffic is unencrypted, having the secret expedites the process and
allows access to the entire disk.

Fixes contained in this release prevent the secret from being exposed
via the RAPI. The DRBD secret can be changed by converting an instance
to plain and back to DRBD, generating a new secret, but redundancy will
be lost until the process completes.
Since attackers with node access are capable of accessing some and
potentially all data even without the secret, we do not recommend that
the secret be changed for existing instances.

Minor changes
~~~~~~~~~~~~~

- gnt-instance replace-disks no longer crashes when --ignore-policy is
  passed to it
- Stop MonD when removing a node from a cluster
- Fix file descriptor leak in Confd client
- Always install SIGHUP handler for Haskell daemons (Issue 755)
- Make ganeti-cleaner switch to a safe working directory (Issue 880)
- Make htools tolerate missing "spfree" on Luxi
- DRBD parser: consume initial empty resource lines (Issue 869)
- KVM: set IFF_ONE_QUEUE on created tap interfaces
- Set exclusion tags correctly in requested instance


Version 2.9.6
-------------

*(Released Mon, 7 Apr 2014)*

- Improve RAPI detection of the watcher (Issue 752)
- gnt-cluster copyfile: accept relative paths (Issue 754)
- Make watcher submit queries low priority (Issue 772)
- Add reason parameter to RAPI client functions (Issue 776)
- Fix failing gnt-node list-drbd command (Issue 777)
- Properly display fake job locks in gnt-debug.
- Enable timeout for instance shutdown
- small fixes in documentation


Version 2.9.5
-------------

*(Released Tue, 25 Feb 2014)*

- Fix overflow problem in hbal that caused it to break when waiting for
  jobs for more than 10 minutes (issue 717)
- Make hbal properly handle non-LVM storage
- Properly export and import NIC parameters, and do so in a backwards
  compatible way (issue 716)
- Fix net-common script in case of routed mode (issue 728)
- Improve documentation (issues 724, 730)


Version 2.9.4
-------------

*(Released Mon, 10 Feb 2014)*

- Fix the RAPI instances-multi-alloc call
- assign unique filenames to file-based disks
- gracefully handle degraded non-diskless instances with 0 disks (issue 697)
- noded now runs with its specified group, which is the default group,
  defaulting to root (issue 707)
- make using UUIDs to identify nodes in gnt-node consistently possible
  (issue 703)


Version 2.9.3
-------------

*(Released Mon, 27 Jan 2014)*

- Ensure that all the hypervisors exist in the config file (Issue 640)
- Correctly recognise the role as master node (Issue 687)
- configure: allow detection of Sphinx 1.2+ (Issue 502)
- gnt-instance now honors the KVM path correctly (Issue 691)

Inherited from the 2.8 branch:

- Change the list separator for the usb_devices parameter from comma to space.
  Commas could not work because they are already the hypervisor option
  separator (Issue 649)
- Add support for blktap2 file-driver (Issue 638)
- Add network tag definitions to the haskell codebase (Issue 641)
- Fix RAPI network tag handling
- Add the network tags to the tags searched by gnt-cluster search-tags
- Fix caching bug preventing jobs from being cancelled
- Start-master/stop-master was always failing if ConfD was disabled. (Issue 685)


Version 2.9.2
-------------

*(Released Fri, 13 Dec 2013)*

- use custom KVM path if set for version checking
- SingleNotifyPipeCondition: don't share pollers

Inherited from the 2.8 branch:

- Fixed Luxi daemon socket permissions after master-failover
- Improve IP version detection code directly checking for colons rather than
  passing the family from the cluster object
- Fix NODE/NODE_RES locking in LUInstanceCreate by not acquiring NODE_RES locks
  opportunistically anymore (Issue 622)
- Allow link local IPv6 gateways (Issue 624)
- Fix error printing (Issue 616)
- Fix a bug in InstanceSetParams concerning names: in case no name is passed in
  disk modifications, keep the old one. If name=none then set disk name to
  None.
- Update build_chroot script to work with the latest hackage packages
- Add a packet number limit to "fping" in master-ip-setup (Issue 630)
- Fix evacuation out of drained node (Issue 615)
- Add default file_driver if missing (Issue 571)
- Fix job error message after unclean master shutdown (Issue 618)
- Lock group(s) when creating instances (Issue 621)
- SetDiskID() before accepting an instance (Issue 633)
- Allow the ext template disks to receive arbitrary parameters, both at creation
  time and while being modified
- Xen handle domain shutdown (future proofing cherry-pick)
- Refactor reading live data in htools (future proofing cherry-pick)


Version 2.9.1
-------------

*(Released Wed, 13 Nov 2013)*

- fix bug, that kept nodes offline when readding
- when verifying DRBD versions, ignore unavailable nodes
- fix bug that made the console unavailable on kvm in split-user
  setup (issue 608)
- DRBD: ensure peers are UpToDate for dual-primary (inherited 2.8.2)


Version 2.9.0
-------------

*(Released Tue, 5 Nov 2013)*

Incompatible/important changes
~~~~~~~~~~~~~~~~~~~~~~~~~~~~~~

- hroller now also plans for capacity to move non-redundant instances off
  any node to be rebooted; the old behavior of completely ignoring any
  non-redundant instances can be restored by adding the --ignore-non-redundant
  option.
- The cluster option '--no-lvm-storage' was removed in favor of the new option
  '--enabled-disk-templates'.
- On instance creation, disk templates no longer need to be specified
  with '-t'. The default disk template will be taken from the list of
  enabled disk templates.
- The monitoring daemon is now running as root, in order to be able to collect
  information only available to root (such as the state of Xen instances).
- The ConfD client is now IPv6 compatible.
- File and shared file storage is no longer dis/enabled at configure time,
  but using the option '--enabled-disk-templates' at cluster initialization and
  modification.
- The default directories for file and shared file storage are not anymore
  specified at configure time, but taken from the cluster's configuration.
  They can be set at cluster initialization and modification with
  '--file-storage-dir' and '--shared-file-storage-dir'.
- Cluster verification now includes stricter checks regarding the
  default file and shared file storage directories. It now checks that
  the directories are explicitely allowed in the 'file-storage-paths' file and
  that the directories exist on all nodes.
- The list of allowed disk templates in the instance policy and the list
  of cluster-wide enabled disk templates is now checked for consistency
  on cluster or group modification. On cluster initialization, the ipolicy
  disk templates are ensured to be a subset of the cluster-wide enabled
  disk templates.

New features
~~~~~~~~~~~~

- DRBD 8.4 support. Depending on the installed DRBD version, Ganeti now uses
  the correct command syntax. It is possible to use different DRBD versions
  on different nodes as long as they are compatible to each other. This
  enables rolling upgrades of DRBD with no downtime. As permanent operation
  of different DRBD versions within a node group is discouraged,
  ``gnt-cluster verify`` will emit a warning if it detects such a situation.
- New "inst-status-xen" data collector for the monitoring daemon, providing
  information about the state of the xen instances on the nodes.
- New "lv" data collector for the monitoring daemon, collecting data about the
  logical volumes on the nodes, and pairing them with the name of the instances
  they belong to.
- New "diskstats" data collector, collecting the data from /proc/diskstats and
  presenting them over the monitoring daemon interface.
- The ConfD client is now IPv6 compatible.

New dependencies
~~~~~~~~~~~~~~~~
The following new dependencies have been added.

Python

- ``python-mock`` (http://www.voidspace.org.uk/python/mock/) is now a required
  for the unit tests (and only used for testing).

Haskell

- ``hslogger`` (http://software.complete.org/hslogger) is now always
  required, even if confd is not enabled.

Since 2.9.0 rc3
~~~~~~~~~~~~~~~

- Correctly start/stop luxid during gnt-cluster master-failover (inherited
  from stable-2.8)
- Improved error messsages (inherited from stable-2.8)


Version 2.9.0 rc3
-----------------

*(Released Tue, 15 Oct 2013)*

The third release candidate in the 2.9 series. Since 2.9.0 rc2:

- in implicit configuration upgrade, match ipolicy with enabled disk templates
- improved harep documentation (inherited from stable-2.8)


Version 2.9.0 rc2
-----------------

*(Released Wed, 9 Oct 2013)*

The second release candidate in the 2.9 series. Since 2.9.0 rc1:

- Fix bug in cfgupgrade that led to failure when upgrading from 2.8 with
  at least one DRBD instance.
- Fix bug in cfgupgrade that led to an invalid 2.8 configuration after
  downgrading.


Version 2.9.0 rc1
-----------------

*(Released Tue, 1 Oct 2013)*

The first release candidate in the 2.9 series. Since 2.9.0 beta1:

- various bug fixes
- update of the documentation, in particular installation instructions
- merging of LD_* constants into DT_* constants
- python style changes to be compatible with newer versions of pylint


Version 2.9.0 beta1
-------------------

*(Released Thu, 29 Aug 2013)*

This was the first beta release of the 2.9 series. All important changes
are listed in the latest 2.9 entry.


Version 2.8.4
-------------

*(Released Thu, 23 Jan 2014)*

- Change the list separator for the usb_devices parameter from comma to space.
  Commas could not work because they are already the hypervisor option
  separator (Issue 649)
- Add support for blktap2 file-driver (Issue 638)
- Add network tag definitions to the haskell codebase (Issue 641)
- Fix RAPI network tag handling
- Add the network tags to the tags searched by gnt-cluster search-tags
- Fix caching bug preventing jobs from being cancelled
- Start-master/stop-master was always failing if ConfD was disabled. (Issue 685)


Version 2.8.3
-------------

*(Released Thu, 12 Dec 2013)*

- Fixed Luxi daemon socket permissions after master-failover
- Improve IP version detection code directly checking for colons rather than
  passing the family from the cluster object
- Fix NODE/NODE_RES locking in LUInstanceCreate by not acquiring NODE_RES locks
  opportunistically anymore (Issue 622)
- Allow link local IPv6 gateways (Issue 624)
- Fix error printing (Issue 616)
- Fix a bug in InstanceSetParams concerning names: in case no name is passed in
  disk modifications, keep the old one. If name=none then set disk name to
  None.
- Update build_chroot script to work with the latest hackage packages
- Add a packet number limit to "fping" in master-ip-setup (Issue 630)
- Fix evacuation out of drained node (Issue 615)
- Add default file_driver if missing (Issue 571)
- Fix job error message after unclean master shutdown (Issue 618)
- Lock group(s) when creating instances (Issue 621)
- SetDiskID() before accepting an instance (Issue 633)
- Allow the ext template disks to receive arbitrary parameters, both at creation
  time and while being modified
- Xen handle domain shutdown (future proofing cherry-pick)
- Refactor reading live data in htools (future proofing cherry-pick)


Version 2.8.2
-------------

*(Released Thu, 07 Nov 2013)*

- DRBD: ensure peers are UpToDate for dual-primary
- Improve error message for replace-disks
- More dependency checks at configure time
- Placate warnings on ganeti.outils_unittest.py


Version 2.8.1
-------------

*(Released Thu, 17 Oct 2013)*

- Correctly start/stop luxid during gnt-cluster master-failover
- Don't attempt IPv6 ssh in case of IPv4 cluster (Issue 595)
- Fix path for the job queue serial file
- Improved harep man page
- Minor documentation improvements


Version 2.8.0
-------------

*(Released Mon, 30 Sep 2013)*

Incompatible/important changes
~~~~~~~~~~~~~~~~~~~~~~~~~~~~~~

- Instance policy can contain multiple instance specs, as described in
  the “Constrained instance sizes” section of :doc:`Partitioned Ganeti
  <design-partitioned>`. As a consequence, it's not possible to partially change
  or override instance specs. Bounding specs (min and max) can be specified as a
  whole using the new option ``--ipolicy-bounds-specs``, while standard
  specs use the new option ``--ipolicy-std-specs``.
- The output of the info command of gnt-cluster, gnt-group, gnt-node,
  gnt-instance is a valid YAML object.
- hail now honors network restrictions when allocating nodes. This led to an
  update of the IAllocator protocol. See the IAllocator documentation for
  details.
- confd now only answers static configuration request over the network. luxid
  was extracted, listens on the local LUXI socket and responds to live queries.
  This allows finer grained permissions if using separate users.

New features
~~~~~~~~~~~~

- The :doc:`Remote API <rapi>` daemon now supports a command line flag
  to always require authentication, ``--require-authentication``. It can
  be specified in ``$sysconfdir/default/ganeti``.
- A new cluster attribute 'enabled_disk_templates' is introduced. It will
  be used to manage the disk templates to be used by instances in the cluster.
  Initially, it will be set to a list that includes plain, drbd, if they were
  enabled by specifying a volume group name, and file and sharedfile, if those
  were enabled at configure time. Additionally, it will include all disk
  templates that are currently used by instances. The order of disk templates
  will be based on Ganeti's history of supporting them. In the future, the
  first entry of the list will be used as a default disk template on instance
  creation.
- ``cfgupgrade`` now supports a ``--downgrade`` option to bring the
  configuration back to the previous stable version.
- Disk templates in group ipolicy can be restored to the default value.
- Initial support for diskless instances and virtual clusters in QA.
- More QA and unit tests for instance policies.
- Every opcode now contains a reason trail (visible through ``gnt-job info``)
  describing why the opcode itself was executed.
- The monitoring daemon is now available. It allows users to query the cluster
  for obtaining information about the status of the system. The daemon is only
  responsible for providing the information over the network: the actual data
  gathering is performed by data collectors (currently, only the DRBD status
  collector is available).
- In order to help developers work on Ganeti, a new script
  (``devel/build_chroot``) is provided, for building a chroot that contains all
  the required development libraries and tools for compiling Ganeti on a Debian
  Squeeze system.
- A new tool, ``harep``, for performing self-repair and recreation of instances
  in Ganeti has been added.
- Split queries are enabled for tags, network, exports, cluster info, groups,
  jobs, nodes.
- New command ``show-ispecs-cmd`` for ``gnt-cluster`` and ``gnt-group``.
  It prints the command line to set the current policies, to ease
  changing them.
- Add the ``vnet_hdr`` HV parameter for KVM, to control whether the tap
  devices for KVM virtio-net interfaces will get created with VNET_HDR
  (IFF_VNET_HDR) support. If set to false, it disables offloading on the
  virtio-net interfaces, which prevents host kernel tainting and log
  flooding, when dealing with broken or malicious virtio-net drivers.
  It's set to true by default.
- Instance failover now supports a ``--cleanup`` parameter for fixing previous
  failures.
- Support 'viridian' parameter in Xen HVM
- Support DSA SSH keys in bootstrap
- To simplify the work of packaging frameworks that want to add the needed users
  and groups in a split-user setup themselves, at build time three files in
  ``doc/users`` will be generated. The ``groups`` files contains, one per line,
  the groups to be generated, the ``users`` file contains, one per line, the
  users to be generated, optionally followed by their primary group, where
  important. The ``groupmemberships`` file contains, one per line, additional
  user-group membership relations that need to be established. The syntax of
  these files will remain stable in all future versions.


New dependencies
~~~~~~~~~~~~~~~~
The following new dependencies have been added:

For Haskell:
- The ``curl`` library is not optional anymore for compiling the Haskell code.
- ``snap-server`` library (if monitoring is enabled).

For Python:
- The minimum Python version needed to run Ganeti is now 2.6.
- ``yaml`` library (only for running the QA).

Since 2.8.0 rc3
~~~~~~~~~~~~~~~
- Perform proper cleanup on termination of Haskell daemons
- Fix corner-case in handling of remaining retry time


Version 2.8.0 rc3
-----------------

*(Released Tue, 17 Sep 2013)*

- To simplify the work of packaging frameworks that want to add the needed users
  and groups in a split-user setup themselves, at build time three files in
  ``doc/users`` will be generated. The ``groups`` files contains, one per line,
  the groups to be generated, the ``users`` file contains, one per line, the
  users to be generated, optionally followed by their primary group, where
  important. The ``groupmemberships`` file contains, one per line, additional
  user-group membership relations that need to be established. The syntax of
  these files will remain stable in all future versions.
- Add a default to file-driver when unspecified over RAPI (Issue 571)
- Mark the DSA host pubkey as optional, and remove it during config downgrade
  (Issue 560)
- Some documentation fixes


Version 2.8.0 rc2
-----------------

*(Released Tue, 27 Aug 2013)*

The second release candidate of the 2.8 series. Since 2.8.0. rc1:

- Support 'viridian' parameter in Xen HVM (Issue 233)
- Include VCS version in ``gnt-cluster version``
- Support DSA SSH keys in bootstrap (Issue 338)
- Fix batch creation of instances
- Use FQDN to check master node status (Issue 551)
- Make the DRBD collector more failure-resilient


Version 2.8.0 rc1
-----------------

*(Released Fri, 2 Aug 2013)*

The first release candidate of the 2.8 series. Since 2.8.0 beta1:

- Fix upgrading/downgrading from 2.7
- Increase maximum RAPI message size
- Documentation updates
- Split ``confd`` between ``luxid`` and ``confd``
- Merge 2.7 series up to the 2.7.1 release
- Allow the ``modify_etc_hosts`` option to be changed
- Add better debugging for ``luxid`` queries
- Expose bulk parameter for GetJobs in RAPI client
- Expose missing ``network`` fields in RAPI
- Add some ``cluster verify`` tests
- Some unittest fixes
- Fix a malfunction in ``hspace``'s tiered allocation
- Fix query compatibility between haskell and python implementations
- Add the ``vnet_hdr`` HV parameter for KVM
- Add ``--cleanup`` to instance failover
- Change the connected groups format in ``gnt-network info`` output; it
  was previously displayed as a raw list by mistake. (Merged from 2.7)


Version 2.8.0 beta1
-------------------

*(Released Mon, 24 Jun 2013)*

This was the first beta release of the 2.8 series. All important changes
are listed in the latest 2.8 entry.


Version 2.7.2
-------------

*(Released Thu, 26 Sep 2013)*

- Change the connected groups format in ``gnt-network info`` output; it
  was previously displayed as a raw list by mistake
- Check disk template in right dict when copying
- Support multi-instance allocs without iallocator
- Fix some errors in the documentation
- Fix formatting of tuple in an error message


Version 2.7.1
-------------

*(Released Thu, 25 Jul 2013)*

- Add logrotate functionality in daemon-util
- Add logrotate example file
- Add missing fields to network queries over rapi
- Fix network object timestamps
- Add support for querying network timestamps
- Fix a typo in the example crontab
- Fix a documentation typo


Version 2.7.0
-------------

*(Released Thu, 04 Jul 2013)*

Incompatible/important changes
~~~~~~~~~~~~~~~~~~~~~~~~~~~~~~

- Instance policies for disk size were documented to be on a per-disk
  basis, but hail applied them to the sum of all disks. This has been
  fixed.
- ``hbal`` will now exit with status 0 if, during job execution over
  LUXI, early exit has been requested and all jobs are successful;
  before, exit status 1 was used, which cannot be differentiated from
  "job error" case
- Compatibility with newer versions of rbd has been fixed
- ``gnt-instance batch-create`` has been changed to use the bulk create
  opcode from Ganeti. This lead to incompatible changes in the format of
  the JSON file. It's now not a custom dict anymore but a dict
  compatible with the ``OpInstanceCreate`` opcode.
- Parent directories for file storage need to be listed in
  ``$sysconfdir/ganeti/file-storage-paths`` now. ``cfgupgrade`` will
  write the file automatically based on old configuration values, but it
  can not distribute it across all nodes and the file contents should be
  verified. Use ``gnt-cluster copyfile
  $sysconfdir/ganeti/file-storage-paths`` once the cluster has been
  upgraded. The reason for requiring this list of paths now is that
  before it would have been possible to inject new paths via RPC,
  allowing files to be created in arbitrary locations. The RPC protocol
  is protected using SSL/X.509 certificates, but as a design principle
  Ganeti does not permit arbitrary paths to be passed.
- The parsing of the variants file for OSes (see
  :manpage:`ganeti-os-interface(7)`) has been slightly changed: now empty
  lines and comment lines (starting with ``#``) are ignored for better
  readability.
- The ``setup-ssh`` tool added in Ganeti 2.2 has been replaced and is no
  longer available. ``gnt-node add`` now invokes a new tool on the
  destination node, named ``prepare-node-join``, to configure the SSH
  daemon. Paramiko is no longer necessary to configure nodes' SSH
  daemons via ``gnt-node add``.
- Draining (``gnt-cluster queue drain``) and un-draining the job queue
  (``gnt-cluster queue undrain``) now affects all nodes in a cluster and
  the flag is not reset after a master failover.
- Python 2.4 has *not* been tested with this release. Using 2.6 or above
  is recommended. 2.6 will be mandatory from the 2.8 series.


New features
~~~~~~~~~~~~

- New network management functionality to support automatic allocation
  of IP addresses and managing of network parameters. See
  :manpage:`gnt-network(8)` for more details.
- New external storage backend, to allow managing arbitrary storage
  systems external to the cluster. See
  :manpage:`ganeti-extstorage-interface(7)`.
- New ``exclusive-storage`` node parameter added, restricted to
  nodegroup level. When it's set to true, physical disks are assigned in
  an exclusive fashion to instances, as documented in :doc:`Partitioned
  Ganeti <design-partitioned>`.  Currently, only instances using the
  ``plain`` disk template are supported.
- The KVM hypervisor has been updated with many new hypervisor
  parameters, including a generic one for passing arbitrary command line
  values. See a complete list in :manpage:`gnt-instance(8)`. It is now
  compatible up to qemu 1.4.
- A new tool, called ``mon-collector``, is the stand-alone executor of
  the data collectors for a monitoring system. As of this version, it
  just includes the DRBD data collector, that can be executed by calling
  ``mon-collector`` using the ``drbd`` parameter. See
  :manpage:`mon-collector(7)`.
- A new user option, :pyeval:`rapi.RAPI_ACCESS_READ`, has been added
  for RAPI users. It allows granting permissions to query for
  information to a specific user without giving
  :pyeval:`rapi.RAPI_ACCESS_WRITE` permissions.
- A new tool named ``node-cleanup`` has been added. It cleans remains of
  a cluster from a machine by stopping all daemons, removing
  certificates and ssconf files. Unless the ``--no-backup`` option is
  given, copies of the certificates are made.
- Instance creations now support the use of opportunistic locking,
  potentially speeding up the (parallel) creation of multiple instances.
  This feature is currently only available via the :doc:`RAPI
  <rapi>` interface and when an instance allocator is used. If the
  ``opportunistic_locking`` parameter is set the opcode will try to
  acquire as many locks as possible, but will not wait for any locks
  held by other opcodes. If not enough resources can be found to
  allocate the instance, the temporary error code
  :pyeval:`errors.ECODE_TEMP_NORES` is returned. The operation can be
  retried thereafter, with or without opportunistic locking.
- New experimental linux-ha resource scripts.
- Restricted-commands support: ganeti can now be asked (via command line
  or rapi) to perform commands on a node. These are passed via ganeti
  RPC rather than ssh. This functionality is restricted to commands
  specified on the ``$sysconfdir/ganeti/restricted-commands`` for security
  reasons. The file is not copied automatically.


Misc changes
~~~~~~~~~~~~

- Diskless instances are now externally mirrored (Issue 237). This for
  now has only been tested in conjunction with explicit target nodes for
  migration/failover.
- Queries not needing locks or RPC access to the node can now be
  performed by the confd daemon, making them independent from jobs, and
  thus faster to execute. This is selectable at configure time.
- The functionality for allocating multiple instances at once has been
  overhauled and is now also available through :doc:`RAPI <rapi>`.

There are no significant changes from version 2.7.0~rc3.


Version 2.7.0 rc3
-----------------

*(Released Tue, 25 Jun 2013)*

- Fix permissions on the confd query socket (Issue 477)
- Fix permissions on the job archive dir (Issue 498)
- Fix handling of an internal exception in replace-disks (Issue 472)
- Fix gnt-node info handling of shortened names (Issue 497)
- Fix gnt-instance grow-disk when wiping is enabled
- Documentation improvements, and support for newer pandoc
- Fix hspace honoring ipolicy for disks (Issue 484)
- Improve handling of the ``kvm_extra`` HV parameter


Version 2.7.0 rc2
-----------------

*(Released Fri, 24 May 2013)*

- ``devel/upload`` now works when ``/var/run`` on the target nodes is a
  symlink.
- Disks added through ``gnt-instance modify`` or created through
  ``gnt-instance recreate-disks`` are wiped, if the
  ``prealloc_wipe_disks`` flag is set.
- If wiping newly created disks fails, the disks are removed. Also,
  partial failures in creating disks through ``gnt-instance modify``
  triggers a cleanup of the partially-created disks.
- Removing the master IP address doesn't fail if the address has been
  already removed.
- Fix ownership of the OS log dir
- Workaround missing SO_PEERCRED constant (Issue 191)


Version 2.7.0 rc1
-----------------

*(Released Fri, 3 May 2013)*

This was the first release candidate of the 2.7 series. Since beta3:

- Fix kvm compatibility with qemu 1.4 (Issue 389)
- Documentation updates (admin guide, upgrade notes, install
  instructions) (Issue 372)
- Fix gnt-group list nodes and instances count (Issue 436)
- Fix compilation without non-mandatory libraries (Issue 441)
- Fix xen-hvm hypervisor forcing nics to type 'ioemu' (Issue 247)
- Make confd logging more verbose at INFO level (Issue 435)
- Improve "networks" documentation in :manpage:`gnt-instance(8)`
- Fix failure path for instance storage type conversion (Issue 229)
- Update htools text backend documentation
- Improve the renew-crypto section of :manpage:`gnt-cluster(8)`
- Disable inter-cluster instance move for file-based instances, because
  it is dependant on instance export, which is not supported for
  file-based instances. (Issue 414)
- Fix gnt-job crashes on non-ascii characters (Issue 427)
- Fix volume group checks on non-vm-capable nodes (Issue 432)


Version 2.7.0 beta3
-------------------

*(Released Mon, 22 Apr 2013)*

This was the third beta release of the 2.7 series. Since beta2:

- Fix hail to verify disk instance policies on a per-disk basis (Issue 418).
- Fix data loss on wrong usage of ``gnt-instance move``
- Properly export errors in confd-based job queries
- Add ``users-setup`` tool
- Fix iallocator protocol to report 0 as a disk size for diskless
  instances. This avoids hail breaking when a diskless instance is
  present.
- Fix job queue directory permission problem that made confd job queries
  fail. This requires running an ``ensure-dirs --full-run`` on upgrade
  for access to archived jobs (Issue 406).
- Limit the sizes of networks supported by ``gnt-network`` to something
  between a ``/16`` and a ``/30`` to prevent memory bloat and crashes.
- Fix bugs in instance disk template conversion
- Fix GHC 7 compatibility
- Fix ``burnin`` install path (Issue 426).
- Allow very small disk grows (Issue 347).
- Fix a ``ganeti-noded`` memory bloat introduced in 2.5, by making sure
  that noded doesn't import masterd code (Issue 419).
- Make sure the default metavg at cluster init is the same as the vg, if
  unspecified (Issue 358).
- Fix cleanup of partially created disks (part of Issue 416)


Version 2.7.0 beta2
-------------------

*(Released Tue, 2 Apr 2013)*

This was the second beta release of the 2.7 series. Since beta1:

- Networks no longer have a "type" slot, since this information was
  unused in Ganeti: instead of it tags should be used.
- The rapi client now has a ``target_node`` option to MigrateInstance.
- Fix early exit return code for hbal (Issue 386).
- Fix ``gnt-instance migrate/failover -n`` (Issue 396).
- Fix ``rbd showmapped`` output parsing (Issue 312).
- Networks are now referenced indexed by UUID, rather than name. This
  will require running cfgupgrade, from 2.7.0beta1, if networks are in
  use.
- The OS environment now includes network information.
- Deleting of a network is now disallowed if any instance nic is using
  it, to prevent dangling references.
- External storage is now documented in man pages.
- The exclusive_storage flag can now only be set at nodegroup level.
- Hbal can now submit an explicit priority with its jobs.
- Many network related locking fixes.
- Bump up the required pylint version to 0.25.1.
- Fix the ``no_remember`` option in RAPI client.
- Many ipolicy related tests, qa, and fixes.
- Many documentation improvements and fixes.
- Fix building with ``--disable-file-storage``.
- Fix ``-q`` option in htools, which was broken if passed more than
  once.
- Some haskell/python interaction improvements and fixes.
- Fix iallocator in case of missing LVM storage.
- Fix confd config load in case of ``--no-lvm-storage``.
- The confd/query functionality is now mentioned in the security
  documentation.


Version 2.7.0 beta1
-------------------

*(Released Wed, 6 Feb 2013)*

This was the first beta release of the 2.7 series. All important changes
are listed in the latest 2.7 entry.


Version 2.6.2
-------------

*(Released Fri, 21 Dec 2012)*

Important behaviour change: hbal won't rebalance anymore instances which
have the ``auto_balance`` attribute set to false. This was the intention
all along, but until now it only skipped those from the N+1 memory
reservation (DRBD-specific).

A significant number of bug fixes in this release:

- Fixed disk adoption interaction with ipolicy checks.
- Fixed networking issues when instances are started, stopped or
  migrated, by forcing the tap device's MAC prefix to "fe" (issue 217).
- Fixed the warning in cluster verify for shared storage instances not
  being redundant.
- Fixed removal of storage directory on shared file storage (issue 262).
- Fixed validation of LVM volume group name in OpClusterSetParams
  (``gnt-cluster modify``) (issue 285).
- Fixed runtime memory increases (``gnt-instance modify -m``).
- Fixed live migration under Xen's ``xl`` mode.
- Fixed ``gnt-instance console`` with ``xl``.
- Fixed building with newer Haskell compiler/libraries.
- Fixed PID file writing in Haskell daemons (confd); this prevents
  restart issues if confd was launched manually (outside of
  ``daemon-util``) while another copy of it was running
- Fixed a type error when doing live migrations with KVM (issue 297) and
  the error messages for failing migrations have been improved.
- Fixed opcode validation for the out-of-band commands (``gnt-node
  power``).
- Fixed a type error when unsetting OS hypervisor parameters (issue
  311); now it's possible to unset all OS-specific hypervisor
  parameters.
- Fixed the ``dry-run`` mode for many operations: verification of
  results was over-zealous but didn't take into account the ``dry-run``
  operation, resulting in "wrong" failures.
- Fixed bash completion in ``gnt-job list`` when the job queue has
  hundreds of entries; especially with older ``bash`` versions, this
  results in significant CPU usage.

And lastly, a few other improvements have been made:

- Added option to force master-failover without voting (issue 282).
- Clarified error message on lock conflict (issue 287).
- Logging of newly submitted jobs has been improved (issue 290).
- Hostname checks have been made uniform between instance rename and
  create (issue 291).
- The ``--submit`` option is now supported by ``gnt-debug delay``.
- Shutting down the master daemon by sending SIGTERM now stops it from
  processing jobs waiting for locks; instead, those jobs will be started
  once again after the master daemon is started the next time (issue
  296).
- Support for Xen's ``xl`` program has been improved (besides the fixes
  above).
- Reduced logging noise in the Haskell confd daemon (only show one log
  entry for each config reload, instead of two).
- Several man page updates and typo fixes.


Version 2.6.1
-------------

*(Released Fri, 12 Oct 2012)*

A small bugfix release. Among the bugs fixed:

- Fixed double use of ``PRIORITY_OPT`` in ``gnt-node migrate``, that
  made the command unusable.
- Commands that issue many jobs don't fail anymore just because some jobs
  take so long that other jobs are archived.
- Failures during ``gnt-instance reinstall`` are reflected by the exit
  status.
- Issue 190 fixed. Check for DRBD in cluster verify is enabled only when
  DRBD is enabled.
- When ``always_failover`` is set, ``--allow-failover`` is not required
  in migrate commands anymore.
- ``bash_completion`` works even if extglob is disabled.
- Fixed bug with locks that made failover for RDB-based instances fail.
- Fixed bug in non-mirrored instance allocation that made Ganeti choose
  a random node instead of one based on the allocator metric.
- Support for newer versions of pylint and pep8.
- Hail doesn't fail anymore when trying to add an instance of type
  ``file``, ``sharedfile`` or ``rbd``.
- Added new Makefile target to rebuild the whole distribution, so that
  all files are included.


Version 2.6.0
-------------

*(Released Fri, 27 Jul 2012)*


.. attention:: The ``LUXI`` protocol has been made more consistent
   regarding its handling of command arguments. This, however, leads to
   incompatibility issues with previous versions. Please ensure that you
   restart Ganeti daemons soon after the upgrade, otherwise most
   ``LUXI`` calls (job submission, setting/resetting the drain flag,
   pausing/resuming the watcher, cancelling and archiving jobs, querying
   the cluster configuration) will fail.


New features
~~~~~~~~~~~~

Instance run status
+++++++++++++++++++

The current ``admin_up`` field, which used to denote whether an instance
should be running or not, has been removed. Instead, ``admin_state`` is
introduced, with 3 possible values -- ``up``, ``down`` and ``offline``.

The rational behind this is that an instance being “down” can have
different meanings:

- it could be down during a reboot
- it could be temporarily be down for a reinstall
- or it could be down because it is deprecated and kept just for its
  disk

The previous Boolean state was making it difficult to do capacity
calculations: should Ganeti reserve memory for a down instance? Now, the
tri-state field makes it clear:

- in ``up`` and ``down`` state, all resources are reserved for the
  instance, and it can be at any time brought up if it is down
- in ``offline`` state, only disk space is reserved for it, but not
  memory or CPUs

The field can have an extra use: since the transition between ``up`` and
``down`` and vice-versus is done via ``gnt-instance start/stop``, but
transition between ``offline`` and ``down`` is done via ``gnt-instance
modify``, it is possible to given different rights to users. For
example, owners of an instance could be allowed to start/stop it, but
not transition it out of the offline state.

Instance policies and specs
+++++++++++++++++++++++++++

In previous Ganeti versions, an instance creation request was not
limited on the minimum size and on the maximum size just by the cluster
resources. As such, any policy could be implemented only in third-party
clients (RAPI clients, or shell wrappers over ``gnt-*``
tools). Furthermore, calculating cluster capacity via ``hspace`` again
required external input with regards to instance sizes.

In order to improve these workflows and to allow for example better
per-node group differentiation, we introduced instance specs, which
allow declaring:

- minimum instance disk size, disk count, memory size, cpu count
- maximum values for the above metrics
- and “standard” values (used in ``hspace`` to calculate the standard
  sized instances)

The minimum/maximum values can be also customised at node-group level,
for example allowing more powerful hardware to support bigger instance
memory sizes.

Beside the instance specs, there are a few other settings belonging to
the instance policy framework. It is possible now to customise, per
cluster and node-group:

- the list of allowed disk templates
- the maximum ratio of VCPUs per PCPUs (to control CPU oversubscription)
- the maximum ratio of instance to spindles (see below for more
  information) for local storage

All these together should allow all tools that talk to Ganeti to know
what are the ranges of allowed values for instances and the
over-subscription that is allowed.

For the VCPU/PCPU ratio, we already have the VCPU configuration from the
instance configuration, and the physical CPU configuration from the
node. For the spindle ratios however, we didn't track before these
values, so new parameters have been added:

- a new node parameter ``spindle_count``, defaults to 1, customisable at
  node group or node level
- at new backend parameter (for instances), ``spindle_use`` defaults to 1

Note that spindles in this context doesn't need to mean actual
mechanical hard-drives; it's just a relative number for both the node
I/O capacity and instance I/O consumption.

Instance migration behaviour
++++++++++++++++++++++++++++

While live-migration is in general desirable over failover, it is
possible that for some workloads it is actually worse, due to the
variable time of the “suspend” phase during live migration.

To allow the tools to work consistently over such instances (without
having to hard-code instance names), a new backend parameter
``always_failover`` has been added to control the migration/failover
behaviour. When set to True, all migration requests for an instance will
instead fall-back to failover.

Instance memory ballooning
++++++++++++++++++++++++++

Initial support for memory ballooning has been added. The memory for an
instance is no longer fixed (backend parameter ``memory``), but instead
can vary between minimum and maximum values (backend parameters
``minmem`` and ``maxmem``). Currently we only change an instance's
memory when:

- live migrating or failing over and instance and the target node
  doesn't have enough memory
- user requests changing the memory via ``gnt-instance modify
  --runtime-memory``

Instance CPU pinning
++++++++++++++++++++

In order to control the use of specific CPUs by instance, support for
controlling CPU pinning has been added for the Xen, HVM and LXC
hypervisors. This is controlled by a new hypervisor parameter
``cpu_mask``; details about possible values for this are in the
:manpage:`gnt-instance(8)`. Note that use of the most specific (precise
VCPU-to-CPU mapping) form will work well only when all nodes in your
cluster have the same amount of CPUs.

Disk parameters
+++++++++++++++

Another area in which Ganeti was not customisable were the parameters
used for storage configuration, e.g. how many stripes to use for LVM,
DRBD resync configuration, etc.

To improve this area, we've added disks parameters, which are
customisable at cluster and node group level, and which allow to
specify various parameters for disks (DRBD has the most parameters
currently), for example:

- DRBD resync algorithm and parameters (e.g. speed)
- the default VG for meta-data volumes for DRBD
- number of stripes for LVM (plain disk template)
- the RBD pool

These parameters can be modified via ``gnt-cluster modify -D …`` and
``gnt-group modify -D …``, and are used at either instance creation (in
case of LVM stripes, for example) or at disk “activation” time
(e.g. resync speed).

Rados block device support
++++++++++++++++++++++++++

A Rados (http://ceph.com/wiki/Rbd) storage backend has been added,
denoted by the ``rbd`` disk template type. This is considered
experimental, feedback is welcome. For details on configuring it, see
the :doc:`install` document and the :manpage:`gnt-cluster(8)` man page.

Master IP setup
+++++++++++++++

The existing master IP functionality works well only in simple setups (a
single network shared by all nodes); however, if nodes belong to
different networks, then the ``/32`` setup and lack of routing
information is not enough.

To allow the master IP to function well in more complex cases, the
system was reworked as follows:

- a master IP netmask setting has been added
- the master IP activation/turn-down code was moved from the node daemon
  to a separate script
- whether to run the Ganeti-supplied master IP script or a user-supplied
  on is a ``gnt-cluster init`` setting

Details about the location of the standard and custom setup scripts are
in the man page :manpage:`gnt-cluster(8)`; for information about the
setup script protocol, look at the Ganeti-supplied script.

SPICE support
+++++++++++++

The `SPICE <http://www.linux-kvm.org/page/SPICE>`_ support has been
improved.

It is now possible to use TLS-protected connections, and when renewing
or changing the cluster certificates (via ``gnt-cluster renew-crypto``,
it is now possible to specify spice or spice CA certificates. Also, it
is possible to configure a password for SPICE sessions via the
hypervisor parameter ``spice_password_file``.

There are also new parameters to control the compression and streaming
options (e.g. ``spice_image_compression``, ``spice_streaming_video``,
etc.). For details, see the man page :manpage:`gnt-instance(8)` and look
for the spice parameters.

Lastly, it is now possible to see the SPICE connection information via
``gnt-instance console``.

OVF converter
+++++++++++++

A new tool (``tools/ovfconverter``) has been added that supports
conversion between Ganeti and the `Open Virtualization Format
<http://en.wikipedia.org/wiki/Open_Virtualization_Format>`_ (both to and
from).

This relies on the ``qemu-img`` tool to convert the disk formats, so the
actual compatibility with other virtualization solutions depends on it.

Confd daemon changes
++++++++++++++++++++

The configuration query daemon (``ganeti-confd``) is now optional, and
has been rewritten in Haskell; whether to use the daemon at all, use the
Python (default) or the Haskell version is selectable at configure time
via the ``--enable-confd`` parameter, which can take one of the
``haskell``, ``python`` or ``no`` values. If not used, disabling the
daemon will result in a smaller footprint; for larger systems, we
welcome feedback on the Haskell version which might become the default
in future versions.

If you want to use ``gnt-node list-drbd`` you need to have the Haskell
daemon running. The Python version doesn't implement the new call.


User interface changes
~~~~~~~~~~~~~~~~~~~~~~

We have replaced the ``--disks`` option of ``gnt-instance
replace-disks`` with a more flexible ``--disk`` option, which allows
adding and removing disks at arbitrary indices (Issue 188). Furthermore,
disk size and mode can be changed upon recreation (via ``gnt-instance
recreate-disks``, which accepts the same ``--disk`` option).

As many people are used to a ``show`` command, we have added that as an
alias to ``info`` on all ``gnt-*`` commands.

The ``gnt-instance grow-disk`` command has a new mode in which it can
accept the target size of the disk, instead of the delta; this can be
more safe since two runs in absolute mode will be idempotent, and
sometimes it's also easier to specify the desired size directly.

Also the handling of instances with regard to offline secondaries has
been improved. Instance operations should not fail because one of it's
secondary nodes is offline, even though it's safe to proceed.

A new command ``list-drbd`` has been added to the ``gnt-node`` script to
support debugging of DRBD issues on nodes. It provides a mapping of DRBD
minors to instance name.

API changes
~~~~~~~~~~~

RAPI coverage has improved, with (for example) new resources for
recreate-disks, node power-cycle, etc.

Compatibility
~~~~~~~~~~~~~

There is partial support for ``xl`` in the Xen hypervisor; feedback is
welcome.

Python 2.7 is better supported, and after Ganeti 2.6 we will investigate
whether to still support Python 2.4 or move to Python 2.6 as minimum
required version.

Support for Fedora has been slightly improved; the provided example
init.d script should work better on it and the INSTALL file should
document the needed dependencies.

Internal changes
~~~~~~~~~~~~~~~~

The deprecated ``QueryLocks`` LUXI request has been removed. Use
``Query(what=QR_LOCK, ...)`` instead.

The LUXI requests :pyeval:`luxi.REQ_QUERY_JOBS`,
:pyeval:`luxi.REQ_QUERY_INSTANCES`, :pyeval:`luxi.REQ_QUERY_NODES`,
:pyeval:`luxi.REQ_QUERY_GROUPS`, :pyeval:`luxi.REQ_QUERY_EXPORTS` and
:pyeval:`luxi.REQ_QUERY_TAGS` are deprecated and will be removed in a
future version. :pyeval:`luxi.REQ_QUERY` should be used instead.

RAPI client: ``CertificateError`` now derives from
``GanetiApiError``. This should make it more easy to handle Ganeti
errors.

Deprecation warnings due to PyCrypto/paramiko import in
``tools/setup-ssh`` have been silenced, as usually they are safe; please
make sure to run an up-to-date paramiko version, if you use this tool.

The QA scripts now depend on Python 2.5 or above (the main code base
still works with Python 2.4).

The configuration file (``config.data``) is now written without
indentation for performance reasons; if you want to edit it, it can be
re-formatted via ``tools/fmtjson``.

A number of bugs has been fixed in the cluster merge tool.

``x509`` certification verification (used in import-export) has been
changed to allow the same clock skew as permitted by the cluster
verification. This will remove some rare but hard to diagnose errors in
import-export.


Version 2.6.0 rc4
-----------------

*(Released Thu, 19 Jul 2012)*

Very few changes from rc4 to the final release, only bugfixes:

- integrated fixes from release 2.5.2 (fix general boot flag for KVM
  instance, fix CDROM booting for KVM instances)
- fixed node group modification of node parameters
- fixed issue in LUClusterVerifyGroup with multi-group clusters
- fixed generation of bash completion to ensure a stable ordering
- fixed a few typos


Version 2.6.0 rc3
-----------------

*(Released Fri, 13 Jul 2012)*

Third release candidate for 2.6. The following changes were done from
rc3 to rc4:

- Fixed ``UpgradeConfig`` w.r.t. to disk parameters on disk objects.
- Fixed an inconsistency in the LUXI protocol with the provided
  arguments (NOT backwards compatible)
- Fixed a bug with node groups ipolicy where ``min`` was greater than
  the cluster ``std`` value
- Implemented a new ``gnt-node list-drbd`` call to list DRBD minors for
  easier instance debugging on nodes (requires ``hconfd`` to work)


Version 2.6.0 rc2
-----------------

*(Released Tue, 03 Jul 2012)*

Second release candidate for 2.6. The following changes were done from
rc2 to rc3:

- Fixed ``gnt-cluster verify`` regarding ``master-ip-script`` on non
  master candidates
- Fixed a RAPI regression on missing beparams/memory
- Fixed redistribution of files on offline nodes
- Added possibility to run activate-disks even though secondaries are
  offline. With this change it relaxes also the strictness on some other
  commands which use activate disks internally:
  * ``gnt-instance start|reboot|rename|backup|export``
- Made it possible to remove safely an instance if its secondaries are
  offline
- Made it possible to reinstall even though secondaries are offline


Version 2.6.0 rc1
-----------------

*(Released Mon, 25 Jun 2012)*

First release candidate for 2.6. The following changes were done from
rc1 to rc2:

- Fixed bugs with disk parameters and ``rbd`` templates as well as
  ``instance_os_add``
- Made ``gnt-instance modify`` more consistent regarding new NIC/Disk
  behaviour. It supports now the modify operation
- ``hcheck`` implemented to analyze cluster health and possibility of
  improving health by rebalance
- ``hbal`` has been improved in dealing with split instances


Version 2.6.0 beta2
-------------------

*(Released Mon, 11 Jun 2012)*

Second beta release of 2.6. The following changes were done from beta2
to rc1:

- Fixed ``daemon-util`` with non-root user models
- Fixed creation of plain instances with ``--no-wait-for-sync``
- Fix wrong iv_names when running ``cfgupgrade``
- Export more information in RAPI group queries
- Fixed bug when changing instance network interfaces
- Extended burnin to do NIC changes
- query: Added ``<``, ``>``, ``<=``, ``>=`` comparison operators
- Changed default for DRBD barriers
- Fixed DRBD error reporting for syncer rate
- Verify the options on disk parameters

And of course various fixes to documentation and improved unittests and
QA.


Version 2.6.0 beta1
-------------------

*(Released Wed, 23 May 2012)*

First beta release of 2.6. The following changes were done from beta1 to
beta2:

- integrated patch for distributions without ``start-stop-daemon``
- adapted example init.d script to work on Fedora
- fixed log handling in Haskell daemons
- adapted checks in the watcher for pycurl linked against libnss
- add partial support for ``xl`` instead of ``xm`` for Xen
- fixed a type issue in cluster verification
- fixed ssconf handling in the Haskell code (was breaking confd in IPv6
  clusters)

Plus integrated fixes from the 2.5 branch:

- fixed ``kvm-ifup`` to use ``/bin/bash``
- fixed parallel build failures
- KVM live migration when using a custom keymap


Version 2.5.2
-------------

*(Released Tue, 24 Jul 2012)*

A small bugfix release, with no new features:

- fixed bash-isms in kvm-ifup, for compatibility with systems which use a
  different default shell (e.g. Debian, Ubuntu)
- fixed KVM startup and live migration with a custom keymap (fixes Issue
  243 and Debian bug #650664)
- fixed compatibility with KVM versions that don't support multiple boot
  devices (fixes Issue 230 and Debian bug #624256)

Additionally, a few fixes were done to the build system (fixed parallel
build failures) and to the unittests (fixed race condition in test for
FileID functions, and the default enable/disable mode for QA test is now
customisable).


Version 2.5.1
-------------

*(Released Fri, 11 May 2012)*

A small bugfix release.

The main issues solved are on the topic of compatibility with newer LVM
releases:

- fixed parsing of ``lv_attr`` field
- adapted to new ``vgreduce --removemissing`` behaviour where sometimes
  the ``--force`` flag is needed

Also on the topic of compatibility, ``tools/lvmstrap`` has been changed
to accept kernel 3.x too (was hardcoded to 2.6.*).

A regression present in 2.5.0 that broke handling (in the gnt-* scripts)
of hook results and that also made display of other errors suboptimal
was fixed; the code behaves now like 2.4 and earlier.

Another change in 2.5, the cleanup of the OS scripts environment, is too
aggressive: it removed even the ``PATH`` variable, which requires the OS
scripts to *always* need to export it. Since this is a bit too strict,
we now export a minimal PATH, the same that we export for hooks.

The fix for issue 201 (Preserve bridge MTU in KVM ifup script) was
integrated into this release.

Finally, a few other miscellaneous changes were done (no new features,
just small improvements):

- Fix ``gnt-group --help`` display
- Fix hardcoded Xen kernel path
- Fix grow-disk handling of invalid units
- Update synopsis for ``gnt-cluster repair-disk-sizes``
- Accept both PUT and POST in noded (makes future upgrade to 2.6 easier)


Version 2.5.0
-------------

*(Released Thu, 12 Apr 2012)*

Incompatible/important changes and bugfixes
~~~~~~~~~~~~~~~~~~~~~~~~~~~~~~~~~~~~~~~~~~~

- The default of the ``/2/instances/[instance_name]/rename`` RAPI
  resource's ``ip_check`` parameter changed from ``True`` to ``False``
  to match the underlying LUXI interface.
- The ``/2/nodes/[node_name]/evacuate`` RAPI resource was changed to use
  body parameters, see :doc:`RAPI documentation <rapi>`. The server does
  not maintain backwards-compatibility as the underlying operation
  changed in an incompatible way. The RAPI client can talk to old
  servers, but it needs to be told so as the return value changed.
- When creating file-based instances via RAPI, the ``file_driver``
  parameter no longer defaults to ``loop`` and must be specified.
- The deprecated ``bridge`` NIC parameter is no longer supported. Use
  ``link`` instead.
- Support for the undocumented and deprecated RAPI instance creation
  request format version 0 has been dropped. Use version 1, supported
  since Ganeti 2.1.3 and :doc:`documented <rapi>`, instead.
- Pyparsing 1.4.6 or above is required, see :doc:`installation
  documentation <install>`.
- The "cluster-verify" hooks are now executed per group by the
  ``OP_CLUSTER_VERIFY_GROUP`` opcode. This maintains the same behavior
  if you just run ``gnt-cluster verify``, which generates one opcode per
  group.
- The environment as passed to the OS scripts is cleared, and thus no
  environment variables defined in the node daemon's environment will be
  inherited by the scripts.
- The :doc:`iallocator <iallocator>` mode ``multi-evacuate`` has been
  deprecated.
- :doc:`New iallocator modes <design-multi-reloc>` have been added to
  support operations involving multiple node groups.
- Offline nodes are ignored when failing over an instance.
- Support for KVM version 1.0, which changed the version reporting format
  from 3 to 2 digits.
- TCP/IP ports used by DRBD disks are returned to a pool upon instance
  removal.
- ``Makefile`` is now compatible with Automake 1.11.2
- Includes all bugfixes made in the 2.4 series

New features
~~~~~~~~~~~~

- The ganeti-htools project has been merged into the ganeti-core source
  tree and will be built as part of Ganeti (see :doc:`install-quick`).
- Implemented support for :doc:`shared storage <design-shared-storage>`.
- Add support for disks larger than 2 TB in ``lvmstrap`` by supporting
  GPT-style partition tables (requires `parted
  <http://www.gnu.org/s/parted/>`_).
- Added support for floppy drive and 2nd CD-ROM drive in KVM hypervisor.
- Allowed adding tags on instance creation.
- Export instance tags to hooks (``INSTANCE_TAGS``, see :doc:`hooks`)
- Allow instances to be started in a paused state, enabling the user to
  see the complete console output on boot using the console.
- Added new hypervisor flag to control default reboot behaviour
  (``reboot_behavior``).
- Added support for KVM keymaps (hypervisor parameter ``keymap``).
- Improved out-of-band management support:

  - Added ``gnt-node health`` command reporting the health status of
    nodes.
  - Added ``gnt-node power`` command to manage power status of nodes.
  - Added command for emergency power-off (EPO), ``gnt-cluster epo``.

- Instance migration can fall back to failover if instance is not
  running.
- Filters can be used when listing nodes, instances, groups and locks;
  see :manpage:`ganeti(7)` manpage.
- Added post-execution status as variables to :doc:`hooks <hooks>`
  environment.
- Instance tags are exported/imported together with the instance.
- When given an explicit job ID, ``gnt-job info`` will work for archived
  jobs.
- Jobs can define dependencies on other jobs (not yet supported via
  RAPI or command line, but used by internal commands and usable via
  LUXI).

  - Lock monitor (``gnt-debug locks``) shows jobs waiting for
    dependencies.

- Instance failover is now available as a RAPI resource
  (``/2/instances/[instance_name]/failover``).
- ``gnt-instance info`` defaults to static information if primary node
  is offline.
- Opcodes have a new ``comment`` attribute.
- Added basic SPICE support to KVM hypervisor.
- ``tools/ganeti-listrunner`` allows passing of arguments to executable.

Node group improvements
~~~~~~~~~~~~~~~~~~~~~~~

- ``gnt-cluster verify`` has been modified to check groups separately,
  thereby improving performance.
- Node group support has been added to ``gnt-cluster verify-disks``,
  which now operates per node group.
- Watcher has been changed to work better with node groups.

  - One process and state file per node group.
  - Slow watcher in one group doesn't block other group's watcher.

- Added new command, ``gnt-group evacuate``, to move all instances in a
  node group to other groups.
- Added ``gnt-instance change-group`` to move an instance to another
  node group.
- ``gnt-cluster command`` and ``gnt-cluster copyfile`` now support
  per-group operations.
- Node groups can be tagged.
- Some operations switch from an exclusive to a shared lock as soon as
  possible.
- Instance's primary and secondary nodes' groups are now available as
  query fields (``pnode.group``, ``pnode.group.uuid``, ``snodes.group``
  and ``snodes.group.uuid``).

Misc
~~~~

- Numerous updates to documentation and manpages.

  - :doc:`RAPI <rapi>` documentation now has detailed parameter
    descriptions.
  - Some opcode/job results are now also documented, see :doc:`RAPI
    <rapi>`.

- A lockset's internal lock is now also visible in lock monitor.
- Log messages from job queue workers now contain information about the
  opcode they're processing.
- ``gnt-instance console`` no longer requires the instance lock.
- A short delay when waiting for job changes reduces the number of LUXI
  requests significantly.
- DRBD metadata volumes are overwritten with zeros during disk creation.
- Out-of-band commands no longer acquire the cluster lock in exclusive
  mode.
- ``devel/upload`` now uses correct permissions for directories.


Version 2.5.0 rc6
-----------------

*(Released Fri, 23 Mar 2012)*

This was the sixth release candidate of the 2.5 series.


Version 2.5.0 rc5
-----------------

*(Released Mon, 9 Jan 2012)*

This was the fifth release candidate of the 2.5 series.


Version 2.5.0 rc4
-----------------

*(Released Thu, 27 Oct 2011)*

This was the fourth release candidate of the 2.5 series.


Version 2.5.0 rc3
-----------------

*(Released Wed, 26 Oct 2011)*

This was the third release candidate of the 2.5 series.


Version 2.5.0 rc2
-----------------

*(Released Tue, 18 Oct 2011)*

This was the second release candidate of the 2.5 series.


Version 2.5.0 rc1
-----------------

*(Released Tue, 4 Oct 2011)*

This was the first release candidate of the 2.5 series.


Version 2.5.0 beta3
-------------------

*(Released Wed, 31 Aug 2011)*

This was the third beta release of the 2.5 series.


Version 2.5.0 beta2
-------------------

*(Released Mon, 22 Aug 2011)*

This was the second beta release of the 2.5 series.


Version 2.5.0 beta1
-------------------

*(Released Fri, 12 Aug 2011)*

This was the first beta release of the 2.5 series.


Version 2.4.5
-------------

*(Released Thu, 27 Oct 2011)*

- Fixed bug when parsing command line parameter values ending in
  backslash
- Fixed assertion error after unclean master shutdown
- Disable HTTP client pool for RPC, significantly reducing memory usage
  of master daemon
- Fixed queue archive creation with wrong permissions


Version 2.4.4
-------------

*(Released Tue, 23 Aug 2011)*

Small bug-fixes:

- Fixed documentation for importing with ``--src-dir`` option
- Fixed a bug in ``ensure-dirs`` with queue/archive permissions
- Fixed a parsing issue with DRBD 8.3.11 in the Linux kernel


Version 2.4.3
-------------

*(Released Fri, 5 Aug 2011)*

Many bug-fixes and a few small features:

- Fixed argument order in ``ReserveLV`` and ``ReserveMAC`` which caused
  issues when you tried to add an instance with two MAC addresses in one
  request
- KVM: fixed per-instance stored UID value
- KVM: configure bridged NICs at migration start
- KVM: Fix a bug where instance will not start with never KVM versions
  (>= 0.14)
- Added OS search path to ``gnt-cluster info``
- Fixed an issue with ``file_storage_dir`` where you were forced to
  provide an absolute path, but the documentation states it is a
  relative path, the documentation was right
- Added a new parameter to instance stop/start called ``--no-remember``
  that will make the state change to not be remembered
- Implemented ``no_remember`` at RAPI level
- Improved the documentation
- Node evacuation: don't call IAllocator if node is already empty
- Fixed bug in DRBD8 replace disks on current nodes
- Fixed bug in recreate-disks for DRBD instances
- Moved assertion checking locks in ``gnt-instance replace-disks``
  causing it to abort with not owning the right locks for some situation
- Job queue: Fixed potential race condition when cancelling queued jobs
- Fixed off-by-one bug in job serial generation
- ``gnt-node volumes``: Fix instance names
- Fixed aliases in bash completion
- Fixed a bug in reopening log files after being sent a SIGHUP
- Added a flag to burnin to allow specifying VCPU count
- Bugfixes to non-root Ganeti configuration


Version 2.4.2
-------------

*(Released Thu, 12 May 2011)*

Many bug-fixes and a few new small features:

- Fixed a bug related to log opening failures
- Fixed a bug in instance listing with orphan instances
- Fixed a bug which prevented resetting the cluster-level node parameter
  ``oob_program`` to the default
- Many fixes related to the ``cluster-merge`` tool
- Fixed a race condition in the lock monitor, which caused failures
  during (at least) creation of many instances in parallel
- Improved output for gnt-job info
- Removed the quiet flag on some ssh calls which prevented debugging
  failures
- Improved the N+1 failure messages in cluster verify by actually
  showing the memory values (needed and available)
- Increased lock attempt timeouts so that when executing long operations
  (e.g. DRBD replace-disks) other jobs do not enter 'blocking acquire'
  too early and thus prevent the use of the 'fair' mechanism
- Changed instance query data (``gnt-instance info``) to not acquire
  locks unless needed, thus allowing its use on locked instance if only
  static information is asked for
- Improved behaviour with filesystems that do not support rename on an
  opened file
- Fixed the behaviour of ``prealloc_wipe_disks`` cluster parameter which
  kept locks on all nodes during the wipe, which is unneeded
- Fixed ``gnt-watcher`` handling of errors during hooks execution
- Fixed bug in ``prealloc_wipe_disks`` with small disk sizes (less than
  10GiB) which caused the wipe to fail right at the end in some cases
- Fixed master IP activation when doing master failover with no-voting
- Fixed bug in ``gnt-node add --readd`` which allowed the re-adding of
  the master node itself
- Fixed potential data-loss in under disk full conditions, where Ganeti
  wouldn't check correctly the return code and would consider
  partially-written files 'correct'
- Fixed bug related to multiple VGs and DRBD disk replacing
- Added new disk parameter ``metavg`` that allows placement of the meta
  device for DRBD in a different volume group
- Fixed error handling in the node daemon when the system libc doesn't
  have major number 6 (i.e. if ``libc.so.6`` is not the actual libc)
- Fixed lock release during replace-disks, which kept cluster-wide locks
  when doing disk replaces with an iallocator script
- Added check for missing bridges in cluster verify
- Handle EPIPE errors while writing to the terminal better, so that
  piping the output to e.g. ``less`` doesn't cause a backtrace
- Fixed rare case where a ^C during Luxi calls could have been
  interpreted as server errors, instead of simply terminating
- Fixed a race condition in LUGroupAssignNodes (``gnt-group
  assign-nodes``)
- Added a few more parameters to the KVM hypervisor, allowing a second
  CDROM, custom disk type for CDROMs and a floppy image
- Removed redundant message in instance rename when the name is given
  already as a FQDN
- Added option to ``gnt-instance recreate-disks`` to allow creating the
  disks on new nodes, allowing recreation when the original instance
  nodes are completely gone
- Added option when converting disk templates to DRBD to skip waiting
  for the resync, in order to make the instance available sooner
- Added two new variables to the OS scripts environment (containing the
  instance's nodes)
- Made the root_path and optional parameter for the xen-pvm hypervisor,
  to allow use of ``pvgrub`` as bootloader
- Changed the instance memory modifications to only check out-of-memory
  conditions on memory increases, and turned the secondary node warnings
  into errors (they can still be overridden via ``--force``)
- Fixed the handling of a corner case when the Python installation gets
  corrupted (e.g. a bad disk) while ganeti-noded is running and we try
  to execute a command that doesn't exist
- Fixed a bug in ``gnt-instance move`` (LUInstanceMove) when the primary
  node of the instance returned failures during instance shutdown; this
  adds the option ``--ignore-consistency`` to gnt-instance move

And as usual, various improvements to the error messages, documentation
and man pages.


Version 2.4.1
-------------

*(Released Wed, 09 Mar 2011)*

Emergency bug-fix release. ``tools/cfgupgrade`` was broken and overwrote
the RAPI users file if run twice (even with ``--dry-run``).

The release fixes that bug (nothing else changed).


Version 2.4.0
-------------

*(Released Mon, 07 Mar 2011)*

Final 2.4.0 release. Just a few small fixes:

- Fixed RAPI node evacuate
- Fixed the kvm-ifup script
- Fixed internal error handling for special job cases
- Updated man page to specify the escaping feature for options


Version 2.4.0 rc3
-----------------

*(Released Mon, 28 Feb 2011)*

A critical fix for the ``prealloc_wipe_disks`` feature: it is possible
that this feature wiped the disks of the wrong instance, leading to loss
of data.

Other changes:

- Fixed title of query field containing instance name
- Expanded the glossary in the documentation
- Fixed one unittest (internal issue)


Version 2.4.0 rc2
-----------------

*(Released Mon, 21 Feb 2011)*

A number of bug fixes plus just a couple functionality changes.

On the user-visible side, the ``gnt-* list`` command output has changed
with respect to "special" field states. The current rc1 style of display
can be re-enabled by passing a new ``--verbose`` (``-v``) flag, but in
the default output mode special fields states are displayed as follows:

- Offline resource: ``*``
- Unavailable/not applicable: ``-``
- Data missing (RPC failure): ``?``
- Unknown field: ``??``

Another user-visible change is the addition of ``--force-join`` to
``gnt-node add``.

As for bug fixes:

- ``tools/cluster-merge`` has seen many fixes and is now enabled again
- Fixed regression in RAPI/instance reinstall where all parameters were
  required (instead of optional)
- Fixed ``gnt-cluster repair-disk-sizes``, was broken since Ganeti 2.2
- Fixed iallocator usage (offline nodes were not considered offline)
- Fixed ``gnt-node list`` with respect to non-vm_capable nodes
- Fixed hypervisor and OS parameter validation with respect to
  non-vm_capable nodes
- Fixed ``gnt-cluster verify`` with respect to offline nodes (mostly
  cosmetic)
- Fixed ``tools/listrunner`` with respect to agent-based usage


Version 2.4.0 rc1
-----------------

*(Released Fri,  4 Feb 2011)*

Many changes and fixes since the beta1 release. While there were some
internal changes, the code has been mostly stabilised for the RC
release.

Note: the dumb allocator was removed in this release, as it was not kept
up-to-date with the IAllocator protocol changes. It is recommended to
use the ``hail`` command from the ganeti-htools package.

Note: the 2.4 and up versions of Ganeti are not compatible with the
0.2.x branch of ganeti-htools. You need to upgrade to
ganeti-htools-0.3.0 (or later).

Regressions fixed from 2.3
~~~~~~~~~~~~~~~~~~~~~~~~~~

- Fixed the ``gnt-cluster verify-disks`` command
- Made ``gnt-cluster verify-disks`` work in parallel (as opposed to
  serially on nodes)
- Fixed disk adoption breakage
- Fixed wrong headers in instance listing for field aliases

Other bugs fixed
~~~~~~~~~~~~~~~~

- Fixed corner case in KVM handling of NICs
- Fixed many cases of wrong handling of non-vm_capable nodes
- Fixed a bug where a missing instance symlink was not possible to
  recreate with any ``gnt-*`` command (now ``gnt-instance
  activate-disks`` does it)
- Fixed the volume group name as reported by ``gnt-cluster
  verify-disks``
- Increased timeouts for the import-export code, hopefully leading to
  fewer aborts due network or instance timeouts
- Fixed bug in ``gnt-node list-storage``
- Fixed bug where not all daemons were started on cluster
  initialisation, but only at the first watcher run
- Fixed many bugs in the OOB implementation
- Fixed watcher behaviour in presence of instances with offline
  secondaries
- Fixed instance list output for instances running on the wrong node
- a few fixes to the cluster-merge tool, but it still cannot merge
  multi-node groups (currently it is not recommended to use this tool)


Improvements
~~~~~~~~~~~~

- Improved network configuration for the KVM hypervisor
- Added e1000 as a supported NIC for Xen-HVM
- Improved the lvmstrap tool to also be able to use partitions, as
  opposed to full disks
- Improved speed of disk wiping (the cluster parameter
  ``prealloc_wipe_disks``, so that it has a low impact on the total time
  of instance creations
- Added documentation for the OS parameters
- Changed ``gnt-instance deactivate-disks`` so that it can work if the
  hypervisor is not responding
- Added display of blacklisted and hidden OS information in
  ``gnt-cluster info``
- Extended ``gnt-cluster verify`` to also validate hypervisor, backend,
  NIC and node parameters, which might create problems with currently
  invalid (but undetected) configuration files, but prevents validation
  failures when unrelated parameters are modified
- Changed cluster initialisation to wait for the master daemon to become
  available
- Expanded the RAPI interface:

  - Added config redistribution resource
  - Added activation/deactivation of instance disks
  - Added export of console information

- Implemented log file reopening on SIGHUP, which allows using
  logrotate(8) for the Ganeti log files
- Added a basic OOB helper script as an example


Version 2.4.0 beta1
-------------------

*(Released Fri, 14 Jan 2011)*

User-visible
~~~~~~~~~~~~

- Fixed timezone issues when formatting timestamps
- Added support for node groups, available via ``gnt-group`` and other
  commands
- Added out-of-band framework and management, see :doc:`design
  document <design-oob>`
- Removed support for roman numbers from ``gnt-node list`` and
  ``gnt-instance list``.
- Allowed modification of master network interface via ``gnt-cluster
  modify --master-netdev``
- Accept offline secondaries while shutting down instance disks
- Added ``blockdev_prefix`` parameter to Xen PVM and HVM hypervisors
- Added support for multiple LVM volume groups
- Avoid sorting nodes for ``gnt-node list`` if specific nodes are
  requested
- Added commands to list available fields:

  - ``gnt-node list-fields``
  - ``gnt-group list-fields``
  - ``gnt-instance list-fields``

- Updated documentation and man pages

Integration
~~~~~~~~~~~

- Moved ``rapi_users`` file into separate directory, now named
  ``.../ganeti/rapi/users``, ``cfgupgrade`` moves the file and creates a
  symlink
- Added new tool for running commands on many machines,
  ``tools/ganeti-listrunner``
- Implemented more verbose result in ``OpInstanceConsole`` opcode, also
  improving the ``gnt-instance console`` output
- Allowed customisation of disk index separator at ``configure`` time
- Export node group allocation policy to :doc:`iallocator <iallocator>`
- Added support for non-partitioned md disks in ``lvmstrap``
- Added script to gracefully power off KVM instances
- Split ``utils`` module into smaller parts
- Changed query operations to return more detailed information, e.g.
  whether an information is unavailable due to an offline node. To use
  this new functionality, the LUXI call ``Query`` must be used. Field
  information is now stored by the master daemon and can be retrieved
  using ``QueryFields``. Instances, nodes and groups can also be queried
  using the new opcodes ``OpQuery`` and ``OpQueryFields`` (not yet
  exposed via RAPI). The following commands make use of this
  infrastructure change:

  - ``gnt-group list``
  - ``gnt-group list-fields``
  - ``gnt-node list``
  - ``gnt-node list-fields``
  - ``gnt-instance list``
  - ``gnt-instance list-fields``
  - ``gnt-debug locks``

Remote API
~~~~~~~~~~

- New RAPI resources (see :doc:`rapi`):

  - ``/2/modify``
  - ``/2/groups``
  - ``/2/groups/[group_name]``
  - ``/2/groups/[group_name]/assign-nodes``
  - ``/2/groups/[group_name]/modify``
  - ``/2/groups/[group_name]/rename``
  - ``/2/instances/[instance_name]/disk/[disk_index]/grow``

- RAPI changes:

  - Implemented ``no_install`` for instance creation
  - Implemented OS parameters for instance reinstallation, allowing
    use of special settings on reinstallation (e.g. for preserving data)

Misc
~~~~

- Added IPv6 support in import/export
- Pause DRBD synchronization while wiping disks on instance creation
- Updated unittests and QA scripts
- Improved network parameters passed to KVM
- Converted man pages from docbook to reStructuredText


Version 2.3.1
-------------

*(Released Mon, 20 Dec 2010)*

Released version 2.3.1~rc1 without any changes.


Version 2.3.1 rc1
-----------------

*(Released Wed, 1 Dec 2010)*

- impexpd: Disable OpenSSL compression in socat if possible (backport
  from master, commit e90739d625b, see :doc:`installation guide
  <install-quick>` for details)
- Changed unittest coverage report to exclude test scripts
- Added script to check version format


Version 2.3.0
-------------

*(Released Wed, 1 Dec 2010)*

Released version 2.3.0~rc1 without any changes.


Version 2.3.0 rc1
-----------------

*(Released Fri, 19 Nov 2010)*

A number of bugfixes and documentation updates:

- Update ganeti-os-interface documentation
- Fixed a bug related to duplicate MACs or similar items which should be
  unique
- Fix breakage in OS state modify
- Reinstall instance: disallow offline secondaries (fixes bug related to
  OS changing but reinstall failing)
- plus all the other fixes between 2.2.1 and 2.2.2


Version 2.3.0 rc0
-----------------

*(Released Tue, 2 Nov 2010)*

- Fixed clearing of the default iallocator using ``gnt-cluster modify``
- Fixed master failover race with watcher
- Fixed a bug in ``gnt-node modify`` which could lead to an inconsistent
  configuration
- Accept previously stopped instance for export with instance removal
- Simplify and extend the environment variables for instance OS scripts
- Added new node flags, ``master_capable`` and ``vm_capable``
- Added optional instance disk wiping prior during allocation. This is a
  cluster-wide option and can be set/modified using
  ``gnt-cluster {init,modify} --prealloc-wipe-disks``.
- Added IPv6 support, see :doc:`design document <design-2.3>` and
  :doc:`install-quick`
- Added a new watcher option (``--ignore-pause``)
- Added option to ignore offline node on instance start/stop
  (``--ignore-offline``)
- Allow overriding OS parameters with ``gnt-instance reinstall``
- Added ability to change node's secondary IP address using ``gnt-node
  modify``
- Implemented privilege separation for all daemons except
  ``ganeti-noded``, see ``configure`` options
- Complain if an instance's disk is marked faulty in ``gnt-cluster
  verify``
- Implemented job priorities (see ``ganeti(7)`` manpage)
- Ignore failures while shutting down instances during failover from
  offline node
- Exit daemon's bootstrap process only once daemon is ready
- Export more information via ``LUInstanceQuery``/remote API
- Improved documentation, QA and unittests
- RAPI daemon now watches ``rapi_users`` all the time and doesn't need a
  restart if the file was created or changed
- Added LUXI protocol version sent with each request and response,
  allowing detection of server/client mismatches
- Moved the Python scripts among gnt-* and ganeti-* into modules
- Moved all code related to setting up SSH to an external script,
  ``setup-ssh``
- Infrastructure changes for node group support in future versions


Version 2.2.2
-------------

*(Released Fri, 19 Nov 2010)*

A few small bugs fixed, and some improvements to the build system:

- Fix documentation regarding conversion to drbd
- Fix validation of parameters in cluster modify (``gnt-cluster modify
  -B``)
- Fix error handling in node modify with multiple changes
- Allow remote imports without checked names


Version 2.2.1
-------------

*(Released Tue, 19 Oct 2010)*

- Disable SSL session ID cache in RPC client


Version 2.2.1 rc1
-----------------

*(Released Thu, 14 Oct 2010)*

- Fix interaction between Curl/GnuTLS and the Python's HTTP server
  (thanks Apollon Oikonomopoulos!), finally allowing the use of Curl
  with GnuTLS
- Fix problems with interaction between Curl and Python's HTTP server,
  resulting in increased speed in many RPC calls
- Improve our release script to prevent breakage with older aclocal and
  Python 2.6


Version 2.2.1 rc0
-----------------

*(Released Thu, 7 Oct 2010)*

- Fixed issue 125, replace hardcoded "xenvg" in ``gnt-cluster`` with
  value retrieved from master
- Added support for blacklisted or hidden OS definitions
- Added simple lock monitor (accessible via (``gnt-debug locks``)
- Added support for -mem-path in KVM hypervisor abstraction layer
- Allow overriding instance parameters in tool for inter-cluster
  instance moves (``tools/move-instance``)
- Improved opcode summaries (e.g. in ``gnt-job list``)
- Improve consistency of OS listing by sorting it
- Documentation updates


Version 2.2.0.1
---------------

*(Released Fri, 8 Oct 2010)*

- Rebuild with a newer autotools version, to fix python 2.6 compatibility


Version 2.2.0
-------------

*(Released Mon, 4 Oct 2010)*

- Fixed regression in ``gnt-instance rename``


Version 2.2.0 rc2
-----------------

*(Released Wed, 22 Sep 2010)*

- Fixed OS_VARIANT variable for OS scripts
- Fixed cluster tag operations via RAPI
- Made ``setup-ssh`` exit with non-zero code if an error occurred
- Disabled RAPI CA checks in watcher


Version 2.2.0 rc1
-----------------

*(Released Mon, 23 Aug 2010)*

- Support DRBD versions of the format "a.b.c.d"
- Updated manpages
- Re-introduce support for usage from multiple threads in RAPI client
- Instance renames and modify via RAPI
- Work around race condition between processing and archival in job
  queue
- Mark opcodes following failed one as failed, too
- Job field ``lock_status`` was removed due to difficulties making it
  work with the changed job queue in Ganeti 2.2; a better way to monitor
  locks is expected for a later 2.2.x release
- Fixed dry-run behaviour with many commands
- Support ``ssh-agent`` again when adding nodes
- Many additional bugfixes


Version 2.2.0 rc0
-----------------

*(Released Fri, 30 Jul 2010)*

Important change: the internal RPC mechanism between Ganeti nodes has
changed from using a home-grown http library (based on the Python base
libraries) to use the PycURL library. This requires that PycURL is
installed on nodes. Please note that on Debian/Ubuntu, PycURL is linked
against GnuTLS by default. cURL's support for GnuTLS had known issues
before cURL 7.21.0 and we recommend using the latest cURL release or
linking against OpenSSL. Most other distributions already link PycURL
and cURL against OpenSSL. The command::

  python -c 'import pycurl; print pycurl.version'

can be used to determine the libraries PycURL and cURL are linked
against.

Other significant changes:

- Rewrote much of the internals of the job queue, in order to achieve
  better parallelism; this decouples job query operations from the job
  processing, and it should allow much nicer behaviour of the master
  daemon under load, and it also has uncovered some long-standing bugs
  related to the job serialisation (now fixed)
- Added a default iallocator setting to the cluster parameters,
  eliminating the need to always pass nodes or an iallocator for
  operations that require selection of new node(s)
- Added experimental support for the LXC virtualization method
- Added support for OS parameters, which allows the installation of
  instances to pass parameter to OS scripts in order to customise the
  instance
- Added a hypervisor parameter controlling the migration type (live or
  non-live), since hypervisors have various levels of reliability; this
  has renamed the 'live' parameter to 'mode'
- Added a cluster parameter ``reserved_lvs`` that denotes reserved
  logical volumes, meaning that cluster verify will ignore them and not
  flag their presence as errors
- The watcher will now reset the error count for failed instances after
  8 hours, thus allowing self-healing if the problem that caused the
  instances to be down/fail to start has cleared in the meantime
- Added a cluster parameter ``drbd_usermode_helper`` that makes Ganeti
  check for, and warn, if the drbd module parameter ``usermode_helper``
  is not consistent with the cluster-wide setting; this is needed to
  make diagnose easier of failed drbd creations
- Started adding base IPv6 support, but this is not yet
  enabled/available for use
- Rename operations (cluster, instance) will now return the new name,
  which is especially useful if a short name was passed in
- Added support for instance migration in RAPI
- Added a tool to pre-configure nodes for the SSH setup, before joining
  them to the cluster; this will allow in the future a simplified model
  for node joining (but not yet fully enabled in 2.2); this needs the
  paramiko python library
- Fixed handling of name-resolving errors
- Fixed consistency of job results on the error path
- Fixed master-failover race condition when executed multiple times in
  sequence
- Fixed many bugs related to the job queue (mostly introduced during the
  2.2 development cycle, so not all are impacting 2.1)
- Fixed instance migration with missing disk symlinks
- Fixed handling of unknown jobs in ``gnt-job archive``
- And many other small fixes/improvements

Internal changes:

- Enhanced both the unittest and the QA coverage
- Switched the opcode validation to a generic model, and extended the
  validation to all opcode parameters
- Changed more parts of the code that write shell scripts to use the
  same class for this
- Switched the master daemon to use the asyncore library for the Luxi
  server endpoint


Version 2.2.0 beta0
-------------------

*(Released Thu, 17 Jun 2010)*

- Added tool (``move-instance``) and infrastructure to move instances
  between separate clusters (see :doc:`separate documentation
  <move-instance>` and :doc:`design document <design-2.2>`)
- Added per-request RPC timeout
- RAPI now requires a Content-Type header for requests with a body (e.g.
  ``PUT`` or ``POST``) which must be set to ``application/json`` (see
  :rfc:`2616` (HTTP/1.1), section 7.2.1)
- ``ganeti-watcher`` attempts to restart ``ganeti-rapi`` if RAPI is not
  reachable
- Implemented initial support for running Ganeti daemons as separate
  users, see configure-time flags ``--with-user-prefix`` and
  ``--with-group-prefix`` (only ``ganeti-rapi`` is supported at this
  time)
- Instances can be removed after export (``gnt-backup export
  --remove-instance``)
- Self-signed certificates generated by Ganeti now use a 2048 bit RSA
  key (instead of 1024 bit)
- Added new cluster configuration file for cluster domain secret
- Import/export now use SSL instead of SSH
- Added support for showing estimated time when exporting an instance,
  see the ``ganeti-os-interface(7)`` manpage and look for
  ``EXP_SIZE_FD``


Version 2.1.8
-------------

*(Released Tue, 16 Nov 2010)*

Some more bugfixes. Unless critical bugs occur, this will be the last
2.1 release:

- Fix case of MAC special-values
- Fix mac checker regex
- backend: Fix typo causing "out of range" error
- Add missing --units in gnt-instance list man page


Version 2.1.7
-------------

*(Released Tue, 24 Aug 2010)*

Bugfixes only:
  - Don't ignore secondary node silently on non-mirrored disk templates
    (issue 113)
  - Fix --master-netdev arg name in gnt-cluster(8) (issue 114)
  - Fix usb_mouse parameter breaking with vnc_console (issue 109)
  - Properly document the usb_mouse parameter
  - Fix path in ganeti-rapi(8) (issue 116)
  - Adjust error message when the ganeti user's .ssh directory is
    missing
  - Add same-node-check when changing the disk template to drbd


Version 2.1.6
-------------

*(Released Fri, 16 Jul 2010)*

Bugfixes only:
  - Add an option to only select some reboot types during qa/burnin.
    (on some hypervisors consequent reboots are not supported)
  - Fix infrequent race condition in master failover. Sometimes the old
    master ip address would be still detected as up for a short time
    after it was removed, causing failover to fail.
  - Decrease mlockall warnings when the ctypes module is missing. On
    Python 2.4 we support running even if no ctypes module is installed,
    but we were too verbose about this issue.
  - Fix building on old distributions, on which man doesn't have a
    --warnings option.
  - Fix RAPI not to ignore the MAC address on instance creation
  - Implement the old instance creation format in the RAPI client.


Version 2.1.5
-------------

*(Released Thu, 01 Jul 2010)*

A small bugfix release:
  - Fix disk adoption: broken by strict --disk option checking in 2.1.4
  - Fix batch-create: broken in the whole 2.1 series due to a lookup on
    a non-existing option
  - Fix instance create: the --force-variant option was ignored
  - Improve pylint 0.21 compatibility and warnings with Python 2.6
  - Fix modify node storage with non-FQDN arguments
  - Fix RAPI client to authenticate under Python 2.6 when used
    for more than 5 requests needing authentication
  - Fix gnt-instance modify -t (storage) giving a wrong error message
    when converting a non-shutdown drbd instance to plain


Version 2.1.4
-------------

*(Released Fri, 18 Jun 2010)*

A small bugfix release:

  - Fix live migration of KVM instances started with older Ganeti
    versions which had fewer hypervisor parameters
  - Fix gnt-instance grow-disk on down instances
  - Fix an error-reporting bug during instance migration
  - Better checking of the ``--net`` and ``--disk`` values, to avoid
    silently ignoring broken ones
  - Fix an RPC error reporting bug affecting, for example, RAPI client
    users
  - Fix bug triggered by different API version os-es on different nodes
  - Fix a bug in instance startup with custom hvparams: OS level
    parameters would fail to be applied.
  - Fix the RAPI client under Python 2.6 (but more work is needed to
    make it work completely well with OpenSSL)
  - Fix handling of errors when resolving names from DNS


Version 2.1.3
-------------

*(Released Thu, 3 Jun 2010)*

A medium sized development cycle. Some new features, and some
fixes/small improvements/cleanups.

Significant features
~~~~~~~~~~~~~~~~~~~~

The node deamon now tries to mlock itself into memory, unless the
``--no-mlock`` flag is passed. It also doesn't fail if it can't write
its logs, and falls back to console logging. This allows emergency
features such as ``gnt-node powercycle`` to work even in the event of a
broken node disk (tested offlining the disk hosting the node's
filesystem and dropping its memory caches; don't try this at home)

KVM: add vhost-net acceleration support. It can be tested with a new
enough version of the kernel and of qemu-kvm.

KVM: Add instance chrooting feature. If you use privilege dropping for
your VMs you can also now force them to chroot to an empty directory,
before starting the emulated guest.

KVM: Add maximum migration bandwith and maximum downtime tweaking
support (requires a new-enough version of qemu-kvm).

Cluster verify will now warn if the master node doesn't have the master
ip configured on it.

Add a new (incompatible) instance creation request format to RAPI which
supports all parameters (previously only a subset was supported, and it
wasn't possible to extend the old format to accomodate all the new
features. The old format is still supported, and a client can check for
this feature, before using it, by checking for its presence in the
``features`` RAPI resource.

Now with ancient latin support. Try it passing the ``--roman`` option to
``gnt-instance info``, ``gnt-cluster info`` or ``gnt-node list``
(requires the python-roman module to be installed, in order to work).

Other changes
~~~~~~~~~~~~~

As usual many internal code refactorings, documentation updates, and
such. Among others:

  - Lots of improvements and cleanups to the experimental Remote API
    (RAPI) client library.
  - A new unit test suite for the core daemon libraries.
  - A fix to creating missing directories makes sure the umask is not
    applied anymore. This enforces the same directory permissions
    everywhere.
  - Better handling terminating daemons with ctrl+c (used when running
    them in debugging mode).
  - Fix a race condition in live migrating a KVM instance, when stat()
    on the old proc status file returned EINVAL, which is an unexpected
    value.
  - Fixed manpage checking with newer man and utf-8 charachters. But now
    you need the en_US.UTF-8 locale enabled to build Ganeti from git.


Version 2.1.2.1
---------------

*(Released Fri, 7 May 2010)*

Fix a bug which prevented untagged KVM instances from starting.


Version 2.1.2
-------------

*(Released Fri, 7 May 2010)*

Another release with a long development cycle, during which many
different features were added.

Significant features
~~~~~~~~~~~~~~~~~~~~

The KVM hypervisor now can run the individual instances as non-root, to
reduce the impact of a VM being hijacked due to bugs in the
hypervisor. It is possible to run all instances as a single (non-root)
user, to manually specify a user for each instance, or to dynamically
allocate a user out of a cluster-wide pool to each instance, with the
guarantee that no two instances will run under the same user ID on any
given node.

An experimental RAPI client library, that can be used standalone
(without the other Ganeti libraries), is provided in the source tree as
``lib/rapi/client.py``. Note this client might change its interface in
the future, as we iterate on its capabilities.

A new command, ``gnt-cluster renew-crypto`` has been added to easily
replace the cluster's certificates and crypto keys. This might help in
case they have been compromised, or have simply expired.

A new disk option for instance creation has been added that allows one
to "adopt" currently existing logical volumes, with data
preservation. This should allow easier migration to Ganeti from
unmanaged (or managed via other software) instances.

Another disk improvement is the possibility to convert between redundant
(DRBD) and plain (LVM) disk configuration for an instance. This should
allow better scalability (starting with one node and growing the
cluster, or shrinking a two-node cluster to one node).

A new feature that could help with automated node failovers has been
implemented: if a node sees itself as offline (by querying the master
candidates), it will try to shutdown (hard) all instances and any active
DRBD devices. This reduces the risk of duplicate instances if an
external script automatically failovers the instances on such nodes. To
enable this, the cluster parameter ``maintain_node_health`` should be
enabled; in the future this option (per the name) will enable other
automatic maintenance features.

Instance export/import now will reuse the original instance
specifications for all parameters; that means exporting an instance,
deleting it and the importing it back should give an almost identical
instance. Note that the default import behaviour has changed from
before, where it created only one NIC; now it recreates the original
number of NICs.

Cluster verify has added a few new checks: SSL certificates validity,
/etc/hosts consistency across the cluster, etc.

Other changes
~~~~~~~~~~~~~

As usual, many internal changes were done, documentation fixes,
etc. Among others:

- Fixed cluster initialization with disabled cluster storage (regression
  introduced in 2.1.1)
- File-based storage supports growing the disks
- Fixed behaviour of node role changes
- Fixed cluster verify for some corner cases, plus a general rewrite of
  cluster verify to allow future extension with more checks
- Fixed log spamming by watcher and node daemon (regression introduced
  in 2.1.1)
- Fixed possible validation issues when changing the list of enabled
  hypervisors
- Fixed cleanup of /etc/hosts during node removal
- Fixed RAPI response for invalid methods
- Fixed bug with hashed passwords in ``ganeti-rapi`` daemon
- Multiple small improvements to the KVM hypervisor (VNC usage, booting
  from ide disks, etc.)
- Allow OS changes without re-installation (to record a changed OS
  outside of Ganeti, or to allow OS renames)
- Allow instance creation without OS installation (useful for example if
  the OS will be installed manually, or restored from a backup not in
  Ganeti format)
- Implemented option to make cluster ``copyfile`` use the replication
  network
- Added list of enabled hypervisors to ssconf (possibly useful for
  external scripts)
- Added a new tool (``tools/cfgupgrade12``) that allows upgrading from
  1.2 clusters
- A partial form of node re-IP is possible via node readd, which now
  allows changed node primary IP
- Command line utilities now show an informational message if the job is
  waiting for a lock
- The logs of the master daemon now show the PID/UID/GID of the
  connected client


Version 2.1.1
-------------

*(Released Fri, 12 Mar 2010)*

During the 2.1.0 long release candidate cycle, a lot of improvements and
changes have accumulated with were released later as 2.1.1.

Major changes
~~~~~~~~~~~~~

The node evacuate command (``gnt-node evacuate``) was significantly
rewritten, and as such the IAllocator protocol was changed - a new
request type has been added. This unfortunate change during a stable
series is designed to improve performance of node evacuations; on
clusters with more than about five nodes and which are well-balanced,
evacuation should proceed in parallel for all instances of the node
being evacuated. As such, any existing IAllocator scripts need to be
updated, otherwise the above command will fail due to the unknown
request. The provided "dumb" allocator has not been updated; but the
ganeti-htools package supports the new protocol since version 0.2.4.

Another important change is increased validation of node and instance
names. This might create problems in special cases, if invalid host
names are being used.

Also, a new layer of hypervisor parameters has been added, that sits at
OS level between the cluster defaults and the instance ones. This allows
customisation of virtualization parameters depending on the installed
OS. For example instances with OS 'X' may have a different KVM kernel
(or any other parameter) than the cluster defaults. This is intended to
help managing a multiple OSes on the same cluster, without manual
modification of each instance's parameters.

A tool for merging clusters, ``cluster-merge``, has been added in the
tools sub-directory.

Bug fixes
~~~~~~~~~

- Improved the int/float conversions that should make the code more
  robust in face of errors from the node daemons
- Fixed the remove node code in case of internal configuration errors
- Fixed the node daemon behaviour in face of inconsistent queue
  directory (e.g. read-only file-system where we can't open the files
  read-write, etc.)
- Fixed the behaviour of gnt-node modify for master candidate demotion;
  now it either aborts cleanly or, if given the new "auto_promote"
  parameter, will automatically promote other nodes as needed
- Fixed compatibility with (unreleased yet) Python 2.6.5 that would
  completely prevent Ganeti from working
- Fixed bug for instance export when not all disks were successfully
  exported
- Fixed behaviour of node add when the new node is slow in starting up
  the node daemon
- Fixed handling of signals in the LUXI client, which should improve
  behaviour of command-line scripts
- Added checks for invalid node/instance names in the configuration (now
  flagged during cluster verify)
- Fixed watcher behaviour for disk activation errors
- Fixed two potentially endless loops in http library, which led to the
  RAPI daemon hanging and consuming 100% CPU in some cases
- Fixed bug in RAPI daemon related to hashed passwords
- Fixed bug for unintended qemu-level bridging of multi-NIC KVM
  instances
- Enhanced compatibility with non-Debian OSes, but not using absolute
  path in some commands and allowing customisation of the ssh
  configuration directory
- Fixed possible future issue with new Python versions by abiding to the
  proper use of ``__slots__`` attribute on classes
- Added checks that should prevent directory traversal attacks
- Many documentation fixes based on feedback from users

New features
~~~~~~~~~~~~

- Added an "early_release" more for instance replace disks and node
  evacuate, where we release locks earlier and thus allow higher
  parallelism within the cluster
- Added watcher hooks, intended to allow the watcher to restart other
  daemons (e.g. from the ganeti-nbma project), but they can be used of
  course for any other purpose
- Added a compile-time disable for DRBD barriers, to increase
  performance if the administrator trusts the power supply or the
  storage system to not lose writes
- Added the option of using syslog for logging instead of, or in
  addition to, Ganeti's own log files
- Removed boot restriction for paravirtual NICs for KVM, recent versions
  can indeed boot from a paravirtual NIC
- Added a generic debug level for many operations; while this is not
  used widely yet, it allows one to pass the debug value all the way to
  the OS scripts
- Enhanced the hooks environment for instance moves (failovers,
  migrations) where the primary/secondary nodes changed during the
  operation, by adding {NEW,OLD}_{PRIMARY,SECONDARY} vars
- Enhanced data validations for many user-supplied values; one important
  item is the restrictions imposed on instance and node names, which
  might reject some (invalid) host names
- Add a configure-time option to disable file-based storage, if it's not
  needed; this allows greater security separation between the master
  node and the other nodes from the point of view of the inter-node RPC
  protocol
- Added user notification in interactive tools if job is waiting in the
  job queue or trying to acquire locks
- Added log messages when a job is waiting for locks
- Added filtering by node tags in instance operations which admit
  multiple instances (start, stop, reboot, reinstall)
- Added a new tool for cluster mergers, ``cluster-merge``
- Parameters from command line which are of the form ``a=b,c=d`` can now
  use backslash escapes to pass in values which contain commas,
  e.g. ``a=b\\c,d=e`` where the 'a' parameter would get the value
  ``b,c``
- For KVM, the instance name is the first parameter passed to KVM, so
  that it's more visible in the process list


Version 2.1.0
-------------

*(Released Tue, 2 Mar 2010)*

Ganeti 2.1 brings many improvements with it. Major changes:

- Added infrastructure to ease automated disk repairs
- Added new daemon to export configuration data in a cheaper way than
  using the remote API
- Instance NICs can now be routed instead of being associated with a
  networking bridge
- Improved job locking logic to reduce impact of jobs acquiring multiple
  locks waiting for other long-running jobs

In-depth implementation details can be found in the Ganeti 2.1 design
document.

Details
~~~~~~~

- Added chroot hypervisor
- Added more options to xen-hvm hypervisor (``kernel_path`` and
  ``device_model``)
- Added more options to xen-pvm hypervisor (``use_bootloader``,
  ``bootloader_path`` and ``bootloader_args``)
- Added the ``use_localtime`` option for the xen-hvm and kvm
  hypervisors, and the default value for this has changed to false (in
  2.0 xen-hvm always enabled it)
- Added luxi call to submit multiple jobs in one go
- Added cluster initialization option to not modify ``/etc/hosts``
  file on nodes
- Added network interface parameters
- Added dry run mode to some LUs
- Added RAPI resources:

  - ``/2/instances/[instance_name]/info``
  - ``/2/instances/[instance_name]/replace-disks``
  - ``/2/nodes/[node_name]/evacuate``
  - ``/2/nodes/[node_name]/migrate``
  - ``/2/nodes/[node_name]/role``
  - ``/2/nodes/[node_name]/storage``
  - ``/2/nodes/[node_name]/storage/modify``
  - ``/2/nodes/[node_name]/storage/repair``

- Added OpCodes to evacuate or migrate all instances on a node
- Added new command to list storage elements on nodes (``gnt-node
  list-storage``) and modify them (``gnt-node modify-storage``)
- Added new ssconf files with master candidate IP address
  (``ssconf_master_candidates_ips``), node primary IP address
  (``ssconf_node_primary_ips``) and node secondary IP address
  (``ssconf_node_secondary_ips``)
- Added ``ganeti-confd`` and a client library to query the Ganeti
  configuration via UDP
- Added ability to run hooks after cluster initialization and before
  cluster destruction
- Added automatic mode for disk replace (``gnt-instance replace-disks
  --auto``)
- Added ``gnt-instance recreate-disks`` to re-create (empty) disks
  after catastrophic data-loss
- Added ``gnt-node repair-storage`` command to repair damaged LVM volume
  groups
- Added ``gnt-instance move`` command to move instances
- Added ``gnt-cluster watcher`` command to control watcher
- Added ``gnt-node powercycle`` command to powercycle nodes
- Added new job status field ``lock_status``
- Added parseable error codes to cluster verification (``gnt-cluster
  verify --error-codes``) and made output less verbose (use
  ``--verbose`` to restore previous behaviour)
- Added UUIDs to the main config entities (cluster, nodes, instances)
- Added support for OS variants
- Added support for hashed passwords in the Ganeti remote API users file
  (``rapi_users``)
- Added option to specify maximum timeout on instance shutdown
- Added ``--no-ssh-init`` option to ``gnt-cluster init``
- Added new helper script to start and stop Ganeti daemons
  (``daemon-util``), with the intent to reduce the work necessary to
  adjust Ganeti for non-Debian distributions and to start/stop daemons
  from one place
- Added more unittests
- Fixed critical bug in ganeti-masterd startup
- Removed the configure-time ``kvm-migration-port`` parameter, this is
  now customisable at the cluster level for both the KVM and Xen
  hypervisors using the new ``migration_port`` parameter
- Pass ``INSTANCE_REINSTALL`` variable to OS installation script when
  reinstalling an instance
- Allowed ``@`` in tag names
- Migrated to Sphinx (http://sphinx.pocoo.org/) for documentation
- Many documentation updates
- Distribute hypervisor files on ``gnt-cluster redist-conf``
- ``gnt-instance reinstall`` can now reinstall multiple instances
- Updated many command line parameters
- Introduced new OS API version 15
- No longer support a default hypervisor
- Treat virtual LVs as inexistent
- Improved job locking logic to reduce lock contention
- Match instance and node names case insensitively
- Reimplemented bash completion script to be more complete
- Improved burnin


Version 2.0.6
-------------

*(Released Thu, 4 Feb 2010)*

- Fix cleaner behaviour on nodes not in a cluster (Debian bug 568105)
- Fix a string formatting bug
- Improve safety of the code in some error paths
- Improve data validation in the master of values returned from nodes


Version 2.0.5
-------------

*(Released Thu, 17 Dec 2009)*

- Fix security issue due to missing validation of iallocator names; this
  allows local and remote execution of arbitrary executables
- Fix failure of gnt-node list during instance removal
- Ship the RAPI documentation in the archive


Version 2.0.4
-------------

*(Released Wed, 30 Sep 2009)*

- Fixed many wrong messages
- Fixed a few bugs related to the locking library
- Fixed MAC checking at instance creation time
- Fixed a DRBD parsing bug related to gaps in /proc/drbd
- Fixed a few issues related to signal handling in both daemons and
  scripts
- Fixed the example startup script provided
- Fixed insserv dependencies in the example startup script (patch from
  Debian)
- Fixed handling of drained nodes in the iallocator framework
- Fixed handling of KERNEL_PATH parameter for xen-hvm (Debian bug
  #528618)
- Fixed error related to invalid job IDs in job polling
- Fixed job/opcode persistence on unclean master shutdown
- Fixed handling of partial job processing after unclean master
  shutdown
- Fixed error reporting from LUs, previously all errors were converted
  into execution errors
- Fixed error reporting from burnin
- Decreased significantly the memory usage of the job queue
- Optimised slightly multi-job submission
- Optimised slightly opcode loading
- Backported the multi-job submit framework from the development
  branch; multi-instance start and stop should be faster
- Added script to clean archived jobs after 21 days; this will reduce
  the size of the queue directory
- Added some extra checks in disk size tracking
- Added an example ethers hook script
- Added a cluster parameter that prevents Ganeti from modifying of
  /etc/hosts
- Added more node information to RAPI responses
- Added a ``gnt-job watch`` command that allows following the ouput of a
  job
- Added a bind-address option to ganeti-rapi
- Added more checks to the configuration verify
- Enhanced the burnin script such that some operations can be retried
  automatically
- Converted instance reinstall to multi-instance model


Version 2.0.3
-------------

*(Released Fri, 7 Aug 2009)*

- Added ``--ignore-size`` to the ``gnt-instance activate-disks`` command
  to allow using the pre-2.0.2 behaviour in activation, if any existing
  instances have mismatched disk sizes in the configuration
- Added ``gnt-cluster repair-disk-sizes`` command to check and update
  any configuration mismatches for disk sizes
- Added ``gnt-master cluste-failover --no-voting`` to allow master
  failover to work on two-node clusters
- Fixed the ``--net`` option of ``gnt-backup import``, which was
  unusable
- Fixed detection of OS script errors in ``gnt-backup export``
- Fixed exit code of ``gnt-backup export``


Version 2.0.2
-------------

*(Released Fri, 17 Jul 2009)*

- Added experimental support for stripped logical volumes; this should
  enhance performance but comes with a higher complexity in the block
  device handling; stripping is only enabled when passing
  ``--with-lvm-stripecount=N`` to ``configure``, but codepaths are
  affected even in the non-stripped mode
- Improved resiliency against transient failures at the end of DRBD
  resyncs, and in general of DRBD resync checks
- Fixed a couple of issues with exports and snapshot errors
- Fixed a couple of issues in instance listing
- Added display of the disk size in ``gnt-instance info``
- Fixed checking for valid OSes in instance creation
- Fixed handling of the "vcpus" parameter in instance listing and in
  general of invalid parameters
- Fixed http server library, and thus RAPI, to handle invalid
  username/password combinations correctly; this means that now they
  report unauthorized for queries too, not only for modifications,
  allowing earlier detect of configuration problems
- Added a new "role" node list field, equivalent to the master/master
  candidate/drained/offline flags combinations
- Fixed cluster modify and changes of candidate pool size
- Fixed cluster verify error messages for wrong files on regular nodes
- Fixed a couple of issues with node demotion from master candidate role
- Fixed node readd issues
- Added non-interactive mode for ``ganeti-masterd --no-voting`` startup
- Added a new ``--no-voting`` option for masterfailover to fix failover
  on two-nodes clusters when the former master node is unreachable
- Added instance reinstall over RAPI


Version 2.0.1
-------------

*(Released Tue, 16 Jun 2009)*

- added ``-H``/``-B`` startup parameters to ``gnt-instance``, which will
  allow re-adding the start in single-user option (regression from 1.2)
- the watcher writes the instance status to a file, to allow monitoring
  to report the instance status (from the master) based on cached
  results of the watcher's queries; while this can get stale if the
  watcher is being locked due to other work on the cluster, this is
  still an improvement
- the watcher now also restarts the node daemon and the rapi daemon if
  they died
- fixed the watcher to handle full and drained queue cases
- hooks export more instance data in the environment, which helps if
  hook scripts need to take action based on the instance's properties
  (no longer need to query back into ganeti)
- instance failovers when the instance is stopped do not check for free
  RAM, so that failing over a stopped instance is possible in low memory
  situations
- rapi uses queries for tags instead of jobs (for less job traffic), and
  for cluster tags it won't talk to masterd at all but read them from
  ssconf
- a couple of error handling fixes in RAPI
- drbd handling: improved the error handling of inconsistent disks after
  resync to reduce the frequency of "there are some degraded disks for
  this instance" messages
- fixed a bug in live migration when DRBD doesn't want to reconnect (the
  error handling path called a wrong function name)


Version 2.0.0
-------------

*(Released Wed, 27 May 2009)*

- no changes from rc5


Version 2.0 rc5
---------------

*(Released Wed, 20 May 2009)*

- fix a couple of bugs (validation, argument checks)
- fix ``gnt-cluster getmaster`` on non-master nodes (regression)
- some small improvements to RAPI and IAllocator
- make watcher automatically start the master daemon if down


Version 2.0 rc4
---------------

*(Released Mon, 27 Apr 2009)*

- change the OS list to not require locks; this helps with big clusters
- fix ``gnt-cluster verify`` and ``gnt-cluster verify-disks`` when the
  volume group is broken
- ``gnt-instance info``, without any arguments, doesn't run for all
  instances anymore; either pass ``--all`` or pass the desired
  instances; this helps against mistakes on big clusters where listing
  the information for all instances takes a long time
- miscellaneous doc and man pages fixes


Version 2.0 rc3
---------------

*(Released Wed, 8 Apr 2009)*

- Change the internal locking model of some ``gnt-node`` commands, in
  order to reduce contention (and blocking of master daemon) when
  batching many creation/reinstall jobs
- Fixes to Xen soft reboot
- No longer build documentation at build time, instead distribute it in
  the archive, in order to reduce the need for the whole docbook/rst
  toolchains


Version 2.0 rc2
---------------

*(Released Fri, 27 Mar 2009)*

- Now the cfgupgrade scripts works and can upgrade 1.2.7 clusters to 2.0
- Fix watcher startup sequence, improves the behaviour of busy clusters
- Some other fixes in ``gnt-cluster verify``, ``gnt-instance
  replace-disks``, ``gnt-instance add``, ``gnt-cluster queue``, KVM VNC
  bind address and other places
- Some documentation fixes and updates


Version 2.0 rc1
---------------

*(Released Mon, 2 Mar 2009)*

- More documentation updates, now all docs should be more-or-less
  up-to-date
- A couple of small fixes (mixed hypervisor clusters, offline nodes,
  etc.)
- Added a customizable HV_KERNEL_ARGS hypervisor parameter (for Xen PVM
  and KVM)
- Fix an issue related to $libdir/run/ganeti and cluster creation


Version 2.0 beta2
-----------------

*(Released Thu, 19 Feb 2009)*

- Xen PVM and KVM have switched the default value for the instance root
  disk to the first partition on the first drive, instead of the whole
  drive; this means that the OS installation scripts must be changed
  accordingly
- Man pages have been updated
- RAPI has been switched by default to HTTPS, and the exported functions
  should all work correctly
- RAPI v1 has been removed
- Many improvements to the KVM hypervisor
- Block device errors are now better reported
- Many other bugfixes and small improvements


Version 2.0 beta1
-----------------

*(Released Mon, 26 Jan 2009)*

- Version 2 is a general rewrite of the code and therefore the
  differences are too many to list, see the design document for 2.0 in
  the ``doc/`` subdirectory for more details
- In this beta version there is not yet a migration path from 1.2 (there
  will be one in the final 2.0 release)
- A few significant changes are:

  - all commands are executed by a daemon (``ganeti-masterd``) and the
    various ``gnt-*`` commands are just front-ends to it
  - all the commands are entered into, and executed from a job queue,
    see the ``gnt-job(8)`` manpage
  - the RAPI daemon supports read-write operations, secured by basic
    HTTP authentication on top of HTTPS
  - DRBD version 0.7 support has been removed, DRBD 8 is the only
    supported version (when migrating from Ganeti 1.2 to 2.0, you need
    to migrate to DRBD 8 first while still running Ganeti 1.2)
  - DRBD devices are using statically allocated minor numbers, which
    will be assigned to existing instances during the migration process
  - there is support for both Xen PVM and Xen HVM instances running on
    the same cluster
  - KVM virtualization is supported too
  - file-based storage has been implemented, which means that it is
    possible to run the cluster without LVM and DRBD storage, for
    example using a shared filesystem exported from shared storage (and
    still have live migration)


Version 1.2.7
-------------

*(Released Tue, 13 Jan 2009)*

- Change the default reboot type in ``gnt-instance reboot`` to "hard"
- Reuse the old instance mac address by default on instance import, if
  the instance name is the same.
- Handle situations in which the node info rpc returns incomplete
  results (issue 46)
- Add checks for tcp/udp ports collisions in ``gnt-cluster verify``
- Improved version of batcher:

  - state file support
  - instance mac address support
  - support for HVM clusters/instances

- Add an option to show the number of cpu sockets and nodes in
  ``gnt-node list``
- Support OSes that handle more than one version of the OS api (but do
  not change the current API in any other way)
- Fix ``gnt-node migrate``
- ``gnt-debug`` man page
- Fixes various more typos and small issues
- Increase disk resync maximum speed to 60MB/s (from 30MB/s)


Version 1.2.6
-------------

*(Released Wed, 24 Sep 2008)*

- new ``--hvm-nic-type`` and ``--hvm-disk-type`` flags to control the
  type of disk exported to fully virtualized instances.
- provide access to the serial console of HVM instances
- instance auto_balance flag, set by default. If turned off it will
  avoid warnings on cluster verify if there is not enough memory to fail
  over an instance. in the future it will prevent automatically failing
  it over when we will support that.
- batcher tool for instance creation, see ``tools/README.batcher``
- ``gnt-instance reinstall --select-os`` to interactively select a new
  operating system when reinstalling an instance.
- when changing the memory amount on instance modify a check has been
  added that the instance will be able to start. also warnings are
  emitted if the instance will not be able to fail over, if auto_balance
  is true.
- documentation fixes
- sync fields between ``gnt-instance list/modify/add/import``
- fix a race condition in drbd when the sync speed was set after giving
  the device a remote peer.


Version 1.2.5
-------------

*(Released Tue, 22 Jul 2008)*

- note: the allowed size and number of tags per object were reduced
- fix a bug in ``gnt-cluster verify`` with inconsistent volume groups
- fixed twisted 8.x compatibility
- fixed ``gnt-instance replace-disks`` with iallocator
- add TCP keepalives on twisted connections to detect restarted nodes
- disk increase support, see ``gnt-instance grow-disk``
- implement bulk node/instance query for RAPI
- add tags in node/instance listing (optional)
- experimental migration (and live migration) support, read the man page
  for ``gnt-instance migrate``
- the ``ganeti-watcher`` logs are now timestamped, and the watcher also
  has some small improvements in handling its state file


Version 1.2.4
-------------

*(Released Fri, 13 Jun 2008)*

- Experimental readonly, REST-based remote API implementation;
  automatically started on master node, TCP port 5080, if enabled by
  ``--enable-rapi`` parameter to configure script.
- Instance allocator support. Add and import instance accept a
  ``--iallocator`` parameter, and call that instance allocator to decide
  which node to use for the instance. The iallocator document describes
  what's expected from an allocator script.
- ``gnt-cluster verify`` N+1 memory redundancy checks: Unless passed the
  ``--no-nplus1-mem`` option ``gnt-cluster verify`` now checks that if a
  node is lost there is still enough memory to fail over the instances
  that reside on it.
- ``gnt-cluster verify`` hooks: it is now possible to add post-hooks to
  ``gnt-cluster verify``, to check for site-specific compliance. All the
  hooks will run, and their output, if any, will be displayed. Any
  failing hook will make the verification return an error value.
- ``gnt-cluster verify`` now checks that its peers are reachable on the
  primary and secondary interfaces
- ``gnt-node add`` now supports the ``--readd`` option, to readd a node
  that is still declared as part of the cluster and has failed.
- ``gnt-* list`` commands now accept a new ``-o +field`` way of
  specifying output fields, that just adds the chosen fields to the
  default ones.
- ``gnt-backup`` now has a new ``remove`` command to delete an existing
  export from the filesystem.
- New per-instance parameters hvm_acpi, hvm_pae and hvm_cdrom_image_path
  have been added. Using them you can enable/disable acpi and pae
  support, and specify a path for a cd image to be exported to the
  instance. These parameters as the name suggest only work on HVM
  clusters.
- When upgrading an HVM cluster to Ganeti 1.2.4, the values for ACPI and
  PAE support will be set to the previously hardcoded values, but the
  (previously hardcoded) path to the CDROM ISO image will be unset and
  if required, needs to be set manually with ``gnt-instance modify``
  after the upgrade.
- The address to which an instance's VNC console is bound is now
  selectable per-instance, rather than being cluster wide. Of course
  this only applies to instances controlled via VNC, so currently just
  applies to HVM clusters.


Version 1.2.3
-------------

*(Released Mon, 18 Feb 2008)*

- more tweaks to the disk activation code (especially helpful for DRBD)
- change the default ``gnt-instance list`` output format, now there is
  one combined status field (see the manpage for the exact values this
  field will have)
- some more fixes for the mac export to hooks change
- make Ganeti not break with DRBD 8.2.x (which changed the version
  format in ``/proc/drbd``) (issue 24)
- add an upgrade tool from "remote_raid1" disk template to "drbd" disk
  template, allowing migration from DRBD0.7+MD to DRBD8


Version 1.2.2
-------------

*(Released Wed, 30 Jan 2008)*

- fix ``gnt-instance modify`` breakage introduced in 1.2.1 with the HVM
  support (issue 23)
- add command aliases infrastructure and a few aliases
- allow listing of VCPUs in the ``gnt-instance list`` and improve the
  man pages and the ``--help`` option of ``gnt-node
  list``/``gnt-instance list``
- fix ``gnt-backup list`` with down nodes (issue 21)
- change the tools location (move from $pkgdatadir to $pkglibdir/tools)
- fix the dist archive and add a check for including svn/git files in
  the future
- some developer-related changes: improve the burnin and the QA suite,
  add an upload script for testing during development


Version 1.2.1
-------------

*(Released Wed, 16 Jan 2008)*

- experimental HVM support, read the install document, section
  "Initializing the cluster"
- allow for the PVM hypervisor per-instance kernel and initrd paths
- add a new command ``gnt-cluster verify-disks`` which uses a new
  algorithm to improve the reconnection of the DRBD pairs if the device
  on the secondary node has gone away
- make logical volume code auto-activate LVs at disk activation time
- slightly improve the speed of activating disks
- allow specification of the MAC address at instance creation time, and
  changing it later via ``gnt-instance modify``
- fix handling of external commands that generate lots of output on
  stderr
- update documentation with regard to minimum version of DRBD8 supported


Version 1.2.0
-------------

*(Released Tue, 4 Dec 2007)*

- Log the ``xm create`` output to the node daemon log on failure (to
  help diagnosing the error)
- In debug mode, log all external commands output if failed to the logs
- Change parsing of lvm commands to ignore stderr


Version 1.2 beta3
-----------------

*(Released Wed, 28 Nov 2007)*

- Another round of updates to the DRBD 8 code to deal with more failures
  in the replace secondary node operation
- Some more logging of failures in disk operations (lvm, drbd)
- A few documentation updates
- QA updates


Version 1.2 beta2
-----------------

*(Released Tue, 13 Nov 2007)*

- Change configuration file format from Python's Pickle to JSON.
  Upgrading is possible using the cfgupgrade utility.
- Add support for DRBD 8.0 (new disk template ``drbd``) which allows for
  faster replace disks and is more stable (DRBD 8 has many improvements
  compared to DRBD 0.7)
- Added command line tags support (see man pages for ``gnt-instance``,
  ``gnt-node``, ``gnt-cluster``)
- Added instance rename support
- Added multi-instance startup/shutdown
- Added cluster rename support
- Added ``gnt-node evacuate`` to simplify some node operations
- Added instance reboot operation that can speedup reboot as compared to
  stop and start
- Soften the requirement that hostnames are in FQDN format
- The ``ganeti-watcher`` now activates drbd pairs after secondary node
  reboots
- Removed dependency on debian's patched fping that uses the
  non-standard ``-S`` option
- Now the OS definitions are searched for in multiple, configurable
  paths (easier for distros to package)
- Some changes to the hooks infrastructure (especially the new
  post-configuration update hook)
- Other small bugfixes

.. vim: set textwidth=72 syntax=rst :
.. Local Variables:
.. mode: rst
.. fill-column: 72
.. End:<|MERGE_RESOLUTION|>--- conflicted
+++ resolved
@@ -2,7 +2,6 @@
 ====
 
 
-<<<<<<< HEAD
 Version 2.16.0 beta2
 --------------------
 
@@ -50,7 +49,8 @@
 - Using the metadata daemon now requires the presence of the 'setcap' utility.
   On Debian-based systems, it is available as a part of the 'libcap2-bin'
   package.
-=======
+
+
 Version 2.15.2
 --------------
 
@@ -130,7 +130,6 @@
 - Only search for Python-2 interpreters
 - Handle Xen 4.3 states better
 - Improve xl socat migrations
->>>>>>> 625c8ea5
 
 
 Version 2.15.1
