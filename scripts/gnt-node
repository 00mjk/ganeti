--- conflicted
+++ resolved
@@ -697,16 +697,11 @@
                          choices=('yes', 'no'), default=None,
                          help="Set the drained flag on the node"),
               ],
-<<<<<<< HEAD
-             "<node>", "Alters the parameters of a node"),
+             "<node_name>", "Alters the parameters of a node"),
   'powercycle': (PowercycleNode, ARGS_ONE_NODE,
                  [DEBUG_OPT, FORCE_OPT, CONFIRM_OPT],
                  "<node_name>", "Tries to forcefully powercycle a node"),
   'remove': (RemoveNode, ARGS_ONE_NODE, [DEBUG_OPT],
-=======
-             "<node_name>", "Alters the parameters of a node"),
-  'remove': (RemoveNode, ARGS_ONE, [DEBUG_OPT],
->>>>>>> b3fd544f
              "<node_name>", "Removes a node from the cluster"),
   'volumes': (ListVolumes, [ArgNode()],
               [DEBUG_OPT, NOHDR_OPT, SEP_OPT, USEUNITS_OPT, FIELDS_OPT],
