#!/usr/bin/python
#

# Copyright (C) 2006, 2007 Google Inc.
#
# This program is free software; you can redistribute it and/or modify
# it under the terms of the GNU General Public License as published by
# the Free Software Foundation; either version 2 of the License, or
# (at your option) any later version.
#
# This program is distributed in the hope that it will be useful, but
# WITHOUT ANY WARRANTY; without even the implied warranty of
# MERCHANTABILITY or FITNESS FOR A PARTICULAR PURPOSE.  See the GNU
# General Public License for more details.
#
# You should have received a copy of the GNU General Public License
# along with this program; if not, write to the Free Software
# Foundation, Inc., 51 Franklin Street, Fifth Floor, Boston, MA
# 02110-1301, USA.


"""Script for unittesting the utils module"""

import unittest
import os
import time
import tempfile
import os.path
import os
import stat
import md5
import signal
import socket
import shutil
import re
import select
import string
<<<<<<< HEAD
import fcntl
import OpenSSL
=======
import OpenSSL
import warnings
import distutils.version
import glob
>>>>>>> 6d4a1656

import ganeti
import testutils
from ganeti import constants
from ganeti import utils
from ganeti import errors
from ganeti.utils import IsProcessAlive, RunCmd, \
     RemoveFile, MatchNameComponent, FormatUnit, \
     ParseUnit, AddAuthorizedKey, RemoveAuthorizedKey, \
     ShellQuote, ShellQuoteArgs, TcpPing, ListVisibleFiles, \
     SetEtcHostsEntry, RemoveEtcHostsEntry, FirstFree, OwnIpAddress, \
     TailFile, ForceDictType, SafeEncode, IsNormAbsPath, FormatTime, \
     UnescapeAndSplit, RunParts, PathJoin, HostInfo

from ganeti.errors import LockError, UnitParseError, GenericError, \
     ProgrammerError, OpPrereqError


class TestIsProcessAlive(unittest.TestCase):
  """Testing case for IsProcessAlive"""

  def testExists(self):
    mypid = os.getpid()
    self.assert_(IsProcessAlive(mypid),
                 "can't find myself running")

  def testNotExisting(self):
    pid_non_existing = os.fork()
    if pid_non_existing == 0:
      os._exit(0)
    elif pid_non_existing < 0:
      raise SystemError("can't fork")
    os.waitpid(pid_non_existing, 0)
    self.assert_(not IsProcessAlive(pid_non_existing),
                 "nonexisting process detected")


class TestPidFileFunctions(unittest.TestCase):
  """Tests for WritePidFile, RemovePidFile and ReadPidFile"""

  def setUp(self):
    self.dir = tempfile.mkdtemp()
    self.f_dpn = lambda name: os.path.join(self.dir, "%s.pid" % name)
    utils.DaemonPidFileName = self.f_dpn

  def testPidFileFunctions(self):
    pid_file = self.f_dpn('test')
    utils.WritePidFile('test')
    self.failUnless(os.path.exists(pid_file),
                    "PID file should have been created")
    read_pid = utils.ReadPidFile(pid_file)
    self.failUnlessEqual(read_pid, os.getpid())
    self.failUnless(utils.IsProcessAlive(read_pid))
    self.failUnlessRaises(GenericError, utils.WritePidFile, 'test')
    utils.RemovePidFile('test')
    self.failIf(os.path.exists(pid_file),
                "PID file should not exist anymore")
    self.failUnlessEqual(utils.ReadPidFile(pid_file), 0,
                         "ReadPidFile should return 0 for missing pid file")
    fh = open(pid_file, "w")
    fh.write("blah\n")
    fh.close()
    self.failUnlessEqual(utils.ReadPidFile(pid_file), 0,
                         "ReadPidFile should return 0 for invalid pid file")
    utils.RemovePidFile('test')
    self.failIf(os.path.exists(pid_file),
                "PID file should not exist anymore")

  def testKill(self):
    pid_file = self.f_dpn('child')
    r_fd, w_fd = os.pipe()
    new_pid = os.fork()
    if new_pid == 0: #child
      utils.WritePidFile('child')
      os.write(w_fd, 'a')
      signal.pause()
      os._exit(0)
      return
    # else we are in the parent
    # wait until the child has written the pid file
    os.read(r_fd, 1)
    read_pid = utils.ReadPidFile(pid_file)
    self.failUnlessEqual(read_pid, new_pid)
    self.failUnless(utils.IsProcessAlive(new_pid))
    utils.KillProcess(new_pid, waitpid=True)
    self.failIf(utils.IsProcessAlive(new_pid))
    utils.RemovePidFile('child')
    self.failUnlessRaises(ProgrammerError, utils.KillProcess, 0)

  def tearDown(self):
    for name in os.listdir(self.dir):
      os.unlink(os.path.join(self.dir, name))
    os.rmdir(self.dir)


class TestRunCmd(testutils.GanetiTestCase):
  """Testing case for the RunCmd function"""

  def setUp(self):
    testutils.GanetiTestCase.setUp(self)
    self.magic = time.ctime() + " ganeti test"
    self.fname = self._CreateTempFile()

  def testOk(self):
    """Test successful exit code"""
    result = RunCmd("/bin/sh -c 'exit 0'")
    self.assertEqual(result.exit_code, 0)
    self.assertEqual(result.output, "")

  def testFail(self):
    """Test fail exit code"""
    result = RunCmd("/bin/sh -c 'exit 1'")
    self.assertEqual(result.exit_code, 1)
    self.assertEqual(result.output, "")

  def testStdout(self):
    """Test standard output"""
    cmd = 'echo -n "%s"' % self.magic
    result = RunCmd("/bin/sh -c '%s'" % cmd)
    self.assertEqual(result.stdout, self.magic)
    result = RunCmd("/bin/sh -c '%s'" % cmd, output=self.fname)
    self.assertEqual(result.output, "")
    self.assertFileContent(self.fname, self.magic)

  def testStderr(self):
    """Test standard error"""
    cmd = 'echo -n "%s"' % self.magic
    result = RunCmd("/bin/sh -c '%s' 1>&2" % cmd)
    self.assertEqual(result.stderr, self.magic)
    result = RunCmd("/bin/sh -c '%s' 1>&2" % cmd, output=self.fname)
    self.assertEqual(result.output, "")
    self.assertFileContent(self.fname, self.magic)

  def testCombined(self):
    """Test combined output"""
    cmd = 'echo -n "A%s"; echo -n "B%s" 1>&2' % (self.magic, self.magic)
    expected = "A" + self.magic + "B" + self.magic
    result = RunCmd("/bin/sh -c '%s'" % cmd)
    self.assertEqual(result.output, expected)
    result = RunCmd("/bin/sh -c '%s'" % cmd, output=self.fname)
    self.assertEqual(result.output, "")
    self.assertFileContent(self.fname, expected)

  def testSignal(self):
    """Test signal"""
    result = RunCmd(["python", "-c", "import os; os.kill(os.getpid(), 15)"])
    self.assertEqual(result.signal, 15)
    self.assertEqual(result.output, "")

  def testListRun(self):
    """Test list runs"""
    result = RunCmd(["true"])
    self.assertEqual(result.signal, None)
    self.assertEqual(result.exit_code, 0)
    result = RunCmd(["/bin/sh", "-c", "exit 1"])
    self.assertEqual(result.signal, None)
    self.assertEqual(result.exit_code, 1)
    result = RunCmd(["echo", "-n", self.magic])
    self.assertEqual(result.signal, None)
    self.assertEqual(result.exit_code, 0)
    self.assertEqual(result.stdout, self.magic)

  def testFileEmptyOutput(self):
    """Test file output"""
    result = RunCmd(["true"], output=self.fname)
    self.assertEqual(result.signal, None)
    self.assertEqual(result.exit_code, 0)
    self.assertFileContent(self.fname, "")

  def testLang(self):
    """Test locale environment"""
    old_env = os.environ.copy()
    try:
      os.environ["LANG"] = "en_US.UTF-8"
      os.environ["LC_ALL"] = "en_US.UTF-8"
      result = RunCmd(["locale"])
      for line in result.output.splitlines():
        key, value = line.split("=", 1)
        # Ignore these variables, they're overridden by LC_ALL
        if key == "LANG" or key == "LANGUAGE":
          continue
        self.failIf(value and value != "C" and value != '"C"',
            "Variable %s is set to the invalid value '%s'" % (key, value))
    finally:
      os.environ = old_env

  def testDefaultCwd(self):
    """Test default working directory"""
    self.failUnlessEqual(RunCmd(["pwd"]).stdout.strip(), "/")

  def testCwd(self):
    """Test default working directory"""
    self.failUnlessEqual(RunCmd(["pwd"], cwd="/").stdout.strip(), "/")
    self.failUnlessEqual(RunCmd(["pwd"], cwd="/tmp").stdout.strip(), "/tmp")
    cwd = os.getcwd()
    self.failUnlessEqual(RunCmd(["pwd"], cwd=cwd).stdout.strip(), cwd)

  def testResetEnv(self):
    """Test environment reset functionality"""
    self.failUnlessEqual(RunCmd(["env"], reset_env=True).stdout.strip(), "")


class TestRunParts(unittest.TestCase):
  """Testing case for the RunParts function"""

  def setUp(self):
    self.rundir = tempfile.mkdtemp(prefix="ganeti-test", suffix=".tmp")

  def tearDown(self):
    shutil.rmtree(self.rundir)

  def testEmpty(self):
    """Test on an empty dir"""
    self.failUnlessEqual(RunParts(self.rundir, reset_env=True), [])

  def testSkipWrongName(self):
    """Test that wrong files are skipped"""
    fname = os.path.join(self.rundir, "00test.dot")
    utils.WriteFile(fname, data="")
    os.chmod(fname, stat.S_IREAD | stat.S_IEXEC)
    relname = os.path.basename(fname)
    self.failUnlessEqual(RunParts(self.rundir, reset_env=True),
                         [(relname, constants.RUNPARTS_SKIP, None)])

  def testSkipNonExec(self):
    """Test that non executable files are skipped"""
    fname = os.path.join(self.rundir, "00test")
    utils.WriteFile(fname, data="")
    relname = os.path.basename(fname)
    self.failUnlessEqual(RunParts(self.rundir, reset_env=True),
                         [(relname, constants.RUNPARTS_SKIP, None)])

  def testError(self):
    """Test error on a broken executable"""
    fname = os.path.join(self.rundir, "00test")
    utils.WriteFile(fname, data="")
    os.chmod(fname, stat.S_IREAD | stat.S_IEXEC)
    (relname, status, error) = RunParts(self.rundir, reset_env=True)[0]
    self.failUnlessEqual(relname, os.path.basename(fname))
    self.failUnlessEqual(status, constants.RUNPARTS_ERR)
    self.failUnless(error)

  def testSorted(self):
    """Test executions are sorted"""
    files = []
    files.append(os.path.join(self.rundir, "64test"))
    files.append(os.path.join(self.rundir, "00test"))
    files.append(os.path.join(self.rundir, "42test"))

    for fname in files:
      utils.WriteFile(fname, data="")

    results = RunParts(self.rundir, reset_env=True)

    for fname in sorted(files):
      self.failUnlessEqual(os.path.basename(fname), results.pop(0)[0])

  def testOk(self):
    """Test correct execution"""
    fname = os.path.join(self.rundir, "00test")
    utils.WriteFile(fname, data="#!/bin/sh\n\necho -n ciao")
    os.chmod(fname, stat.S_IREAD | stat.S_IEXEC)
    (relname, status, runresult) = RunParts(self.rundir, reset_env=True)[0]
    self.failUnlessEqual(relname, os.path.basename(fname))
    self.failUnlessEqual(status, constants.RUNPARTS_RUN)
    self.failUnlessEqual(runresult.stdout, "ciao")

  def testRunFail(self):
    """Test correct execution, with run failure"""
    fname = os.path.join(self.rundir, "00test")
    utils.WriteFile(fname, data="#!/bin/sh\n\nexit 1")
    os.chmod(fname, stat.S_IREAD | stat.S_IEXEC)
    (relname, status, runresult) = RunParts(self.rundir, reset_env=True)[0]
    self.failUnlessEqual(relname, os.path.basename(fname))
    self.failUnlessEqual(status, constants.RUNPARTS_RUN)
    self.failUnlessEqual(runresult.exit_code, 1)
    self.failUnless(runresult.failed)

  def testRunMix(self):
    files = []
    files.append(os.path.join(self.rundir, "00test"))
    files.append(os.path.join(self.rundir, "42test"))
    files.append(os.path.join(self.rundir, "64test"))
    files.append(os.path.join(self.rundir, "99test"))

    files.sort()

    # 1st has errors in execution
    utils.WriteFile(files[0], data="#!/bin/sh\n\nexit 1")
    os.chmod(files[0], stat.S_IREAD | stat.S_IEXEC)

    # 2nd is skipped
    utils.WriteFile(files[1], data="")

    # 3rd cannot execute properly
    utils.WriteFile(files[2], data="")
    os.chmod(files[2], stat.S_IREAD | stat.S_IEXEC)

    # 4th execs
    utils.WriteFile(files[3], data="#!/bin/sh\n\necho -n ciao")
    os.chmod(files[3], stat.S_IREAD | stat.S_IEXEC)

    results = RunParts(self.rundir, reset_env=True)

    (relname, status, runresult) = results[0]
    self.failUnlessEqual(relname, os.path.basename(files[0]))
    self.failUnlessEqual(status, constants.RUNPARTS_RUN)
    self.failUnlessEqual(runresult.exit_code, 1)
    self.failUnless(runresult.failed)

    (relname, status, runresult) = results[1]
    self.failUnlessEqual(relname, os.path.basename(files[1]))
    self.failUnlessEqual(status, constants.RUNPARTS_SKIP)
    self.failUnlessEqual(runresult, None)

    (relname, status, runresult) = results[2]
    self.failUnlessEqual(relname, os.path.basename(files[2]))
    self.failUnlessEqual(status, constants.RUNPARTS_ERR)
    self.failUnless(runresult)

    (relname, status, runresult) = results[3]
    self.failUnlessEqual(relname, os.path.basename(files[3]))
    self.failUnlessEqual(status, constants.RUNPARTS_RUN)
    self.failUnlessEqual(runresult.output, "ciao")
    self.failUnlessEqual(runresult.exit_code, 0)
    self.failUnless(not runresult.failed)


class TestStartDaemon(testutils.GanetiTestCase):
  def setUp(self):
    self.tmpdir = tempfile.mkdtemp(prefix="ganeti-test")
    self.tmpfile = os.path.join(self.tmpdir, "test")

  def tearDown(self):
    shutil.rmtree(self.tmpdir)

  def testShell(self):
    utils.StartDaemon("echo Hello World > %s" % self.tmpfile)
    self._wait(self.tmpfile, 60.0, "Hello World")

  def testShellOutput(self):
    utils.StartDaemon("echo Hello World", output=self.tmpfile)
    self._wait(self.tmpfile, 60.0, "Hello World")

  def testNoShellNoOutput(self):
    utils.StartDaemon(["pwd"])

  def testNoShellNoOutputTouch(self):
    testfile = os.path.join(self.tmpdir, "check")
    self.failIf(os.path.exists(testfile))
    utils.StartDaemon(["touch", testfile])
    self._wait(testfile, 60.0, "")

  def testNoShellOutput(self):
    utils.StartDaemon(["pwd"], output=self.tmpfile)
    self._wait(self.tmpfile, 60.0, "/")

  def testNoShellOutputCwd(self):
    utils.StartDaemon(["pwd"], output=self.tmpfile, cwd=os.getcwd())
    self._wait(self.tmpfile, 60.0, os.getcwd())

  def testShellEnv(self):
    utils.StartDaemon("echo \"$GNT_TEST_VAR\"", output=self.tmpfile,
                      env={ "GNT_TEST_VAR": "Hello World", })
    self._wait(self.tmpfile, 60.0, "Hello World")

  def testNoShellEnv(self):
    utils.StartDaemon(["printenv", "GNT_TEST_VAR"], output=self.tmpfile,
                      env={ "GNT_TEST_VAR": "Hello World", })
    self._wait(self.tmpfile, 60.0, "Hello World")

  def testOutputFd(self):
    fd = os.open(self.tmpfile, os.O_WRONLY | os.O_CREAT)
    try:
      utils.StartDaemon(["pwd"], output_fd=fd, cwd=os.getcwd())
    finally:
      os.close(fd)
    self._wait(self.tmpfile, 60.0, os.getcwd())

  def testPid(self):
    pid = utils.StartDaemon("echo $$ > %s" % self.tmpfile)
    self._wait(self.tmpfile, 60.0, str(pid))

  def testPidFile(self):
    pidfile = os.path.join(self.tmpdir, "pid")
    checkfile = os.path.join(self.tmpdir, "abort")

    pid = utils.StartDaemon("while sleep 5; do :; done", pidfile=pidfile,
                            output=self.tmpfile)
    try:
      fd = os.open(pidfile, os.O_RDONLY)
      try:
        # Check file is locked
        self.assertRaises(errors.LockError, utils.LockFile, fd)

        pidtext = os.read(fd, 100)
      finally:
        os.close(fd)

      self.assertEqual(int(pidtext.strip()), pid)

      self.assert_(utils.IsProcessAlive(pid))
    finally:
      # No matter what happens, kill daemon
      utils.KillProcess(pid, timeout=5.0, waitpid=False)
      self.failIf(utils.IsProcessAlive(pid))

    self.assertEqual(utils.ReadFile(self.tmpfile), "")

  def _wait(self, path, timeout, expected):
    # Due to the asynchronous nature of daemon processes, polling is necessary.
    # A timeout makes sure the test doesn't hang forever.
    def _CheckFile():
      if not (os.path.isfile(path) and
              utils.ReadFile(path).strip() == expected):
        raise utils.RetryAgain()

    try:
      utils.Retry(_CheckFile, (0.01, 1.5, 1.0), timeout)
    except utils.RetryTimeout:
      self.fail("Apparently the daemon didn't run in %s seconds and/or"
                " didn't write the correct output" % timeout)

  def testError(self):
    self.assertRaises(errors.OpExecError, utils.StartDaemon,
                      ["./does-NOT-EXIST/here/0123456789"])
    self.assertRaises(errors.OpExecError, utils.StartDaemon,
                      ["./does-NOT-EXIST/here/0123456789"],
                      output=os.path.join(self.tmpdir, "DIR/NOT/EXIST"))
    self.assertRaises(errors.OpExecError, utils.StartDaemon,
                      ["./does-NOT-EXIST/here/0123456789"],
                      cwd=os.path.join(self.tmpdir, "DIR/NOT/EXIST"))
    self.assertRaises(errors.OpExecError, utils.StartDaemon,
                      ["./does-NOT-EXIST/here/0123456789"],
                      output=os.path.join(self.tmpdir, "DIR/NOT/EXIST"))

    fd = os.open(self.tmpfile, os.O_WRONLY | os.O_CREAT)
    try:
      self.assertRaises(errors.ProgrammerError, utils.StartDaemon,
                        ["./does-NOT-EXIST/here/0123456789"],
                        output=self.tmpfile, output_fd=fd)
    finally:
      os.close(fd)


class TestSetCloseOnExecFlag(unittest.TestCase):
  """Tests for SetCloseOnExecFlag"""

  def setUp(self):
    self.tmpfile = tempfile.TemporaryFile()

  def testEnable(self):
    utils.SetCloseOnExecFlag(self.tmpfile.fileno(), True)
    self.failUnless(fcntl.fcntl(self.tmpfile.fileno(), fcntl.F_GETFD) &
                    fcntl.FD_CLOEXEC)

  def testDisable(self):
    utils.SetCloseOnExecFlag(self.tmpfile.fileno(), False)
    self.failIf(fcntl.fcntl(self.tmpfile.fileno(), fcntl.F_GETFD) &
                fcntl.FD_CLOEXEC)


class TestSetNonblockFlag(unittest.TestCase):
  def setUp(self):
    self.tmpfile = tempfile.TemporaryFile()

  def testEnable(self):
    utils.SetNonblockFlag(self.tmpfile.fileno(), True)
    self.failUnless(fcntl.fcntl(self.tmpfile.fileno(), fcntl.F_GETFL) &
                    os.O_NONBLOCK)

  def testDisable(self):
    utils.SetNonblockFlag(self.tmpfile.fileno(), False)
    self.failIf(fcntl.fcntl(self.tmpfile.fileno(), fcntl.F_GETFL) &
                os.O_NONBLOCK)


class TestRemoveFile(unittest.TestCase):
  """Test case for the RemoveFile function"""

  def setUp(self):
    """Create a temp dir and file for each case"""
    self.tmpdir = tempfile.mkdtemp('', 'ganeti-unittest-')
    fd, self.tmpfile = tempfile.mkstemp('', '', self.tmpdir)
    os.close(fd)

  def tearDown(self):
    if os.path.exists(self.tmpfile):
      os.unlink(self.tmpfile)
    os.rmdir(self.tmpdir)

  def testIgnoreDirs(self):
    """Test that RemoveFile() ignores directories"""
    self.assertEqual(None, RemoveFile(self.tmpdir))

  def testIgnoreNotExisting(self):
    """Test that RemoveFile() ignores non-existing files"""
    RemoveFile(self.tmpfile)
    RemoveFile(self.tmpfile)

  def testRemoveFile(self):
    """Test that RemoveFile does remove a file"""
    RemoveFile(self.tmpfile)
    if os.path.exists(self.tmpfile):
      self.fail("File '%s' not removed" % self.tmpfile)

  def testRemoveSymlink(self):
    """Test that RemoveFile does remove symlinks"""
    symlink = self.tmpdir + "/symlink"
    os.symlink("no-such-file", symlink)
    RemoveFile(symlink)
    if os.path.exists(symlink):
      self.fail("File '%s' not removed" % symlink)
    os.symlink(self.tmpfile, symlink)
    RemoveFile(symlink)
    if os.path.exists(symlink):
      self.fail("File '%s' not removed" % symlink)


class TestRename(unittest.TestCase):
  """Test case for RenameFile"""

  def setUp(self):
    """Create a temporary directory"""
    self.tmpdir = tempfile.mkdtemp()
    self.tmpfile = os.path.join(self.tmpdir, "test1")

    # Touch the file
    open(self.tmpfile, "w").close()

  def tearDown(self):
    """Remove temporary directory"""
    shutil.rmtree(self.tmpdir)

  def testSimpleRename1(self):
    """Simple rename 1"""
    utils.RenameFile(self.tmpfile, os.path.join(self.tmpdir, "xyz"))
    self.assert_(os.path.isfile(os.path.join(self.tmpdir, "xyz")))

  def testSimpleRename2(self):
    """Simple rename 2"""
    utils.RenameFile(self.tmpfile, os.path.join(self.tmpdir, "xyz"),
                     mkdir=True)
    self.assert_(os.path.isfile(os.path.join(self.tmpdir, "xyz")))

  def testRenameMkdir(self):
    """Rename with mkdir"""
    utils.RenameFile(self.tmpfile, os.path.join(self.tmpdir, "test/xyz"),
                     mkdir=True)
    self.assert_(os.path.isdir(os.path.join(self.tmpdir, "test")))
    self.assert_(os.path.isfile(os.path.join(self.tmpdir, "test/xyz")))

    utils.RenameFile(os.path.join(self.tmpdir, "test/xyz"),
                     os.path.join(self.tmpdir, "test/foo/bar/baz"),
                     mkdir=True)
    self.assert_(os.path.isdir(os.path.join(self.tmpdir, "test")))
    self.assert_(os.path.isdir(os.path.join(self.tmpdir, "test/foo/bar")))
    self.assert_(os.path.isfile(os.path.join(self.tmpdir, "test/foo/bar/baz")))


class TestMatchNameComponent(unittest.TestCase):
  """Test case for the MatchNameComponent function"""

  def testEmptyList(self):
    """Test that there is no match against an empty list"""

    self.failUnlessEqual(MatchNameComponent("", []), None)
    self.failUnlessEqual(MatchNameComponent("test", []), None)

  def testSingleMatch(self):
    """Test that a single match is performed correctly"""
    mlist = ["test1.example.com", "test2.example.com", "test3.example.com"]
    for key in "test2", "test2.example", "test2.example.com":
      self.failUnlessEqual(MatchNameComponent(key, mlist), mlist[1])

  def testMultipleMatches(self):
    """Test that a multiple match is returned as None"""
    mlist = ["test1.example.com", "test1.example.org", "test1.example.net"]
    for key in "test1", "test1.example":
      self.failUnlessEqual(MatchNameComponent(key, mlist), None)

  def testFullMatch(self):
    """Test that a full match is returned correctly"""
    key1 = "test1"
    key2 = "test1.example"
    mlist = [key2, key2 + ".com"]
    self.failUnlessEqual(MatchNameComponent(key1, mlist), None)
    self.failUnlessEqual(MatchNameComponent(key2, mlist), key2)

  def testCaseInsensitivePartialMatch(self):
    """Test for the case_insensitive keyword"""
    mlist = ["test1.example.com", "test2.example.net"]
    self.assertEqual(MatchNameComponent("test2", mlist, case_sensitive=False),
                     "test2.example.net")
    self.assertEqual(MatchNameComponent("Test2", mlist, case_sensitive=False),
                     "test2.example.net")
    self.assertEqual(MatchNameComponent("teSt2", mlist, case_sensitive=False),
                     "test2.example.net")
    self.assertEqual(MatchNameComponent("TeSt2", mlist, case_sensitive=False),
                     "test2.example.net")


  def testCaseInsensitiveFullMatch(self):
    mlist = ["ts1.ex", "ts1.ex.org", "ts2.ex", "Ts2.ex"]
    # Between the two ts1 a full string match non-case insensitive should work
    self.assertEqual(MatchNameComponent("Ts1", mlist, case_sensitive=False),
                     None)
    self.assertEqual(MatchNameComponent("Ts1.ex", mlist, case_sensitive=False),
                     "ts1.ex")
    self.assertEqual(MatchNameComponent("ts1.ex", mlist, case_sensitive=False),
                     "ts1.ex")
    # Between the two ts2 only case differs, so only case-match works
    self.assertEqual(MatchNameComponent("ts2.ex", mlist, case_sensitive=False),
                     "ts2.ex")
    self.assertEqual(MatchNameComponent("Ts2.ex", mlist, case_sensitive=False),
                     "Ts2.ex")
    self.assertEqual(MatchNameComponent("TS2.ex", mlist, case_sensitive=False),
                     None)


class TestTimestampForFilename(unittest.TestCase):
  def test(self):
    self.assert_("." not in utils.TimestampForFilename())
    self.assert_(":" not in utils.TimestampForFilename())


class TestCreateBackup(testutils.GanetiTestCase):
  def setUp(self):
    testutils.GanetiTestCase.setUp(self)

    self.tmpdir = tempfile.mkdtemp()

  def tearDown(self):
    testutils.GanetiTestCase.tearDown(self)

    shutil.rmtree(self.tmpdir)

  def testEmpty(self):
    filename = utils.PathJoin(self.tmpdir, "config.data")
    utils.WriteFile(filename, data="")
    bname = utils.CreateBackup(filename)
    self.assertFileContent(bname, "")
    self.assertEqual(len(glob.glob("%s*" % filename)), 2)
    utils.CreateBackup(filename)
    self.assertEqual(len(glob.glob("%s*" % filename)), 3)
    utils.CreateBackup(filename)
    self.assertEqual(len(glob.glob("%s*" % filename)), 4)

    fifoname = utils.PathJoin(self.tmpdir, "fifo")
    os.mkfifo(fifoname)
    self.assertRaises(errors.ProgrammerError, utils.CreateBackup, fifoname)

  def testContent(self):
    bkpcount = 0
    for data in ["", "X", "Hello World!\n" * 100, "Binary data\0\x01\x02\n"]:
      for rep in [1, 2, 10, 127]:
        testdata = data * rep

        filename = utils.PathJoin(self.tmpdir, "test.data_")
        utils.WriteFile(filename, data=testdata)
        self.assertFileContent(filename, testdata)

        for _ in range(3):
          bname = utils.CreateBackup(filename)
          bkpcount += 1
          self.assertFileContent(bname, testdata)
          self.assertEqual(len(glob.glob("%s*" % filename)), 1 + bkpcount)


class TestFormatUnit(unittest.TestCase):
  """Test case for the FormatUnit function"""

  def testMiB(self):
    self.assertEqual(FormatUnit(1, 'h'), '1M')
    self.assertEqual(FormatUnit(100, 'h'), '100M')
    self.assertEqual(FormatUnit(1023, 'h'), '1023M')

    self.assertEqual(FormatUnit(1, 'm'), '1')
    self.assertEqual(FormatUnit(100, 'm'), '100')
    self.assertEqual(FormatUnit(1023, 'm'), '1023')

    self.assertEqual(FormatUnit(1024, 'm'), '1024')
    self.assertEqual(FormatUnit(1536, 'm'), '1536')
    self.assertEqual(FormatUnit(17133, 'm'), '17133')
    self.assertEqual(FormatUnit(1024 * 1024 - 1, 'm'), '1048575')

  def testGiB(self):
    self.assertEqual(FormatUnit(1024, 'h'), '1.0G')
    self.assertEqual(FormatUnit(1536, 'h'), '1.5G')
    self.assertEqual(FormatUnit(17133, 'h'), '16.7G')
    self.assertEqual(FormatUnit(1024 * 1024 - 1, 'h'), '1024.0G')

    self.assertEqual(FormatUnit(1024, 'g'), '1.0')
    self.assertEqual(FormatUnit(1536, 'g'), '1.5')
    self.assertEqual(FormatUnit(17133, 'g'), '16.7')
    self.assertEqual(FormatUnit(1024 * 1024 - 1, 'g'), '1024.0')

    self.assertEqual(FormatUnit(1024 * 1024, 'g'), '1024.0')
    self.assertEqual(FormatUnit(5120 * 1024, 'g'), '5120.0')
    self.assertEqual(FormatUnit(29829 * 1024, 'g'), '29829.0')

  def testTiB(self):
    self.assertEqual(FormatUnit(1024 * 1024, 'h'), '1.0T')
    self.assertEqual(FormatUnit(5120 * 1024, 'h'), '5.0T')
    self.assertEqual(FormatUnit(29829 * 1024, 'h'), '29.1T')

    self.assertEqual(FormatUnit(1024 * 1024, 't'), '1.0')
    self.assertEqual(FormatUnit(5120 * 1024, 't'), '5.0')
    self.assertEqual(FormatUnit(29829 * 1024, 't'), '29.1')

class TestParseUnit(unittest.TestCase):
  """Test case for the ParseUnit function"""

  SCALES = (('', 1),
            ('M', 1), ('G', 1024), ('T', 1024 * 1024),
            ('MB', 1), ('GB', 1024), ('TB', 1024 * 1024),
            ('MiB', 1), ('GiB', 1024), ('TiB', 1024 * 1024))

  def testRounding(self):
    self.assertEqual(ParseUnit('0'), 0)
    self.assertEqual(ParseUnit('1'), 4)
    self.assertEqual(ParseUnit('2'), 4)
    self.assertEqual(ParseUnit('3'), 4)

    self.assertEqual(ParseUnit('124'), 124)
    self.assertEqual(ParseUnit('125'), 128)
    self.assertEqual(ParseUnit('126'), 128)
    self.assertEqual(ParseUnit('127'), 128)
    self.assertEqual(ParseUnit('128'), 128)
    self.assertEqual(ParseUnit('129'), 132)
    self.assertEqual(ParseUnit('130'), 132)

  def testFloating(self):
    self.assertEqual(ParseUnit('0'), 0)
    self.assertEqual(ParseUnit('0.5'), 4)
    self.assertEqual(ParseUnit('1.75'), 4)
    self.assertEqual(ParseUnit('1.99'), 4)
    self.assertEqual(ParseUnit('2.00'), 4)
    self.assertEqual(ParseUnit('2.01'), 4)
    self.assertEqual(ParseUnit('3.99'), 4)
    self.assertEqual(ParseUnit('4.00'), 4)
    self.assertEqual(ParseUnit('4.01'), 8)
    self.assertEqual(ParseUnit('1.5G'), 1536)
    self.assertEqual(ParseUnit('1.8G'), 1844)
    self.assertEqual(ParseUnit('8.28T'), 8682212)

  def testSuffixes(self):
    for sep in ('', ' ', '   ', "\t", "\t "):
      for suffix, scale in TestParseUnit.SCALES:
        for func in (lambda x: x, str.lower, str.upper):
          self.assertEqual(ParseUnit('1024' + sep + func(suffix)),
                           1024 * scale)

  def testInvalidInput(self):
    for sep in ('-', '_', ',', 'a'):
      for suffix, _ in TestParseUnit.SCALES:
        self.assertRaises(UnitParseError, ParseUnit, '1' + sep + suffix)

    for suffix, _ in TestParseUnit.SCALES:
      self.assertRaises(UnitParseError, ParseUnit, '1,3' + suffix)


class TestSshKeys(testutils.GanetiTestCase):
  """Test case for the AddAuthorizedKey function"""

  KEY_A = 'ssh-dss AAAAB3NzaC1w5256closdj32mZaQU root@key-a'
  KEY_B = ('command="/usr/bin/fooserver -t --verbose",from="1.2.3.4" '
           'ssh-dss AAAAB3NzaC1w520smc01ms0jfJs22 root@key-b')

  def setUp(self):
    testutils.GanetiTestCase.setUp(self)
    self.tmpname = self._CreateTempFile()
    handle = open(self.tmpname, 'w')
    try:
      handle.write("%s\n" % TestSshKeys.KEY_A)
      handle.write("%s\n" % TestSshKeys.KEY_B)
    finally:
      handle.close()

  def testAddingNewKey(self):
    AddAuthorizedKey(self.tmpname, 'ssh-dss AAAAB3NzaC1kc3MAAACB root@test')

    self.assertFileContent(self.tmpname,
      "ssh-dss AAAAB3NzaC1w5256closdj32mZaQU root@key-a\n"
      'command="/usr/bin/fooserver -t --verbose",from="1.2.3.4"'
      " ssh-dss AAAAB3NzaC1w520smc01ms0jfJs22 root@key-b\n"
      "ssh-dss AAAAB3NzaC1kc3MAAACB root@test\n")

  def testAddingAlmostButNotCompletelyTheSameKey(self):
    AddAuthorizedKey(self.tmpname,
        'ssh-dss AAAAB3NzaC1w5256closdj32mZaQU root@test')

    self.assertFileContent(self.tmpname,
      "ssh-dss AAAAB3NzaC1w5256closdj32mZaQU root@key-a\n"
      'command="/usr/bin/fooserver -t --verbose",from="1.2.3.4"'
      " ssh-dss AAAAB3NzaC1w520smc01ms0jfJs22 root@key-b\n"
      "ssh-dss AAAAB3NzaC1w5256closdj32mZaQU root@test\n")

  def testAddingExistingKeyWithSomeMoreSpaces(self):
    AddAuthorizedKey(self.tmpname,
        'ssh-dss  AAAAB3NzaC1w5256closdj32mZaQU   root@key-a')

    self.assertFileContent(self.tmpname,
      "ssh-dss AAAAB3NzaC1w5256closdj32mZaQU root@key-a\n"
      'command="/usr/bin/fooserver -t --verbose",from="1.2.3.4"'
      " ssh-dss AAAAB3NzaC1w520smc01ms0jfJs22 root@key-b\n")

  def testRemovingExistingKeyWithSomeMoreSpaces(self):
    RemoveAuthorizedKey(self.tmpname,
        'ssh-dss  AAAAB3NzaC1w5256closdj32mZaQU   root@key-a')

    self.assertFileContent(self.tmpname,
      'command="/usr/bin/fooserver -t --verbose",from="1.2.3.4"'
      " ssh-dss AAAAB3NzaC1w520smc01ms0jfJs22 root@key-b\n")

  def testRemovingNonExistingKey(self):
    RemoveAuthorizedKey(self.tmpname,
        'ssh-dss  AAAAB3Nsdfj230xxjxJjsjwjsjdjU   root@test')

    self.assertFileContent(self.tmpname,
      "ssh-dss AAAAB3NzaC1w5256closdj32mZaQU root@key-a\n"
      'command="/usr/bin/fooserver -t --verbose",from="1.2.3.4"'
      " ssh-dss AAAAB3NzaC1w520smc01ms0jfJs22 root@key-b\n")


class TestEtcHosts(testutils.GanetiTestCase):
  """Test functions modifying /etc/hosts"""

  def setUp(self):
    testutils.GanetiTestCase.setUp(self)
    self.tmpname = self._CreateTempFile()
    handle = open(self.tmpname, 'w')
    try:
      handle.write('# This is a test file for /etc/hosts\n')
      handle.write('127.0.0.1\tlocalhost\n')
      handle.write('192.168.1.1 router gw\n')
    finally:
      handle.close()

  def testSettingNewIp(self):
    SetEtcHostsEntry(self.tmpname, '1.2.3.4', 'myhost.domain.tld', ['myhost'])

    self.assertFileContent(self.tmpname,
      "# This is a test file for /etc/hosts\n"
      "127.0.0.1\tlocalhost\n"
      "192.168.1.1 router gw\n"
      "1.2.3.4\tmyhost.domain.tld myhost\n")
    self.assertFileMode(self.tmpname, 0644)

  def testSettingExistingIp(self):
    SetEtcHostsEntry(self.tmpname, '192.168.1.1', 'myhost.domain.tld',
                     ['myhost'])

    self.assertFileContent(self.tmpname,
      "# This is a test file for /etc/hosts\n"
      "127.0.0.1\tlocalhost\n"
      "192.168.1.1\tmyhost.domain.tld myhost\n")
    self.assertFileMode(self.tmpname, 0644)

  def testSettingDuplicateName(self):
    SetEtcHostsEntry(self.tmpname, '1.2.3.4', 'myhost', ['myhost'])

    self.assertFileContent(self.tmpname,
      "# This is a test file for /etc/hosts\n"
      "127.0.0.1\tlocalhost\n"
      "192.168.1.1 router gw\n"
      "1.2.3.4\tmyhost\n")
    self.assertFileMode(self.tmpname, 0644)

  def testRemovingExistingHost(self):
    RemoveEtcHostsEntry(self.tmpname, 'router')

    self.assertFileContent(self.tmpname,
      "# This is a test file for /etc/hosts\n"
      "127.0.0.1\tlocalhost\n"
      "192.168.1.1 gw\n")
    self.assertFileMode(self.tmpname, 0644)

  def testRemovingSingleExistingHost(self):
    RemoveEtcHostsEntry(self.tmpname, 'localhost')

    self.assertFileContent(self.tmpname,
      "# This is a test file for /etc/hosts\n"
      "192.168.1.1 router gw\n")
    self.assertFileMode(self.tmpname, 0644)

  def testRemovingNonExistingHost(self):
    RemoveEtcHostsEntry(self.tmpname, 'myhost')

    self.assertFileContent(self.tmpname,
      "# This is a test file for /etc/hosts\n"
      "127.0.0.1\tlocalhost\n"
      "192.168.1.1 router gw\n")
    self.assertFileMode(self.tmpname, 0644)

  def testRemovingAlias(self):
    RemoveEtcHostsEntry(self.tmpname, 'gw')

    self.assertFileContent(self.tmpname,
      "# This is a test file for /etc/hosts\n"
      "127.0.0.1\tlocalhost\n"
      "192.168.1.1 router\n")
    self.assertFileMode(self.tmpname, 0644)


class TestShellQuoting(unittest.TestCase):
  """Test case for shell quoting functions"""

  def testShellQuote(self):
    self.assertEqual(ShellQuote('abc'), "abc")
    self.assertEqual(ShellQuote('ab"c'), "'ab\"c'")
    self.assertEqual(ShellQuote("a'bc"), "'a'\\''bc'")
    self.assertEqual(ShellQuote("a b c"), "'a b c'")
    self.assertEqual(ShellQuote("a b\\ c"), "'a b\\ c'")

  def testShellQuoteArgs(self):
    self.assertEqual(ShellQuoteArgs(['a', 'b', 'c']), "a b c")
    self.assertEqual(ShellQuoteArgs(['a', 'b"', 'c']), "a 'b\"' c")
    self.assertEqual(ShellQuoteArgs(['a', 'b\'', 'c']), "a 'b'\\\''' c")


class TestTcpPing(unittest.TestCase):
  """Testcase for TCP version of ping - against listen(2)ing port"""

  def setUp(self):
    self.listener = socket.socket(socket.AF_INET, socket.SOCK_STREAM)
    self.listener.bind((constants.LOCALHOST_IP_ADDRESS, 0))
    self.listenerport = self.listener.getsockname()[1]
    self.listener.listen(1)

  def tearDown(self):
    self.listener.shutdown(socket.SHUT_RDWR)
    del self.listener
    del self.listenerport

  def testTcpPingToLocalHostAccept(self):
    self.assert_(TcpPing(constants.LOCALHOST_IP_ADDRESS,
                         self.listenerport,
                         timeout=10,
                         live_port_needed=True,
                         source=constants.LOCALHOST_IP_ADDRESS,
                         ),
                 "failed to connect to test listener")

    self.assert_(TcpPing(constants.LOCALHOST_IP_ADDRESS,
                         self.listenerport,
                         timeout=10,
                         live_port_needed=True,
                         ),
                 "failed to connect to test listener (no source)")


class TestTcpPingDeaf(unittest.TestCase):
  """Testcase for TCP version of ping - against non listen(2)ing port"""

  def setUp(self):
    self.deaflistener = socket.socket(socket.AF_INET, socket.SOCK_STREAM)
    self.deaflistener.bind((constants.LOCALHOST_IP_ADDRESS, 0))
    self.deaflistenerport = self.deaflistener.getsockname()[1]

  def tearDown(self):
    del self.deaflistener
    del self.deaflistenerport

  def testTcpPingToLocalHostAcceptDeaf(self):
    self.failIf(TcpPing(constants.LOCALHOST_IP_ADDRESS,
                        self.deaflistenerport,
                        timeout=constants.TCP_PING_TIMEOUT,
                        live_port_needed=True,
                        source=constants.LOCALHOST_IP_ADDRESS,
                        ), # need successful connect(2)
                "successfully connected to deaf listener")

    self.failIf(TcpPing(constants.LOCALHOST_IP_ADDRESS,
                        self.deaflistenerport,
                        timeout=constants.TCP_PING_TIMEOUT,
                        live_port_needed=True,
                        ), # need successful connect(2)
                "successfully connected to deaf listener (no source addr)")

  def testTcpPingToLocalHostNoAccept(self):
    self.assert_(TcpPing(constants.LOCALHOST_IP_ADDRESS,
                         self.deaflistenerport,
                         timeout=constants.TCP_PING_TIMEOUT,
                         live_port_needed=False,
                         source=constants.LOCALHOST_IP_ADDRESS,
                         ), # ECONNREFUSED is OK
                 "failed to ping alive host on deaf port")

    self.assert_(TcpPing(constants.LOCALHOST_IP_ADDRESS,
                         self.deaflistenerport,
                         timeout=constants.TCP_PING_TIMEOUT,
                         live_port_needed=False,
                         ), # ECONNREFUSED is OK
                 "failed to ping alive host on deaf port (no source addr)")


class TestOwnIpAddress(unittest.TestCase):
  """Testcase for OwnIpAddress"""

  def testOwnLoopback(self):
    """check having the loopback ip"""
    self.failUnless(OwnIpAddress(constants.LOCALHOST_IP_ADDRESS),
                    "Should own the loopback address")

  def testNowOwnAddress(self):
    """check that I don't own an address"""

    # network 192.0.2.0/24 is reserved for test/documentation as per
    # rfc 3330, so we *should* not have an address of this range... if
    # this fails, we should extend the test to multiple addresses
    DST_IP = "192.0.2.1"
    self.failIf(OwnIpAddress(DST_IP), "Should not own IP address %s" % DST_IP)


class TestListVisibleFiles(unittest.TestCase):
  """Test case for ListVisibleFiles"""

  def setUp(self):
    self.path = tempfile.mkdtemp()

  def tearDown(self):
    shutil.rmtree(self.path)

  def _test(self, files, expected):
    # Sort a copy
    expected = expected[:]
    expected.sort()

    for name in files:
      f = open(os.path.join(self.path, name), 'w')
      try:
        f.write("Test\n")
      finally:
        f.close()

    found = ListVisibleFiles(self.path)
    found.sort()

    self.assertEqual(found, expected)

  def testAllVisible(self):
    files = ["a", "b", "c"]
    expected = files
    self._test(files, expected)

  def testNoneVisible(self):
    files = [".a", ".b", ".c"]
    expected = []
    self._test(files, expected)

  def testSomeVisible(self):
    files = ["a", "b", ".c"]
    expected = ["a", "b"]
    self._test(files, expected)

  def testNonAbsolutePath(self):
    self.failUnlessRaises(errors.ProgrammerError, ListVisibleFiles, "abc")

  def testNonNormalizedPath(self):
    self.failUnlessRaises(errors.ProgrammerError, ListVisibleFiles,
                          "/bin/../tmp")


class TestNewUUID(unittest.TestCase):
  """Test case for NewUUID"""

  _re_uuid = re.compile('^[a-f0-9]{8}-[a-f0-9]{4}-[a-f0-9]{4}-'
                        '[a-f0-9]{4}-[a-f0-9]{12}$')

  def runTest(self):
    self.failUnless(self._re_uuid.match(utils.NewUUID()))


class TestUniqueSequence(unittest.TestCase):
  """Test case for UniqueSequence"""

  def _test(self, input, expected):
    self.assertEqual(utils.UniqueSequence(input), expected)

  def runTest(self):
    # Ordered input
    self._test([1, 2, 3], [1, 2, 3])
    self._test([1, 1, 2, 2, 3, 3], [1, 2, 3])
    self._test([1, 2, 2, 3], [1, 2, 3])
    self._test([1, 2, 3, 3], [1, 2, 3])

    # Unordered input
    self._test([1, 2, 3, 1, 2, 3], [1, 2, 3])
    self._test([1, 1, 2, 3, 3, 1, 2], [1, 2, 3])

    # Strings
    self._test(["a", "a"], ["a"])
    self._test(["a", "b"], ["a", "b"])
    self._test(["a", "b", "a"], ["a", "b"])


class TestFirstFree(unittest.TestCase):
  """Test case for the FirstFree function"""

  def test(self):
    """Test FirstFree"""
    self.failUnlessEqual(FirstFree([0, 1, 3]), 2)
    self.failUnlessEqual(FirstFree([]), None)
    self.failUnlessEqual(FirstFree([3, 4, 6]), 0)
    self.failUnlessEqual(FirstFree([3, 4, 6], base=3), 5)
    self.failUnlessRaises(AssertionError, FirstFree, [0, 3, 4, 6], base=3)


class TestTailFile(testutils.GanetiTestCase):
  """Test case for the TailFile function"""

  def testEmpty(self):
    fname = self._CreateTempFile()
    self.failUnlessEqual(TailFile(fname), [])
    self.failUnlessEqual(TailFile(fname, lines=25), [])

  def testAllLines(self):
    data = ["test %d" % i for i in range(30)]
    for i in range(30):
      fname = self._CreateTempFile()
      fd = open(fname, "w")
      fd.write("\n".join(data[:i]))
      if i > 0:
        fd.write("\n")
      fd.close()
      self.failUnlessEqual(TailFile(fname, lines=i), data[:i])

  def testPartialLines(self):
    data = ["test %d" % i for i in range(30)]
    fname = self._CreateTempFile()
    fd = open(fname, "w")
    fd.write("\n".join(data))
    fd.write("\n")
    fd.close()
    for i in range(1, 30):
      self.failUnlessEqual(TailFile(fname, lines=i), data[-i:])

  def testBigFile(self):
    data = ["test %d" % i for i in range(30)]
    fname = self._CreateTempFile()
    fd = open(fname, "w")
    fd.write("X" * 1048576)
    fd.write("\n")
    fd.write("\n".join(data))
    fd.write("\n")
    fd.close()
    for i in range(1, 30):
      self.failUnlessEqual(TailFile(fname, lines=i), data[-i:])


class _BaseFileLockTest:
  """Test case for the FileLock class"""

  def testSharedNonblocking(self):
    self.lock.Shared(blocking=False)
    self.lock.Close()

  def testExclusiveNonblocking(self):
    self.lock.Exclusive(blocking=False)
    self.lock.Close()

  def testUnlockNonblocking(self):
    self.lock.Unlock(blocking=False)
    self.lock.Close()

  def testSharedBlocking(self):
    self.lock.Shared(blocking=True)
    self.lock.Close()

  def testExclusiveBlocking(self):
    self.lock.Exclusive(blocking=True)
    self.lock.Close()

  def testUnlockBlocking(self):
    self.lock.Unlock(blocking=True)
    self.lock.Close()

  def testSharedExclusiveUnlock(self):
    self.lock.Shared(blocking=False)
    self.lock.Exclusive(blocking=False)
    self.lock.Unlock(blocking=False)
    self.lock.Close()

  def testExclusiveSharedUnlock(self):
    self.lock.Exclusive(blocking=False)
    self.lock.Shared(blocking=False)
    self.lock.Unlock(blocking=False)
    self.lock.Close()

  def testSimpleTimeout(self):
    # These will succeed on the first attempt, hence a short timeout
    self.lock.Shared(blocking=True, timeout=10.0)
    self.lock.Exclusive(blocking=False, timeout=10.0)
    self.lock.Unlock(blocking=True, timeout=10.0)
    self.lock.Close()

  @staticmethod
  def _TryLockInner(filename, shared, blocking):
    lock = utils.FileLock.Open(filename)

    if shared:
      fn = lock.Shared
    else:
      fn = lock.Exclusive

    try:
      # The timeout doesn't really matter as the parent process waits for us to
      # finish anyway.
      fn(blocking=blocking, timeout=0.01)
    except errors.LockError, err:
      return False

    return True

  def _TryLock(self, *args):
    return utils.RunInSeparateProcess(self._TryLockInner, self.tmpfile.name,
                                      *args)

  def testTimeout(self):
    for blocking in [True, False]:
      self.lock.Exclusive(blocking=True)
      self.failIf(self._TryLock(False, blocking))
      self.failIf(self._TryLock(True, blocking))

      self.lock.Shared(blocking=True)
      self.assert_(self._TryLock(True, blocking))
      self.failIf(self._TryLock(False, blocking))

  def testCloseShared(self):
    self.lock.Close()
    self.assertRaises(AssertionError, self.lock.Shared, blocking=False)

  def testCloseExclusive(self):
    self.lock.Close()
    self.assertRaises(AssertionError, self.lock.Exclusive, blocking=False)

  def testCloseUnlock(self):
    self.lock.Close()
    self.assertRaises(AssertionError, self.lock.Unlock, blocking=False)


class TestFileLockWithFilename(testutils.GanetiTestCase, _BaseFileLockTest):
  TESTDATA = "Hello World\n" * 10

  def setUp(self):
    testutils.GanetiTestCase.setUp(self)

    self.tmpfile = tempfile.NamedTemporaryFile()
    utils.WriteFile(self.tmpfile.name, data=self.TESTDATA)
    self.lock = utils.FileLock.Open(self.tmpfile.name)

    # Ensure "Open" didn't truncate file
    self.assertFileContent(self.tmpfile.name, self.TESTDATA)

  def tearDown(self):
    self.assertFileContent(self.tmpfile.name, self.TESTDATA)

    testutils.GanetiTestCase.tearDown(self)


class TestFileLockWithFileObject(unittest.TestCase, _BaseFileLockTest):
  def setUp(self):
    self.tmpfile = tempfile.NamedTemporaryFile()
    self.lock = utils.FileLock(open(self.tmpfile.name, "w"), self.tmpfile.name)


class TestTimeFunctions(unittest.TestCase):
  """Test case for time functions"""

  def runTest(self):
    self.assertEqual(utils.SplitTime(1), (1, 0))
    self.assertEqual(utils.SplitTime(1.5), (1, 500000))
    self.assertEqual(utils.SplitTime(1218448917.4809151), (1218448917, 480915))
    self.assertEqual(utils.SplitTime(123.48012), (123, 480120))
    self.assertEqual(utils.SplitTime(123.9996), (123, 999600))
    self.assertEqual(utils.SplitTime(123.9995), (123, 999500))
    self.assertEqual(utils.SplitTime(123.9994), (123, 999400))
    self.assertEqual(utils.SplitTime(123.999999999), (123, 999999))

    self.assertRaises(AssertionError, utils.SplitTime, -1)

    self.assertEqual(utils.MergeTime((1, 0)), 1.0)
    self.assertEqual(utils.MergeTime((1, 500000)), 1.5)
    self.assertEqual(utils.MergeTime((1218448917, 500000)), 1218448917.5)

    self.assertEqual(round(utils.MergeTime((1218448917, 481000)), 3),
                     1218448917.481)
    self.assertEqual(round(utils.MergeTime((1, 801000)), 3), 1.801)

    self.assertRaises(AssertionError, utils.MergeTime, (0, -1))
    self.assertRaises(AssertionError, utils.MergeTime, (0, 1000000))
    self.assertRaises(AssertionError, utils.MergeTime, (0, 9999999))
    self.assertRaises(AssertionError, utils.MergeTime, (-1, 0))
    self.assertRaises(AssertionError, utils.MergeTime, (-9999, 0))


class FieldSetTestCase(unittest.TestCase):
  """Test case for FieldSets"""

  def testSimpleMatch(self):
    f = utils.FieldSet("a", "b", "c", "def")
    self.failUnless(f.Matches("a"))
    self.failIf(f.Matches("d"), "Substring matched")
    self.failIf(f.Matches("defghi"), "Prefix string matched")
    self.failIf(f.NonMatching(["b", "c"]))
    self.failIf(f.NonMatching(["a", "b", "c", "def"]))
    self.failUnless(f.NonMatching(["a", "d"]))

  def testRegexMatch(self):
    f = utils.FieldSet("a", "b([0-9]+)", "c")
    self.failUnless(f.Matches("b1"))
    self.failUnless(f.Matches("b99"))
    self.failIf(f.Matches("b/1"))
    self.failIf(f.NonMatching(["b12", "c"]))
    self.failUnless(f.NonMatching(["a", "1"]))

class TestForceDictType(unittest.TestCase):
  """Test case for ForceDictType"""

  def setUp(self):
    self.key_types = {
      'a': constants.VTYPE_INT,
      'b': constants.VTYPE_BOOL,
      'c': constants.VTYPE_STRING,
      'd': constants.VTYPE_SIZE,
      }

  def _fdt(self, dict, allowed_values=None):
    if allowed_values is None:
      ForceDictType(dict, self.key_types)
    else:
      ForceDictType(dict, self.key_types, allowed_values=allowed_values)

    return dict

  def testSimpleDict(self):
    self.assertEqual(self._fdt({}), {})
    self.assertEqual(self._fdt({'a': 1}), {'a': 1})
    self.assertEqual(self._fdt({'a': '1'}), {'a': 1})
    self.assertEqual(self._fdt({'a': 1, 'b': 1}), {'a':1, 'b': True})
    self.assertEqual(self._fdt({'b': 1, 'c': 'foo'}), {'b': True, 'c': 'foo'})
    self.assertEqual(self._fdt({'b': 1, 'c': False}), {'b': True, 'c': ''})
    self.assertEqual(self._fdt({'b': 'false'}), {'b': False})
    self.assertEqual(self._fdt({'b': 'False'}), {'b': False})
    self.assertEqual(self._fdt({'b': 'true'}), {'b': True})
    self.assertEqual(self._fdt({'b': 'True'}), {'b': True})
    self.assertEqual(self._fdt({'d': '4'}), {'d': 4})
    self.assertEqual(self._fdt({'d': '4M'}), {'d': 4})

  def testErrors(self):
    self.assertRaises(errors.TypeEnforcementError, self._fdt, {'a': 'astring'})
    self.assertRaises(errors.TypeEnforcementError, self._fdt, {'c': True})
    self.assertRaises(errors.TypeEnforcementError, self._fdt, {'d': 'astring'})
    self.assertRaises(errors.TypeEnforcementError, self._fdt, {'d': '4 L'})


class TestIsAbsNormPath(unittest.TestCase):
  """Testing case for IsNormAbsPath"""

  def _pathTestHelper(self, path, result):
    if result:
      self.assert_(IsNormAbsPath(path),
          "Path %s should result absolute and normalized" % path)
    else:
      self.assert_(not IsNormAbsPath(path),
          "Path %s should not result absolute and normalized" % path)

  def testBase(self):
    self._pathTestHelper('/etc', True)
    self._pathTestHelper('/srv', True)
    self._pathTestHelper('etc', False)
    self._pathTestHelper('/etc/../root', False)
    self._pathTestHelper('/etc/', False)


class TestSafeEncode(unittest.TestCase):
  """Test case for SafeEncode"""

  def testAscii(self):
    for txt in [string.digits, string.letters, string.punctuation]:
      self.failUnlessEqual(txt, SafeEncode(txt))

  def testDoubleEncode(self):
    for i in range(255):
      txt = SafeEncode(chr(i))
      self.failUnlessEqual(txt, SafeEncode(txt))

  def testUnicode(self):
    # 1024 is high enough to catch non-direct ASCII mappings
    for i in range(1024):
      txt = SafeEncode(unichr(i))
      self.failUnlessEqual(txt, SafeEncode(txt))


class TestFormatTime(unittest.TestCase):
  """Testing case for FormatTime"""

  def testNone(self):
    self.failUnlessEqual(FormatTime(None), "N/A")

  def testInvalid(self):
    self.failUnlessEqual(FormatTime(()), "N/A")

  def testNow(self):
    # tests that we accept time.time input
    FormatTime(time.time())
    # tests that we accept int input
    FormatTime(int(time.time()))


class RunInSeparateProcess(unittest.TestCase):
  def test(self):
    for exp in [True, False]:
      def _child():
        return exp

      self.assertEqual(exp, utils.RunInSeparateProcess(_child))

  def testArgs(self):
    for arg in [0, 1, 999, "Hello World", (1, 2, 3)]:
      def _child(carg1, carg2):
        return carg1 == "Foo" and carg2 == arg

      self.assert_(utils.RunInSeparateProcess(_child, "Foo", arg))

  def testPid(self):
    parent_pid = os.getpid()

    def _check():
      return os.getpid() == parent_pid

    self.failIf(utils.RunInSeparateProcess(_check))

  def testSignal(self):
    def _kill():
      os.kill(os.getpid(), signal.SIGTERM)

    self.assertRaises(errors.GenericError,
                      utils.RunInSeparateProcess, _kill)

  def testException(self):
    def _exc():
      raise errors.GenericError("This is a test")

    self.assertRaises(errors.GenericError,
                      utils.RunInSeparateProcess, _exc)


class TestFingerprintFile(unittest.TestCase):
  def setUp(self):
    self.tmpfile = tempfile.NamedTemporaryFile()

  def test(self):
    self.assertEqual(utils._FingerprintFile(self.tmpfile.name),
                     "da39a3ee5e6b4b0d3255bfef95601890afd80709")

    utils.WriteFile(self.tmpfile.name, data="Hello World\n")
    self.assertEqual(utils._FingerprintFile(self.tmpfile.name),
                     "648a6a6ffffdaa0badb23b8baf90b6168dd16b3a")


class TestUnescapeAndSplit(unittest.TestCase):
  """Testing case for UnescapeAndSplit"""

  def setUp(self):
    # testing more that one separator for regexp safety
    self._seps = [",", "+", "."]

  def testSimple(self):
    a = ["a", "b", "c", "d"]
    for sep in self._seps:
      self.failUnlessEqual(UnescapeAndSplit(sep.join(a), sep=sep), a)

  def testEscape(self):
    for sep in self._seps:
      a = ["a", "b\\" + sep + "c", "d"]
      b = ["a", "b" + sep + "c", "d"]
      self.failUnlessEqual(UnescapeAndSplit(sep.join(a), sep=sep), b)

  def testDoubleEscape(self):
    for sep in self._seps:
      a = ["a", "b\\\\", "c", "d"]
      b = ["a", "b\\", "c", "d"]
      self.failUnlessEqual(UnescapeAndSplit(sep.join(a), sep=sep), b)

  def testThreeEscape(self):
    for sep in self._seps:
      a = ["a", "b\\\\\\" + sep + "c", "d"]
      b = ["a", "b\\" + sep + "c", "d"]
      self.failUnlessEqual(UnescapeAndSplit(sep.join(a), sep=sep), b)


<<<<<<< HEAD
class TestGenerateSelfSignedX509Cert(unittest.TestCase):
  def setUp(self):
    self.tmpdir = tempfile.mkdtemp()

  def tearDown(self):
    shutil.rmtree(self.tmpdir)

  def _checkRsaPrivateKey(self, key):
    lines = key.splitlines()
    return ("-----BEGIN RSA PRIVATE KEY-----" in lines and
            "-----END RSA PRIVATE KEY-----" in lines)

  def _checkCertificate(self, cert):
    lines = cert.splitlines()
    return ("-----BEGIN CERTIFICATE-----" in lines and
            "-----END CERTIFICATE-----" in lines)

  def test(self):
    for common_name in [None, ".", "Ganeti", "node1.example.com"]:
      (key_pem, cert_pem) = utils.GenerateSelfSignedX509Cert(common_name, 300)
      self._checkRsaPrivateKey(key_pem)
      self._checkCertificate(cert_pem)

      key = OpenSSL.crypto.load_privatekey(OpenSSL.crypto.FILETYPE_PEM,
                                           key_pem)
      self.assert_(key.bits() >= 1024)
      self.assertEqual(key.bits(), constants.RSA_KEY_BITS)
      self.assertEqual(key.type(), OpenSSL.crypto.TYPE_RSA)

      x509 = OpenSSL.crypto.load_certificate(OpenSSL.crypto.FILETYPE_PEM,
                                             cert_pem)
      self.failIf(x509.has_expired())
      self.assertEqual(x509.get_issuer().CN, common_name)
      self.assertEqual(x509.get_subject().CN, common_name)
      self.assertEqual(x509.get_pubkey().bits(), constants.RSA_KEY_BITS)

  def testLegacy(self):
    cert1_filename = os.path.join(self.tmpdir, "cert1.pem")

    utils.GenerateSelfSignedSslCert(cert1_filename, validity=1)

    cert1 = utils.ReadFile(cert1_filename)

    self.assert_(self._checkRsaPrivateKey(cert1))
    self.assert_(self._checkCertificate(cert1))
=======
class TestPathJoin(unittest.TestCase):
  """Testing case for PathJoin"""

  def testBasicItems(self):
    mlist = ["/a", "b", "c"]
    self.failUnlessEqual(PathJoin(*mlist), "/".join(mlist))

  def testNonAbsPrefix(self):
    self.failUnlessRaises(ValueError, PathJoin, "a", "b")

  def testBackTrack(self):
    self.failUnlessRaises(ValueError, PathJoin, "/a", "b/../c")

  def testMultiAbs(self):
    self.failUnlessRaises(ValueError, PathJoin, "/a", "/b")


class TestHostInfo(unittest.TestCase):
  """Testing case for HostInfo"""

  def testUppercase(self):
    data = "AbC.example.com"
    self.failUnlessEqual(HostInfo.NormalizeName(data), data.lower())

  def testTooLongName(self):
    data = "a.b." + "c" * 255
    self.failUnlessRaises(OpPrereqError, HostInfo.NormalizeName, data)

  def testTrailingDot(self):
    data = "a.b.c"
    self.failUnlessEqual(HostInfo.NormalizeName(data + "."), data)

  def testInvalidName(self):
    data = [
      "a b",
      "a/b",
      ".a.b",
      "a..b",
      ]
    for value in data:
      self.failUnlessRaises(OpPrereqError, HostInfo.NormalizeName, value)

  def testValidName(self):
    data = [
      "a.b",
      "a-b",
      "a_b",
      "a.b.c",
      ]
    for value in data:
      HostInfo.NormalizeName(value)


class TestParseAsn1Generalizedtime(unittest.TestCase):
  def test(self):
    # UTC
    self.assertEqual(utils._ParseAsn1Generalizedtime("19700101000000Z"), 0)
    self.assertEqual(utils._ParseAsn1Generalizedtime("20100222174152Z"),
                     1266860512)
    self.assertEqual(utils._ParseAsn1Generalizedtime("20380119031407Z"),
                     (2**31) - 1)

    # With offset
    self.assertEqual(utils._ParseAsn1Generalizedtime("20100222174152+0000"),
                     1266860512)
    self.assertEqual(utils._ParseAsn1Generalizedtime("20100223131652+0000"),
                     1266931012)
    self.assertEqual(utils._ParseAsn1Generalizedtime("20100223051808-0800"),
                     1266931088)
    self.assertEqual(utils._ParseAsn1Generalizedtime("20100224002135+1100"),
                     1266931295)
    self.assertEqual(utils._ParseAsn1Generalizedtime("19700101000000-0100"),
                     3600)

    # Leap seconds are not supported by datetime.datetime
    self.assertRaises(ValueError, utils._ParseAsn1Generalizedtime,
                      "19841231235960+0000")
    self.assertRaises(ValueError, utils._ParseAsn1Generalizedtime,
                      "19920630235960+0000")

    # Errors
    self.assertRaises(ValueError, utils._ParseAsn1Generalizedtime, "")
    self.assertRaises(ValueError, utils._ParseAsn1Generalizedtime, "invalid")
    self.assertRaises(ValueError, utils._ParseAsn1Generalizedtime,
                      "20100222174152")
    self.assertRaises(ValueError, utils._ParseAsn1Generalizedtime,
                      "Mon Feb 22 17:47:02 UTC 2010")
    self.assertRaises(ValueError, utils._ParseAsn1Generalizedtime,
                      "2010-02-22 17:42:02")


class TestGetX509CertValidity(testutils.GanetiTestCase):
  def setUp(self):
    testutils.GanetiTestCase.setUp(self)

    pyopenssl_version = distutils.version.LooseVersion(OpenSSL.__version__)

    # Test whether we have pyOpenSSL 0.7 or above
    self.pyopenssl0_7 = (pyopenssl_version >= "0.7")

    if not self.pyopenssl0_7:
      warnings.warn("This test requires pyOpenSSL 0.7 or above to"
                    " function correctly")

  def _LoadCert(self, name):
    return OpenSSL.crypto.load_certificate(OpenSSL.crypto.FILETYPE_PEM,
                                           self._ReadTestData(name))

  def test(self):
    validity = utils.GetX509CertValidity(self._LoadCert("cert1.pem"))
    if self.pyopenssl0_7:
      self.assertEqual(validity, (1266919967, 1267524767))
    else:
      self.assertEqual(validity, (None, None))
>>>>>>> 6d4a1656


if __name__ == '__main__':
  testutils.GanetiTestProgram()<|MERGE_RESOLUTION|>--- conflicted
+++ resolved
@@ -35,15 +35,11 @@
 import re
 import select
 import string
-<<<<<<< HEAD
 import fcntl
-import OpenSSL
-=======
 import OpenSSL
 import warnings
 import distutils.version
 import glob
->>>>>>> 6d4a1656
 
 import ganeti
 import testutils
@@ -1537,7 +1533,6 @@
       self.failUnlessEqual(UnescapeAndSplit(sep.join(a), sep=sep), b)
 
 
-<<<<<<< HEAD
 class TestGenerateSelfSignedX509Cert(unittest.TestCase):
   def setUp(self):
     self.tmpdir = tempfile.mkdtemp()
@@ -1583,7 +1578,8 @@
 
     self.assert_(self._checkRsaPrivateKey(cert1))
     self.assert_(self._checkCertificate(cert1))
-=======
+
+
 class TestPathJoin(unittest.TestCase):
   """Testing case for PathJoin"""
 
@@ -1698,7 +1694,6 @@
       self.assertEqual(validity, (1266919967, 1267524767))
     else:
       self.assertEqual(validity, (None, None))
->>>>>>> 6d4a1656
 
 
 if __name__ == '__main__':
