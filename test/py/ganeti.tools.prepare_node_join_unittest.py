#!/usr/bin/python
#

# Copyright (C) 2012 Google Inc.
# All rights reserved.
#
# Redistribution and use in source and binary forms, with or without
# modification, are permitted provided that the following conditions are
# met:
#
# 1. Redistributions of source code must retain the above copyright notice,
# this list of conditions and the following disclaimer.
#
# 2. Redistributions in binary form must reproduce the above copyright
# notice, this list of conditions and the following disclaimer in the
# documentation and/or other materials provided with the distribution.
#
# THIS SOFTWARE IS PROVIDED BY THE COPYRIGHT HOLDERS AND CONTRIBUTORS "AS
# IS" AND ANY EXPRESS OR IMPLIED WARRANTIES, INCLUDING, BUT NOT LIMITED
# TO, THE IMPLIED WARRANTIES OF MERCHANTABILITY AND FITNESS FOR A PARTICULAR
# PURPOSE ARE DISCLAIMED. IN NO EVENT SHALL THE COPYRIGHT HOLDER OR
# CONTRIBUTORS BE LIABLE FOR ANY DIRECT, INDIRECT, INCIDENTAL, SPECIAL,
# EXEMPLARY, OR CONSEQUENTIAL DAMAGES (INCLUDING, BUT NOT LIMITED TO,
# PROCUREMENT OF SUBSTITUTE GOODS OR SERVICES; LOSS OF USE, DATA, OR
# PROFITS; OR BUSINESS INTERRUPTION) HOWEVER CAUSED AND ON ANY THEORY OF
# LIABILITY, WHETHER IN CONTRACT, STRICT LIABILITY, OR TORT (INCLUDING
# NEGLIGENCE OR OTHERWISE) ARISING IN ANY WAY OUT OF THE USE OF THIS
# SOFTWARE, EVEN IF ADVISED OF THE POSSIBILITY OF SUCH DAMAGE.


"""Script for testing ganeti.tools.prepare_node_join"""

import unittest
import shutil
import tempfile
import os.path

from ganeti import errors
from ganeti import constants
from ganeti import pathutils
from ganeti import compat
from ganeti import utils
from ganeti.tools import prepare_node_join
from ganeti.tools import common

import testutils


_JoinError = prepare_node_join.JoinError
_DATA_CHECK = prepare_node_join._DATA_CHECK

<<<<<<< HEAD
class TestLoadData(unittest.TestCase):
  def testNoJson(self):
    self.assertRaises(errors.ParseError, common.LoadData, "", _DATA_CHECK)
    self.assertRaises(errors.ParseError, common.LoadData, "}", _DATA_CHECK)

  def testInvalidDataStructure(self):
    raw = serializer.DumpJson({
      "some other thing": False,
      })
    self.assertRaises(errors.ParseError, common.LoadData, raw, _DATA_CHECK)

    raw = serializer.DumpJson([])
    self.assertRaises(errors.ParseError, common.LoadData, raw, _DATA_CHECK)

  def testEmptyDict(self):
    raw = serializer.DumpJson({})
    self.assertEqual(common.LoadData(raw, _DATA_CHECK), {})

  def testValidData(self):
    key_list = [[constants.SSHK_DSA, "private foo", "public bar"]]
    data_dict = {
      constants.SSHS_CLUSTER_NAME: "Skynet",
      constants.SSHS_SSH_HOST_KEY: key_list,
      constants.SSHS_SSH_ROOT_KEY: key_list,
      constants.SSHS_SSH_AUTHORIZED_KEYS:
        {"nodeuuid01234": ["foo"],
         "nodeuuid56789": ["bar"]}}
    raw = serializer.DumpJson(data_dict)
    self.assertEqual(common.LoadData(raw, _DATA_CHECK), data_dict)


=======
>>>>>>> d2050bd1
class TestVerifyCertificate(testutils.GanetiTestCase):
  def setUp(self):
    testutils.GanetiTestCase.setUp(self)
    self.tmpdir = tempfile.mkdtemp()

  def tearDown(self):
    testutils.GanetiTestCase.tearDown(self)
    shutil.rmtree(self.tmpdir)

  def testNoCert(self):
    common.VerifyCertificate({}, error_fn=prepare_node_join.JoinError,
                             _verify_fn=NotImplemented)

  def testGivenPrivateKey(self):
    cert_filename = testutils.TestDataFilename("cert2.pem")
    cert_pem = utils.ReadFile(cert_filename)

    self.assertRaises(_JoinError, common._VerifyCertificate,
                      cert_pem, _JoinError, _check_fn=NotImplemented)

  def testInvalidCertificate(self):
    self.assertRaises(errors.X509CertError,
                      common._VerifyCertificate,
                      "Something that's not a certificate",
                      _JoinError, _check_fn=NotImplemented)

  @staticmethod
  def _Check(cert):
    assert cert.get_subject()

  def testSuccessfulCheck(self):
    cert_filename = testutils.TestDataFilename("cert1.pem")
    cert_pem = utils.ReadFile(cert_filename)
    common._VerifyCertificate(cert_pem, _JoinError,
      _check_fn=self._Check)


<<<<<<< HEAD
class TestVerifyClusterName(unittest.TestCase):
  def setUp(self):
    unittest.TestCase.setUp(self)
    self.tmpdir = tempfile.mkdtemp()

  def tearDown(self):
    unittest.TestCase.tearDown(self)
    shutil.rmtree(self.tmpdir)

  def testNoName(self):
    self.assertRaises(_JoinError, common.VerifyClusterName,
                      {}, _JoinError, _verify_fn=NotImplemented)

  @staticmethod
  def _FailingVerify(name):
    assert name == "cluster.example.com"
    raise errors.GenericError()

  def testFailingVerification(self):
    data = {
      constants.SSHS_CLUSTER_NAME: "cluster.example.com",
      }

    self.assertRaises(errors.GenericError, common.VerifyClusterName,
                      data, _JoinError, _verify_fn=self._FailingVerify)


=======
>>>>>>> d2050bd1
class TestUpdateSshDaemon(unittest.TestCase):
  def setUp(self):
    unittest.TestCase.setUp(self)
    self.tmpdir = tempfile.mkdtemp()

    self.keyfiles = {
      constants.SSHK_RSA:
        (utils.PathJoin(self.tmpdir, "rsa.private"),
         utils.PathJoin(self.tmpdir, "rsa.public")),
      constants.SSHK_DSA:
        (utils.PathJoin(self.tmpdir, "dsa.private"),
         utils.PathJoin(self.tmpdir, "dsa.public")),
      constants.SSHK_ECDSA:
        (utils.PathJoin(self.tmpdir, "ecdsa.private"),
         utils.PathJoin(self.tmpdir, "ecdsa.public")),
      }

  def tearDown(self):
    unittest.TestCase.tearDown(self)
    shutil.rmtree(self.tmpdir)

  def testNoKeys(self):
    data_empty_keys = {
      constants.SSHS_SSH_HOST_KEY: [],
      }

    for data in [{}, data_empty_keys]:
      for dry_run in [False, True]:
        prepare_node_join.UpdateSshDaemon(data, dry_run,
                                          _runcmd_fn=NotImplemented,
                                          _keyfiles=NotImplemented)
    self.assertEqual(os.listdir(self.tmpdir), [])

  def _TestDryRun(self, data):
    prepare_node_join.UpdateSshDaemon(data, True, _runcmd_fn=NotImplemented,
                                      _keyfiles=self.keyfiles)
    self.assertEqual(os.listdir(self.tmpdir), [])

  def testDryRunRsa(self):
    self._TestDryRun({
      constants.SSHS_SSH_HOST_KEY: [
        (constants.SSHK_RSA, "rsapriv", "rsapub"),
        ],
      })

  def testDryRunDsa(self):
    self._TestDryRun({
      constants.SSHS_SSH_HOST_KEY: [
        (constants.SSHK_DSA, "dsapriv", "dsapub"),
        ],
      })

  def testDryRunEcdsa(self):
    self._TestDryRun({
      constants.SSHS_SSH_HOST_KEY: [
        (constants.SSHK_ECDSA, "ecdsapriv", "ecdsapub"),
        ],
      })

  def _RunCmd(self, fail, cmd, interactive=NotImplemented):
    self.assertTrue(interactive)
    self.assertEqual(cmd, [pathutils.DAEMON_UTIL, "reload-ssh-keys"])
    if fail:
      exit_code = constants.EXIT_FAILURE
    else:
      exit_code = constants.EXIT_SUCCESS
    return utils.RunResult(exit_code, None, "stdout", "stderr",
                           utils.ShellQuoteArgs(cmd),
                           NotImplemented, NotImplemented)

  def _TestUpdate(self, failcmd):
    data = {
      constants.SSHS_SSH_HOST_KEY: [
        (constants.SSHK_DSA, "dsapriv", "dsapub"),
        (constants.SSHK_ECDSA, "ecdsapriv", "ecdsapub"),
        (constants.SSHK_RSA, "rsapriv", "rsapub"),
        ],
      }
    runcmd_fn = compat.partial(self._RunCmd, failcmd)
    if failcmd:
      self.assertRaises(_JoinError, prepare_node_join.UpdateSshDaemon,
                        data, False, _runcmd_fn=runcmd_fn,
                        _keyfiles=self.keyfiles)
    else:
      prepare_node_join.UpdateSshDaemon(data, False, _runcmd_fn=runcmd_fn,
                                        _keyfiles=self.keyfiles)
    self.assertEqual(sorted(os.listdir(self.tmpdir)), sorted([
      "rsa.public", "rsa.private",
      "dsa.public", "dsa.private",
      "ecdsa.public", "ecdsa.private",
      ]))
    self.assertEqual(utils.ReadFile(utils.PathJoin(self.tmpdir, "rsa.public")),
                     "rsapub")
    self.assertEqual(utils.ReadFile(utils.PathJoin(self.tmpdir, "rsa.private")),
                     "rsapriv")
    self.assertEqual(utils.ReadFile(utils.PathJoin(self.tmpdir, "dsa.public")),
                     "dsapub")
    self.assertEqual(utils.ReadFile(utils.PathJoin(self.tmpdir, "dsa.private")),
                     "dsapriv")
    self.assertEqual(utils.ReadFile(utils.PathJoin(
        self.tmpdir, "ecdsa.public")), "ecdsapub")
    self.assertEqual(utils.ReadFile(utils.PathJoin(
        self.tmpdir, "ecdsa.private")), "ecdsapriv")

  def testSuccess(self):
    self._TestUpdate(False)

  def testFailure(self):
    self._TestUpdate(True)


class TestUpdateSshRoot(unittest.TestCase):
  def setUp(self):
    unittest.TestCase.setUp(self)
    self.tmpdir = tempfile.mkdtemp()
    self.sshdir = utils.PathJoin(self.tmpdir, ".ssh")

  def tearDown(self):
    unittest.TestCase.tearDown(self)
    shutil.rmtree(self.tmpdir)

  def _GetHomeDir(self, user):
    self.assertEqual(user, constants.SSH_LOGIN_USER)
    return self.tmpdir

  def testDryRun(self):
    data = {
      constants.SSHS_SSH_ROOT_KEY: [
        (constants.SSHK_RSA, "aaa", "bbb"),
        ]
      }

    prepare_node_join.UpdateSshRoot(data, True,
                                    _homedir_fn=self._GetHomeDir)
    self.assertEqual(os.listdir(self.tmpdir), [".ssh"])
    self.assertEqual(os.listdir(self.sshdir), [])

  def testUpdate(self):
    data = {
      constants.SSHS_SSH_ROOT_KEY: [
        (constants.SSHK_DSA, "privatedsa", "ssh-dss pubdsa"),
        ]
      }

    prepare_node_join.UpdateSshRoot(data, False,
                                    _homedir_fn=self._GetHomeDir)
    self.assertEqual(os.listdir(self.tmpdir), [".ssh"])
    self.assertEqual(sorted(os.listdir(self.sshdir)),
                     sorted(["authorized_keys", "id_dsa", "id_dsa.pub"]))
    self.assertTrue(utils.ReadFile(utils.PathJoin(self.sshdir, "id_dsa"))
                    is not None)
    pub_key = utils.ReadFile(utils.PathJoin(self.sshdir, "id_dsa.pub"))
    self.assertTrue(pub_key is not None)
    self.assertEquals(utils.ReadFile(utils.PathJoin(self.sshdir,
                                                    "authorized_keys")),
                      pub_key)


if __name__ == "__main__":
  testutils.GanetiTestProgram()<|MERGE_RESOLUTION|>--- conflicted
+++ resolved
@@ -49,40 +49,7 @@
 _JoinError = prepare_node_join.JoinError
 _DATA_CHECK = prepare_node_join._DATA_CHECK
 
-<<<<<<< HEAD
-class TestLoadData(unittest.TestCase):
-  def testNoJson(self):
-    self.assertRaises(errors.ParseError, common.LoadData, "", _DATA_CHECK)
-    self.assertRaises(errors.ParseError, common.LoadData, "}", _DATA_CHECK)
-
-  def testInvalidDataStructure(self):
-    raw = serializer.DumpJson({
-      "some other thing": False,
-      })
-    self.assertRaises(errors.ParseError, common.LoadData, raw, _DATA_CHECK)
-
-    raw = serializer.DumpJson([])
-    self.assertRaises(errors.ParseError, common.LoadData, raw, _DATA_CHECK)
-
-  def testEmptyDict(self):
-    raw = serializer.DumpJson({})
-    self.assertEqual(common.LoadData(raw, _DATA_CHECK), {})
-
-  def testValidData(self):
-    key_list = [[constants.SSHK_DSA, "private foo", "public bar"]]
-    data_dict = {
-      constants.SSHS_CLUSTER_NAME: "Skynet",
-      constants.SSHS_SSH_HOST_KEY: key_list,
-      constants.SSHS_SSH_ROOT_KEY: key_list,
-      constants.SSHS_SSH_AUTHORIZED_KEYS:
-        {"nodeuuid01234": ["foo"],
-         "nodeuuid56789": ["bar"]}}
-    raw = serializer.DumpJson(data_dict)
-    self.assertEqual(common.LoadData(raw, _DATA_CHECK), data_dict)
-
-
-=======
->>>>>>> d2050bd1
+
 class TestVerifyCertificate(testutils.GanetiTestCase):
   def setUp(self):
     testutils.GanetiTestCase.setUp(self)
@@ -93,19 +60,19 @@
     shutil.rmtree(self.tmpdir)
 
   def testNoCert(self):
-    common.VerifyCertificate({}, error_fn=prepare_node_join.JoinError,
-                             _verify_fn=NotImplemented)
+    common.VerifyCertificateSoft({}, error_fn=prepare_node_join.JoinError,
+                                 _verify_fn=NotImplemented)
 
   def testGivenPrivateKey(self):
     cert_filename = testutils.TestDataFilename("cert2.pem")
     cert_pem = utils.ReadFile(cert_filename)
 
-    self.assertRaises(_JoinError, common._VerifyCertificate,
+    self.assertRaises(_JoinError, common._VerifyCertificateSoft,
                       cert_pem, _JoinError, _check_fn=NotImplemented)
 
   def testInvalidCertificate(self):
     self.assertRaises(errors.X509CertError,
-                      common._VerifyCertificate,
+                      common._VerifyCertificateSoft,
                       "Something that's not a certificate",
                       _JoinError, _check_fn=NotImplemented)
 
@@ -116,40 +83,10 @@
   def testSuccessfulCheck(self):
     cert_filename = testutils.TestDataFilename("cert1.pem")
     cert_pem = utils.ReadFile(cert_filename)
-    common._VerifyCertificate(cert_pem, _JoinError,
+    common._VerifyCertificateSoft(cert_pem, _JoinError,
       _check_fn=self._Check)
 
 
-<<<<<<< HEAD
-class TestVerifyClusterName(unittest.TestCase):
-  def setUp(self):
-    unittest.TestCase.setUp(self)
-    self.tmpdir = tempfile.mkdtemp()
-
-  def tearDown(self):
-    unittest.TestCase.tearDown(self)
-    shutil.rmtree(self.tmpdir)
-
-  def testNoName(self):
-    self.assertRaises(_JoinError, common.VerifyClusterName,
-                      {}, _JoinError, _verify_fn=NotImplemented)
-
-  @staticmethod
-  def _FailingVerify(name):
-    assert name == "cluster.example.com"
-    raise errors.GenericError()
-
-  def testFailingVerification(self):
-    data = {
-      constants.SSHS_CLUSTER_NAME: "cluster.example.com",
-      }
-
-    self.assertRaises(errors.GenericError, common.VerifyClusterName,
-                      data, _JoinError, _verify_fn=self._FailingVerify)
-
-
-=======
->>>>>>> d2050bd1
 class TestUpdateSshDaemon(unittest.TestCase):
   def setUp(self):
     unittest.TestCase.setUp(self)
