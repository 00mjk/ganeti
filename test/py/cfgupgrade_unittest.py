#!/usr/bin/python
#

# Copyright (C) 2010, 2012, 2013, 2014, 2015 Google Inc.
# All rights reserved.
#
# Redistribution and use in source and binary forms, with or without
# modification, are permitted provided that the following conditions are
# met:
#
# 1. Redistributions of source code must retain the above copyright notice,
# this list of conditions and the following disclaimer.
#
# 2. Redistributions in binary form must reproduce the above copyright
# notice, this list of conditions and the following disclaimer in the
# documentation and/or other materials provided with the distribution.
#
# THIS SOFTWARE IS PROVIDED BY THE COPYRIGHT HOLDERS AND CONTRIBUTORS "AS
# IS" AND ANY EXPRESS OR IMPLIED WARRANTIES, INCLUDING, BUT NOT LIMITED
# TO, THE IMPLIED WARRANTIES OF MERCHANTABILITY AND FITNESS FOR A PARTICULAR
# PURPOSE ARE DISCLAIMED. IN NO EVENT SHALL THE COPYRIGHT HOLDER OR
# CONTRIBUTORS BE LIABLE FOR ANY DIRECT, INDIRECT, INCIDENTAL, SPECIAL,
# EXEMPLARY, OR CONSEQUENTIAL DAMAGES (INCLUDING, BUT NOT LIMITED TO,
# PROCUREMENT OF SUBSTITUTE GOODS OR SERVICES; LOSS OF USE, DATA, OR
# PROFITS; OR BUSINESS INTERRUPTION) HOWEVER CAUSED AND ON ANY THEORY OF
# LIABILITY, WHETHER IN CONTRACT, STRICT LIABILITY, OR TORT (INCLUDING
# NEGLIGENCE OR OTHERWISE) ARISING IN ANY WAY OUT OF THE USE OF THIS
# SOFTWARE, EVEN IF ADVISED OF THE POSSIBILITY OF SUCH DAMAGE.


"""Script for testing tools/cfgupgrade"""

import os
import sys
import unittest
import shutil
import tempfile
import operator
import json

from ganeti import cli
from ganeti import constants
from ganeti import utils
from ganeti import serializer
from ganeti import netutils

from ganeti.utils import version
from ganeti.tools.cfgupgrade import CfgUpgrade, ParseOptions, Error

import testutils
import mock


def GetMinimalConfig():
  return {
    "version": constants.CONFIG_VERSION,
    "cluster": {
      "master_node": "node1-uuid",
      "ipolicy": {},
      "default_iallocator_params": {},
      "diskparams": {},
      "ndparams": {},
      "candidate_certs": {},
      "install_image": "",
      "instance_communication_network": "",
      "zeroing_image": "",
      "compression_tools": constants.IEC_DEFAULT_TOOLS,
      "enabled_user_shutdown": False,
      "data_collectors": {
        "diagnose": { "active": True, "interval": 5000000 },
        "diskstats": { "active": True, "interval": 5000000 },
        "drbd": { "active": True, "interval": 5000000 },
        "kvm-inst-rss": { "active": True, "interval": 5000000 },
        "lv": { "active": True, "interval": 5000000 },
        "inst-status-xen": { "active": True, "interval": 5000000 },
        "cpu-avg-load": { "active": True, "interval": 5000000 },
        "xen-cpu-avg-load": { "active": True, "interval": 5000000 },
      },
<<<<<<< HEAD
      "diagnose_data_collector_filename": "",
=======
      "ssh_key_type": "dsa",
      "ssh_key_bits": 1024,
>>>>>>> 713f1cfc
    },
    "instances": {},
    "disks": {},
    "networks": {},
    "filters": {},
    "maintenance": {},
    "nodegroups": {},
    "nodes": {
      "node1-uuid": {
        "name": "node1",
        "uuid": "node1-uuid"
      }
    },
  }


def _RunUpgrade(path, dry_run, no_verify, ignore_hostname=True,
                downgrade=False, fail=False):
  args = ["--debug", "--force", "--path=%s" % path, "--confdir=%s" % path]

  if ignore_hostname:
    args.append("--ignore-hostname")
  if dry_run:
    args.append("--dry-run")
  if no_verify:
    args.append("--no-verify")
  if downgrade:
    args.append("--downgrade")

  opts, args = ParseOptions(args=args)
  upgrade = CfgUpgrade(opts, args)

  with mock.patch('sys.exit'):
    with mock.patch.object(upgrade, 'SetupLogging'):
      with mock.patch.object(cli, 'ToStderr'):
        upgrade.Run()
    if sys.exit.called:
      raise Error("upgrade failed")



class TestCfgupgrade(unittest.TestCase):
  def setUp(self):
    # Since we are comparing large dictionaries here, this is vital to getting
    # useful feedback about differences in config content using assertEquals.
    self.maxDiff = None

    self.tmpdir = tempfile.mkdtemp()

    self.config_path = utils.PathJoin(self.tmpdir, "config.data")
    self.noded_cert_path = utils.PathJoin(self.tmpdir, "server.pem")
    self.rapi_cert_path = utils.PathJoin(self.tmpdir, "rapi.pem")
    self.rapi_users_path = utils.PathJoin(self.tmpdir, "rapi", "users")
    self.rapi_users_path_pre24 = utils.PathJoin(self.tmpdir, "rapi_users")
    self.known_hosts_path = utils.PathJoin(self.tmpdir, "known_hosts")
    self.confd_hmac_path = utils.PathJoin(self.tmpdir, "hmac.key")
    self.cds_path = utils.PathJoin(self.tmpdir, "cluster-domain-secret")
    self.ss_master_node_path = utils.PathJoin(self.tmpdir, "ssconf_master_node")
    self.file_storage_paths = utils.PathJoin(self.tmpdir, "file-storage-paths")

  def tearDown(self):
    shutil.rmtree(self.tmpdir)

  def _LoadConfig(self):
    return serializer.LoadJson(utils.ReadFile(self.config_path))

  def _LoadTestDataConfig(self, filename):
    return serializer.LoadJson(testutils.ReadTestData(filename))

  def _CreateValidConfigDir(self):
    utils.WriteFile(self.noded_cert_path, data="")
    utils.WriteFile(self.known_hosts_path, data="")
    utils.WriteFile(self.ss_master_node_path,
                    data="node.has.another.name.example.net")

  def testNoConfigDir(self):
    self.assertFalse(utils.ListVisibleFiles(self.tmpdir))
    self.assertRaises(Exception, _RunUpgrade, self.tmpdir, False, True)
    self.assertRaises(Exception, _RunUpgrade, self.tmpdir, True, True)

  def testWrongHostname(self):
    self._CreateValidConfigDir()

    utils.WriteFile(self.config_path,
                    data=serializer.DumpJson(GetMinimalConfig()))

    hostname = netutils.GetHostname().name
    assert hostname != utils.ReadOneLineFile(self.ss_master_node_path)

    self.assertRaises(Exception, _RunUpgrade, self.tmpdir, False, True,
                      ignore_hostname=False)

  def testCorrectHostname(self):
    self._CreateValidConfigDir()

    utils.WriteFile(self.config_path,
                    data=serializer.DumpJson(GetMinimalConfig()))

    utils.WriteFile(self.ss_master_node_path,
                    data="%s\n" % netutils.GetHostname().name)

    _RunUpgrade(self.tmpdir, False, True, ignore_hostname=False)

  def testInconsistentConfig(self):
    self._CreateValidConfigDir()
    # There should be no "config_version"
    cfg = GetMinimalConfig()
    cfg["version"] = 0
    cfg["cluster"]["config_version"] = 0
    utils.WriteFile(self.config_path, data=serializer.DumpJson(cfg))
    self.assertRaises(Exception, _RunUpgrade, self.tmpdir, False, True)

  def testInvalidConfig(self):
    self._CreateValidConfigDir()
    # Missing version from config
    utils.WriteFile(self.config_path, data=serializer.DumpJson({}))
    self.assertRaises(Exception, _RunUpgrade, self.tmpdir, False, True)

  def _TestUpgradeFromFile(self, filename, dry_run):
    cfg = self._LoadTestDataConfig(filename)
    self._TestUpgradeFromData(cfg, dry_run)

  def _TestSimpleUpgrade(self, from_version, dry_run,
                         file_storage_dir=None,
                         shared_file_storage_dir=None):
    cfg = GetMinimalConfig()
    cfg["version"] = from_version
    cluster = cfg["cluster"]

    if file_storage_dir:
      cluster["file_storage_dir"] = file_storage_dir
    if shared_file_storage_dir:
      cluster["shared_file_storage_dir"] = shared_file_storage_dir

    self._TestUpgradeFromData(cfg, dry_run)

  def _TestUpgradeFromData(self, cfg, dry_run):
    assert "version" in cfg
    from_version = cfg["version"]
    self._CreateValidConfigDir()
    utils.WriteFile(self.config_path, data=serializer.DumpJson(cfg))

    self.assertFalse(os.path.isfile(self.rapi_cert_path))
    self.assertFalse(os.path.isfile(self.confd_hmac_path))
    self.assertFalse(os.path.isfile(self.cds_path))

    _RunUpgrade(self.tmpdir, dry_run, True)

    if dry_run:
      expversion = from_version
      checkfn = operator.not_
    else:
      expversion = constants.CONFIG_VERSION
      checkfn = operator.truth

    self.assert_(checkfn(os.path.isfile(self.rapi_cert_path)))
    self.assert_(checkfn(os.path.isfile(self.confd_hmac_path)))
    self.assert_(checkfn(os.path.isfile(self.cds_path)))

    newcfg = self._LoadConfig()
    self.assertEqual(newcfg["version"], expversion)

  def testRapiUsers(self):
    self.assertFalse(os.path.exists(self.rapi_users_path))
    self.assertFalse(os.path.exists(self.rapi_users_path_pre24))
    self.assertFalse(os.path.exists(os.path.dirname(self.rapi_users_path)))

    utils.WriteFile(self.rapi_users_path_pre24, data="some user\n")
    self._TestSimpleUpgrade(version.BuildVersion(2, 3, 0), False)

    self.assertTrue(os.path.isdir(os.path.dirname(self.rapi_users_path)))
    self.assert_(os.path.islink(self.rapi_users_path_pre24))
    self.assert_(os.path.isfile(self.rapi_users_path))
    self.assertEqual(os.readlink(self.rapi_users_path_pre24),
                     self.rapi_users_path)
    for path in [self.rapi_users_path, self.rapi_users_path_pre24]:
      self.assertEqual(utils.ReadFile(path), "some user\n")

  def testRapiUsers24AndAbove(self):
    self.assertFalse(os.path.exists(self.rapi_users_path))
    self.assertFalse(os.path.exists(self.rapi_users_path_pre24))

    os.mkdir(os.path.dirname(self.rapi_users_path))
    utils.WriteFile(self.rapi_users_path, data="other user\n")
    self._TestSimpleUpgrade(version.BuildVersion(2, 3, 0), False)

    self.assert_(os.path.islink(self.rapi_users_path_pre24))
    self.assert_(os.path.isfile(self.rapi_users_path))
    self.assertEqual(os.readlink(self.rapi_users_path_pre24),
                     self.rapi_users_path)
    for path in [self.rapi_users_path, self.rapi_users_path_pre24]:
      self.assertEqual(utils.ReadFile(path), "other user\n")

  def testRapiUsersExistingSymlink(self):
    self.assertFalse(os.path.exists(self.rapi_users_path))
    self.assertFalse(os.path.exists(self.rapi_users_path_pre24))

    os.mkdir(os.path.dirname(self.rapi_users_path))
    os.symlink(self.rapi_users_path, self.rapi_users_path_pre24)
    utils.WriteFile(self.rapi_users_path, data="hello world\n")

    self._TestSimpleUpgrade(version.BuildVersion(2, 2, 0), False)

    self.assert_(os.path.isfile(self.rapi_users_path) and
                 not os.path.islink(self.rapi_users_path))
    self.assert_(os.path.islink(self.rapi_users_path_pre24))
    self.assertEqual(os.readlink(self.rapi_users_path_pre24),
                     self.rapi_users_path)
    for path in [self.rapi_users_path, self.rapi_users_path_pre24]:
      self.assertEqual(utils.ReadFile(path), "hello world\n")

  def testRapiUsersExistingTarget(self):
    self.assertFalse(os.path.exists(self.rapi_users_path))
    self.assertFalse(os.path.exists(self.rapi_users_path_pre24))

    os.mkdir(os.path.dirname(self.rapi_users_path))
    utils.WriteFile(self.rapi_users_path, data="other user\n")
    utils.WriteFile(self.rapi_users_path_pre24, data="hello world\n")

    self.assertRaises(Exception, self._TestSimpleUpgrade,
                      version.BuildVersion(2, 2, 0), False)

    for path in [self.rapi_users_path, self.rapi_users_path_pre24]:
      self.assert_(os.path.isfile(path) and not os.path.islink(path))
    self.assertEqual(utils.ReadFile(self.rapi_users_path), "other user\n")
    self.assertEqual(utils.ReadFile(self.rapi_users_path_pre24),
                     "hello world\n")

  def testRapiUsersDryRun(self):
    self.assertFalse(os.path.exists(self.rapi_users_path))
    self.assertFalse(os.path.exists(self.rapi_users_path_pre24))

    utils.WriteFile(self.rapi_users_path_pre24, data="some user\n")
    self._TestSimpleUpgrade(version.BuildVersion(2, 3, 0), True)

    self.assertFalse(os.path.isdir(os.path.dirname(self.rapi_users_path)))
    self.assertTrue(os.path.isfile(self.rapi_users_path_pre24) and
                    not os.path.islink(self.rapi_users_path_pre24))
    self.assertFalse(os.path.exists(self.rapi_users_path))

  def testRapiUsers24AndAboveDryRun(self):
    self.assertFalse(os.path.exists(self.rapi_users_path))
    self.assertFalse(os.path.exists(self.rapi_users_path_pre24))

    os.mkdir(os.path.dirname(self.rapi_users_path))
    utils.WriteFile(self.rapi_users_path, data="other user\n")
    self._TestSimpleUpgrade(version.BuildVersion(2, 3, 0), True)

    self.assertTrue(os.path.isfile(self.rapi_users_path) and
                    not os.path.islink(self.rapi_users_path))
    self.assertFalse(os.path.exists(self.rapi_users_path_pre24))
    self.assertEqual(utils.ReadFile(self.rapi_users_path), "other user\n")

  def testRapiUsersExistingSymlinkDryRun(self):
    self.assertFalse(os.path.exists(self.rapi_users_path))
    self.assertFalse(os.path.exists(self.rapi_users_path_pre24))

    os.mkdir(os.path.dirname(self.rapi_users_path))
    os.symlink(self.rapi_users_path, self.rapi_users_path_pre24)
    utils.WriteFile(self.rapi_users_path, data="hello world\n")

    self._TestSimpleUpgrade(version.BuildVersion(2, 2, 0), True)

    self.assertTrue(os.path.islink(self.rapi_users_path_pre24))
    self.assertTrue(os.path.isfile(self.rapi_users_path) and
                    not os.path.islink(self.rapi_users_path))
    self.assertEqual(os.readlink(self.rapi_users_path_pre24),
                     self.rapi_users_path)
    for path in [self.rapi_users_path, self.rapi_users_path_pre24]:
      self.assertEqual(utils.ReadFile(path), "hello world\n")

  def testFileStoragePathsDryRun(self):
    self.assertFalse(os.path.exists(self.file_storage_paths))

    self._TestSimpleUpgrade(version.BuildVersion(2, 6, 0), True,
                            file_storage_dir=self.tmpdir,
                            shared_file_storage_dir="/tmp")

    self.assertFalse(os.path.exists(self.file_storage_paths))

  def testFileStoragePathsBoth(self):
    self.assertFalse(os.path.exists(self.file_storage_paths))

    self._TestSimpleUpgrade(version.BuildVersion(2, 6, 0), False,
                            file_storage_dir=self.tmpdir,
                            shared_file_storage_dir="/tmp")

    lines = utils.ReadFile(self.file_storage_paths).splitlines()
    self.assertTrue(lines.pop(0).startswith("# "))
    self.assertTrue(lines.pop(0).startswith("# cfgupgrade"))
    self.assertEqual(lines.pop(0), self.tmpdir)
    self.assertEqual(lines.pop(0), "/tmp")
    self.assertFalse(lines)
    self.assertEqual(os.stat(self.file_storage_paths).st_mode & 0777,
                     0600, msg="Wrong permissions")

  def testFileStoragePathsSharedOnly(self):
    self.assertFalse(os.path.exists(self.file_storage_paths))

    self._TestSimpleUpgrade(version.BuildVersion(2, 5, 0), False,
                            file_storage_dir=None,
                            shared_file_storage_dir=self.tmpdir)

    lines = utils.ReadFile(self.file_storage_paths).splitlines()
    self.assertTrue(lines.pop(0).startswith("# "))
    self.assertTrue(lines.pop(0).startswith("# cfgupgrade"))
    self.assertEqual(lines.pop(0), self.tmpdir)
    self.assertFalse(lines)

  def testUpgradeFrom_2_0(self):
    self._TestSimpleUpgrade(version.BuildVersion(2, 0, 0), False)

  def testUpgradeFrom_2_1(self):
    self._TestSimpleUpgrade(version.BuildVersion(2, 1, 0), False)

  def testUpgradeFrom_2_2(self):
    self._TestSimpleUpgrade(version.BuildVersion(2, 2, 0), False)

  def testUpgradeFrom_2_3(self):
    self._TestSimpleUpgrade(version.BuildVersion(2, 3, 0), False)

  def testUpgradeFrom_2_4(self):
    self._TestSimpleUpgrade(version.BuildVersion(2, 4, 0), False)

  def testUpgradeFrom_2_5(self):
    self._TestSimpleUpgrade(version.BuildVersion(2, 5, 0), False)

  def testUpgradeFrom_2_6(self):
    self._TestSimpleUpgrade(version.BuildVersion(2, 6, 0), False)

  def testUpgradeFrom_2_7(self):
    self._TestSimpleUpgrade(version.BuildVersion(2, 7, 0), False)

  def testUpgradeFullConfigFrom_2_7(self):
    self._TestUpgradeFromFile("cluster_config_2.7.json", False)

  def testUpgradeFullConfigFrom_2_8(self):
    self._TestUpgradeFromFile("cluster_config_2.8.json", False)

  def testUpgradeFullConfigFrom_2_9(self):
    self._TestUpgradeFromFile("cluster_config_2.9.json", False)

  def testUpgradeFullConfigFrom_2_10(self):
    self._TestUpgradeFromFile("cluster_config_2.10.json", False)

  def testUpgradeFullConfigFrom_2_11(self):
    self._TestUpgradeFromFile("cluster_config_2.11.json", False)

  def testUpgradeFullConfigFrom_2_12(self):
    self._TestUpgradeFromFile("cluster_config_2.12.json", False)

  def testUpgradeFullConfigFrom_2_13(self):
    self._TestUpgradeFromFile("cluster_config_2.13.json", False)

  def testUpgradeFullConfigFrom_2_14(self):
    self._TestUpgradeFromFile("cluster_config_2.14.json", False)

  def testUpgradeFullConfigFrom_2_15(self):
    self._TestUpgradeFromFile("cluster_config_2.15.json", False)

  def testUpgradeFullConfigFrom_2_16(self):
    self._TestUpgradeFromFile("cluster_config_2.16.json", False)

  def testUpgradeFullConfigFrom_2_17(self):
    self._TestUpgradeFromFile("cluster_config_2.17.json", False)

  def test_2_17_to_2_16_downgrade(self):
    self._TestUpgradeFromFile("cluster_config_2.17.json", False)
    _RunUpgrade(self.tmpdir, False, True, downgrade=True)
    oldconf = self._LoadConfig()
    newconf = self._LoadTestDataConfig("cluster_config_2.16.json")
    self.assertEqual(oldconf, newconf)

  def testUpgradeCurrent(self):
    self._TestSimpleUpgrade(constants.CONFIG_VERSION, False)

  def _RunDowngradeUpgrade(self):
    oldconf = self._LoadConfig()
    _RunUpgrade(self.tmpdir, False, True, downgrade=True)
    _RunUpgrade(self.tmpdir, False, True)
    newconf = self._LoadConfig()
    self.assertEqual(oldconf, newconf)

  def testDowngrade(self):
    self._TestSimpleUpgrade(constants.CONFIG_VERSION, False)
    self._RunDowngradeUpgrade()

  def testDowngradeFullConfig(self):
    """Test for upgrade + downgrade combination."""
    # This test can work only with the previous version of a configuration!
    oldconfname = "cluster_config_2.16.json"
    self._TestUpgradeFromFile(oldconfname, False)
    _RunUpgrade(self.tmpdir, False, True, downgrade=True)
    oldconf = self._LoadTestDataConfig(oldconfname)
    newconf = self._LoadConfig()
    self.maxDiff = None
    self.assertEqual(oldconf, newconf)

  def testDowngradeFullConfigBackwardFrom_2_7(self):
    """Test for upgrade + downgrade + upgrade combination."""
    self._TestUpgradeFromFile("cluster_config_2.7.json", False)
    self._RunDowngradeUpgrade()

  def _RunDowngradeTwice(self):
    """Make sure that downgrade is idempotent."""
    _RunUpgrade(self.tmpdir, False, True, downgrade=True)
    oldconf = self._LoadConfig()
    _RunUpgrade(self.tmpdir, False, True, downgrade=True)
    newconf = self._LoadConfig()
    self.assertEqual(oldconf, newconf)

  def testDowngradeTwice(self):
    self._TestSimpleUpgrade(constants.CONFIG_VERSION, False)
    self._RunDowngradeTwice()

  def testDowngradeTwiceFullConfigFrom_2_7(self):
    self._TestUpgradeFromFile("cluster_config_2.7.json", False)
    self._RunDowngradeTwice()

  def testUpgradeDryRunFrom_2_0(self):
    self._TestSimpleUpgrade(version.BuildVersion(2, 0, 0), True)

  def testUpgradeDryRunFrom_2_1(self):
    self._TestSimpleUpgrade(version.BuildVersion(2, 1, 0), True)

  def testUpgradeDryRunFrom_2_2(self):
    self._TestSimpleUpgrade(version.BuildVersion(2, 2, 0), True)

  def testUpgradeDryRunFrom_2_3(self):
    self._TestSimpleUpgrade(version.BuildVersion(2, 3, 0), True)

  def testUpgradeDryRunFrom_2_4(self):
    self._TestSimpleUpgrade(version.BuildVersion(2, 4, 0), True)

  def testUpgradeDryRunFrom_2_5(self):
    self._TestSimpleUpgrade(version.BuildVersion(2, 5, 0), True)

  def testUpgradeDryRunFrom_2_6(self):
    self._TestSimpleUpgrade(version.BuildVersion(2, 6, 0), True)

  def testUpgradeCurrentDryRun(self):
    self._TestSimpleUpgrade(constants.CONFIG_VERSION, True)

  def testDowngradeDryRun(self):
    self._TestSimpleUpgrade(constants.CONFIG_VERSION, False)
    oldconf = self._LoadConfig()
    _RunUpgrade(self.tmpdir, True, True, downgrade=True)
    newconf = self._LoadConfig()
    self.assertEqual(oldconf["version"], newconf["version"])


if __name__ == "__main__":
  testutils.GanetiTestProgram()<|MERGE_RESOLUTION|>--- conflicted
+++ resolved
@@ -76,12 +76,9 @@
         "cpu-avg-load": { "active": True, "interval": 5000000 },
         "xen-cpu-avg-load": { "active": True, "interval": 5000000 },
       },
-<<<<<<< HEAD
       "diagnose_data_collector_filename": "",
-=======
       "ssh_key_type": "dsa",
       "ssh_key_bits": 1024,
->>>>>>> 713f1cfc
     },
     "instances": {},
     "disks": {},
