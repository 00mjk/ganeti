#!/usr/bin/python
#

<<<<<<< HEAD
# Copyright (C) 2010, 2013 Google Inc.
=======
# Copyright (C) 2010 Google Inc.
# All rights reserved.
>>>>>>> fe42a791
#
# Redistribution and use in source and binary forms, with or without
# modification, are permitted provided that the following conditions are
# met:
#
# 1. Redistributions of source code must retain the above copyright notice,
# this list of conditions and the following disclaimer.
#
# 2. Redistributions in binary form must reproduce the above copyright
# notice, this list of conditions and the following disclaimer in the
# documentation and/or other materials provided with the distribution.
#
# THIS SOFTWARE IS PROVIDED BY THE COPYRIGHT HOLDERS AND CONTRIBUTORS "AS
# IS" AND ANY EXPRESS OR IMPLIED WARRANTIES, INCLUDING, BUT NOT LIMITED
# TO, THE IMPLIED WARRANTIES OF MERCHANTABILITY AND FITNESS FOR A PARTICULAR
# PURPOSE ARE DISCLAIMED. IN NO EVENT SHALL THE COPYRIGHT HOLDER OR
# CONTRIBUTORS BE LIABLE FOR ANY DIRECT, INDIRECT, INCIDENTAL, SPECIAL,
# EXEMPLARY, OR CONSEQUENTIAL DAMAGES (INCLUDING, BUT NOT LIMITED TO,
# PROCUREMENT OF SUBSTITUTE GOODS OR SERVICES; LOSS OF USE, DATA, OR
# PROFITS; OR BUSINESS INTERRUPTION) HOWEVER CAUSED AND ON ANY THEORY OF
# LIABILITY, WHETHER IN CONTRACT, STRICT LIABILITY, OR TORT (INCLUDING
# NEGLIGENCE OR OTHERWISE) ARISING IN ANY WAY OUT OF THE USE OF THIS
# SOFTWARE, EVEN IF ADVISED OF THE POSSIBILITY OF SUCH DAMAGE.


"""Script for unittesting the luxi module.

Currently empty (after all the tests moved to ganeti.rpc.client_unittest.py)."""


import unittest

from ganeti import constants
from ganeti import errors
from ganeti import luxi
from ganeti import serializer

import testutils<|MERGE_RESOLUTION|>--- conflicted
+++ resolved
@@ -1,12 +1,8 @@
 #!/usr/bin/python
 #
 
-<<<<<<< HEAD
 # Copyright (C) 2010, 2013 Google Inc.
-=======
-# Copyright (C) 2010 Google Inc.
 # All rights reserved.
->>>>>>> fe42a791
 #
 # Redistribution and use in source and binary forms, with or without
 # modification, are permitted provided that the following conditions are
