--- conflicted
+++ resolved
@@ -5534,7 +5534,6 @@
 exTagsPrefix :: String
 exTagsPrefix = Tags.exTagsPrefix
 
-<<<<<<< HEAD
 -- * MaintD tag prefixes
 
 maintdPrefix :: String
@@ -5545,7 +5544,7 @@
 
 maintdFailureTagPrefix :: String
 maintdFailureTagPrefix = maintdPrefix ++ "repairfailed:"
-=======
+
 -- | The polling frequency to wait for a job status change
 cliWfjcFrequency :: Int
 cliWfjcFrequency = 20
@@ -5553,4 +5552,3 @@
 -- | Default 'WaitForJobChange' timeout in seconds
 defaultWfjcTimeout :: Int
 defaultWfjcTimeout = 60
->>>>>>> cf108063
