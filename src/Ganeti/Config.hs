{-# LANGUAGE ViewPatterns #-}

{-| Implementation of the Ganeti configuration database.

-}

{-

Copyright (C) 2011, 2012 Google Inc.
All rights reserved.

Redistribution and use in source and binary forms, with or without
modification, are permitted provided that the following conditions are
met:

1. Redistributions of source code must retain the above copyright notice,
this list of conditions and the following disclaimer.

2. Redistributions in binary form must reproduce the above copyright
notice, this list of conditions and the following disclaimer in the
documentation and/or other materials provided with the distribution.

THIS SOFTWARE IS PROVIDED BY THE COPYRIGHT HOLDERS AND CONTRIBUTORS "AS
IS" AND ANY EXPRESS OR IMPLIED WARRANTIES, INCLUDING, BUT NOT LIMITED
TO, THE IMPLIED WARRANTIES OF MERCHANTABILITY AND FITNESS FOR A PARTICULAR
PURPOSE ARE DISCLAIMED. IN NO EVENT SHALL THE COPYRIGHT HOLDER OR
CONTRIBUTORS BE LIABLE FOR ANY DIRECT, INDIRECT, INCIDENTAL, SPECIAL,
EXEMPLARY, OR CONSEQUENTIAL DAMAGES (INCLUDING, BUT NOT LIMITED TO,
PROCUREMENT OF SUBSTITUTE GOODS OR SERVICES; LOSS OF USE, DATA, OR
PROFITS; OR BUSINESS INTERRUPTION) HOWEVER CAUSED AND ON ANY THEORY OF
LIABILITY, WHETHER IN CONTRACT, STRICT LIABILITY, OR TORT (INCLUDING
NEGLIGENCE OR OTHERWISE) ARISING IN ANY WAY OUT OF THE USE OF THIS
SOFTWARE, EVEN IF ADVISED OF THE POSSIBILITY OF SUCH DAMAGE.

-}

module Ganeti.Config
    ( LinkIpMap
    , NdParamObject(..)
    , loadConfig
    , saveConfig
    , getNodeInstances
    , getNodeRole
    , getNodeNdParams
    , getDefaultNicLink
    , getDefaultHypervisor
    , getInstancesIpByLink
    , getMasterNodes
    , getMasterCandidates
    , getMasterOrCandidates
    , getMasterNetworkParameters
    , getOnlineNodes
    , getNode
    , getInstance
    , getDisk
    , getFilterRule
    , getGroup
    , getGroupNdParams
    , getGroupIpolicy
    , getGroupDiskParams
    , getGroupNodes
    , getGroupInstances
    , getGroupOfNode
    , getInstPrimaryNode
    , getInstMinorsForNode
    , getInstAllNodes
    , getInstDisks
    , getInstDisksFromObj
    , getDrbdMinorsForDisk
    , getDrbdMinorsForInstance
    , getFilledInstHvParams
    , getFilledInstBeParams
    , getFilledInstOsParams
    , getNetwork
    , MAC
    , getAllMACs
    , getAllDrbdSecrets
    , NodeLVsMap
    , getInstanceLVsByNode
    , getAllLVs
    , buildLinkIpInstnameMap
    , instNodes
    ) where

import Control.Applicative
import Control.Arrow ((&&&))
import Control.Monad
import Control.Monad.State
import qualified Data.Foldable as F
import Data.List (foldl', nub)
import Data.Maybe (fromMaybe)
import Data.Monoid
import qualified Data.Map as M
import qualified Data.Set as S
import qualified Text.JSON as J
import System.IO

import Ganeti.BasicTypes
import qualified Ganeti.Constants as C
import Ganeti.Errors
import Ganeti.JSON
import Ganeti.Objects
import Ganeti.Types
import qualified Ganeti.Utils.MultiMap as MM

-- | Type alias for the link and ip map.
type LinkIpMap = M.Map String (M.Map String String)

-- * Operations on the whole configuration

-- | Reads the config file.
readConfig :: FilePath -> IO (Result String)
readConfig = runResultT . liftIO . readFile

-- | Parses the configuration file.
parseConfig :: String -> Result ConfigData
parseConfig = fromJResult "parsing configuration" . J.decodeStrict

-- | Encodes the configuration file.
encodeConfig :: ConfigData -> String
encodeConfig = J.encodeStrict

-- | Wrapper over 'readConfig' and 'parseConfig'.
loadConfig :: FilePath -> IO (Result ConfigData)
loadConfig = fmap (>>= parseConfig) . readConfig

-- | Wrapper over 'hPutStr' and 'encodeConfig'.
saveConfig :: Handle -> ConfigData -> IO ()
saveConfig fh = hPutStr fh . encodeConfig

-- * Query functions

-- | Annotate Nothing as missing parameter and apply the given
-- transformation otherwise
withMissingParam :: String -> (a -> ErrorResult b) -> Maybe a -> ErrorResult b
withMissingParam = maybe . Bad . ParameterError

-- | Computes the nodes covered by a disk.
computeDiskNodes :: Disk -> S.Set String
computeDiskNodes dsk =
  case diskLogicalId dsk of
    Just (LIDDrbd8 nodeA nodeB _ _ _ _) -> S.fromList [nodeA, nodeB]
    _ -> S.empty

-- | Computes all disk-related nodes of an instance. For non-DRBD,
-- this will be empty, for DRBD it will contain both the primary and
-- the secondaries.
instDiskNodes :: ConfigData -> Instance -> S.Set String
instDiskNodes cfg inst =
  case getInstDisksFromObj cfg inst of
    Ok disks -> S.unions $ map computeDiskNodes disks
    Bad _ -> S.empty

-- | Computes all nodes of an instance.
instNodes :: ConfigData -> Instance -> S.Set String
instNodes cfg inst = maybe id S.insert (instPrimaryNode inst)
                      $ instDiskNodes cfg inst

-- | Computes the secondary nodes of an instance. Since this is valid
-- only for DRBD, we call directly 'instDiskNodes', skipping over the
-- extra primary insert.
instSecondaryNodes :: ConfigData -> Instance -> S.Set String
instSecondaryNodes cfg inst =
  maybe id S.delete (instPrimaryNode inst) $ instDiskNodes cfg inst

-- | Get instances of a given node.
-- The node is specified through its UUID.
getNodeInstances :: ConfigData -> String -> ([Instance], [Instance])
getNodeInstances cfg nname =
    let all_inst = M.elems . fromContainer . configInstances $ cfg
        pri_inst = filter ((== Just nname) . instPrimaryNode) all_inst
        sec_inst = filter ((nname `S.member`) . instSecondaryNodes cfg) all_inst
    in (pri_inst, sec_inst)

-- | Computes the role of a node.
getNodeRole :: ConfigData -> Node -> NodeRole
getNodeRole cfg node
  | nodeUuid node == clusterMasterNode (configCluster cfg) = NRMaster
  | nodeMasterCandidate node = NRCandidate
  | nodeDrained node = NRDrained
  | nodeOffline node = NROffline
  | otherwise = NRRegular

-- | Get the list of the master nodes (usually one).
getMasterNodes :: ConfigData -> [Node]
getMasterNodes cfg =
  filter ((==) NRMaster . getNodeRole cfg) . F.toList . configNodes $ cfg

-- | Get the list of master candidates, /not including/ the master itself.
getMasterCandidates :: ConfigData -> [Node]
getMasterCandidates cfg = 
  filter ((==) NRCandidate . getNodeRole cfg) . F.toList . configNodes $ cfg

-- | Get the list of master candidates, /including/ the master.
getMasterOrCandidates :: ConfigData -> [Node]
getMasterOrCandidates cfg =
  let isMC r = (r == NRCandidate) || (r == NRMaster)
  in filter (isMC . getNodeRole cfg) . F.toList . configNodes $ cfg

-- | Get the network parameters for the master IP address.
getMasterNetworkParameters :: ConfigData -> MasterNetworkParameters
getMasterNetworkParameters cfg =
  let cluster = configCluster cfg
  in MasterNetworkParameters
      { masterNetworkParametersUuid = clusterMasterNode cluster
      , masterNetworkParametersIp = clusterMasterIp cluster
      , masterNetworkParametersNetmask = clusterMasterNetmask cluster
      , masterNetworkParametersNetdev = clusterMasterNetdev cluster
      , masterNetworkParametersIpFamily = clusterPrimaryIpFamily cluster
      }

-- | Get the list of online nodes.
getOnlineNodes :: ConfigData -> [Node]
getOnlineNodes = filter (not . nodeOffline) . F.toList . configNodes

-- | Returns the default cluster link.
getDefaultNicLink :: ConfigData -> String
getDefaultNicLink =
  nicpLink . (M.! C.ppDefault) . fromContainer .
  clusterNicparams . configCluster

-- | Returns the default cluster hypervisor.
getDefaultHypervisor :: ConfigData -> Hypervisor
getDefaultHypervisor cfg =
  case clusterEnabledHypervisors $ configCluster cfg of
    -- FIXME: this case shouldn't happen (configuration broken), but
    -- for now we handle it here because we're not authoritative for
    -- the config
    []  -> XenPvm
    x:_ -> x

-- | Returns instances of a given link.
getInstancesIpByLink :: LinkIpMap -> String -> [String]
getInstancesIpByLink linkipmap link =
  M.keys $ M.findWithDefault M.empty link linkipmap

-- | Generic lookup function that converts from a possible abbreviated
-- name to a full name.
getItem :: String -> String -> M.Map String a -> ErrorResult a
getItem kind name allitems = do
  let lresult = lookupName (M.keys allitems) name
      err msg = Bad $ OpPrereqError (kind ++ " name " ++ name ++ " " ++ msg)
                        ECodeNoEnt
  fullname <- case lrMatchPriority lresult of
                PartialMatch -> Ok $ lrContent lresult
                ExactMatch -> Ok $ lrContent lresult
                MultipleMatch -> err "has multiple matches"
                FailMatch -> err "not found"
  maybe (err "not found after successfull match?!") Ok $
        M.lookup fullname allitems

-- | Looks up a node by name or uuid.
getNode :: ConfigData -> String -> ErrorResult Node
getNode cfg name =
  let nodes = fromContainer (configNodes cfg)
  in case getItem "Node" name nodes of
       -- if not found by uuid, we need to look it up by name
       Ok node -> Ok node
       Bad _ -> let by_name = M.mapKeys
                              (nodeName . (M.!) nodes) nodes
                in getItem "Node" name by_name

-- | Looks up an instance by name or uuid.
getInstance :: ConfigData -> String -> ErrorResult Instance
getInstance cfg name =
  let instances = fromContainer (configInstances cfg)
  in case getItem "Instance" name instances of
       -- if not found by uuid, we need to look it up by name
       Ok inst -> Ok inst
       Bad _ -> let by_name =
                      M.delete ""
                      . M.mapKeys (fromMaybe "" . instName . (M.!) instances)
                      $ instances
                in getItem "Instance" name by_name

-- | Looks up a disk by uuid.
getDisk :: ConfigData -> String -> ErrorResult Disk
getDisk cfg name =
  let disks = fromContainer (configDisks cfg)
  in getItem "Disk" name disks

-- | Looks up a filter by uuid.
getFilterRule :: ConfigData -> String -> ErrorResult FilterRule
getFilterRule cfg name =
  let filters = fromContainer (configFilters cfg)
  in getItem "Filter" name filters

-- | Looks up a node group by name or uuid.
getGroup :: ConfigData -> String -> ErrorResult NodeGroup
getGroup cfg name =
  let groups = fromContainer (configNodegroups cfg)
  in case getItem "NodeGroup" name groups of
       -- if not found by uuid, we need to look it up by name, slow
       Ok grp -> Ok grp
       Bad _ -> let by_name = M.mapKeys
                              (groupName . (M.!) groups) groups
                in getItem "NodeGroup" name by_name

-- | Computes a node group's node params.
getGroupNdParams :: ConfigData -> NodeGroup -> FilledNDParams
getGroupNdParams cfg ng =
  fillParams (clusterNdparams $ configCluster cfg) (groupNdparams ng)

-- | Computes a node group's ipolicy.
getGroupIpolicy :: ConfigData -> NodeGroup -> FilledIPolicy
getGroupIpolicy cfg ng =
  fillParams (clusterIpolicy $ configCluster cfg) (groupIpolicy ng)

-- | Computes a group\'s (merged) disk params.
getGroupDiskParams :: ConfigData -> NodeGroup -> GroupDiskParams
getGroupDiskParams cfg ng =
  GenericContainer $
  fillDict (fromContainer . clusterDiskparams $ configCluster cfg)
           (fromContainer $ groupDiskparams ng) []

-- | Get nodes of a given node group.
getGroupNodes :: ConfigData -> String -> [Node]
getGroupNodes cfg gname =
  let all_nodes = M.elems . fromContainer . configNodes $ cfg in
  filter ((==gname) . nodeGroup) all_nodes

-- | Get (primary, secondary) instances of a given node group.
getGroupInstances :: ConfigData -> String -> ([Instance], [Instance])
getGroupInstances cfg gname =
  let gnodes = map nodeUuid (getGroupNodes cfg gname)
      ginsts = map (getNodeInstances cfg) gnodes in
  (concatMap fst ginsts, concatMap snd ginsts)

-- | Retrieves the instance hypervisor params, missing values filled with
-- cluster defaults.
getFilledInstHvParams :: [String] -> ConfigData -> Instance -> HvParams
getFilledInstHvParams globals cfg inst =
  -- First get the defaults of the parent
<<<<<<< HEAD
  let maybeHvName = liftM hypervisorToRaw . instHypervisor $ inst
=======
  let hvName = instHypervisor inst
>>>>>>> eaaeb76f
      hvParamMap = fromContainer . clusterHvparams $ configCluster cfg
      parentHvParams =
        maybe M.empty fromContainer (maybeHvName >>= flip M.lookup hvParamMap)
  -- Then the os defaults for the given hypervisor
      maybeOsName = instOs inst
      osParamMap = fromContainer . clusterOsHvp $ configCluster cfg
      osHvParamMap =
        maybe M.empty (maybe M.empty fromContainer . flip M.lookup osParamMap)
          maybeOsName
      osHvParams =
        maybe M.empty (maybe M.empty fromContainer . flip M.lookup osHvParamMap)
          maybeHvName
  -- Then the child
      childHvParams = fromContainer . instHvparams $ inst
  -- Helper function
      fillFn con val = fillDict con val globals
  in GenericContainer $ fillFn (fillFn parentHvParams osHvParams) childHvParams

-- | Retrieves the instance backend params, missing values filled with cluster
-- defaults.
getFilledInstBeParams :: ConfigData -> Instance -> ErrorResult FilledBeParams
getFilledInstBeParams cfg inst = do
  let beParamMap = fromContainer . clusterBeparams . configCluster $ cfg
  parentParams <- getItem "FilledBeParams" C.ppDefault beParamMap
  return $ fillParams parentParams (instBeparams inst)

-- | Retrieves the instance os params, missing values filled with cluster
-- defaults. This does NOT include private and secret parameters.
getFilledInstOsParams :: ConfigData -> Instance -> OsParams
getFilledInstOsParams cfg inst =
  let maybeOsLookupName = liftM (takeWhile (/= '+')) (instOs inst)
      osParamMap = fromContainer . clusterOsparams $ configCluster cfg
      childOsParams = instOsparams inst
  in case withMissingParam "Instance without OS"
            (flip (getItem "OsParams") osParamMap)
            maybeOsLookupName of
       Ok parentOsParams -> GenericContainer $
                              fillDict (fromContainer parentOsParams)
                                       (fromContainer childOsParams) []
       Bad _             -> childOsParams

-- | Looks up an instance's primary node.
getInstPrimaryNode :: ConfigData -> String -> ErrorResult Node
getInstPrimaryNode cfg name =
  getInstance cfg name
  >>= withMissingParam "Instance without primary node" return . instPrimaryNode
  >>= getNode cfg

-- | Retrieves all nodes hosting a DRBD disk
getDrbdDiskNodes :: ConfigData -> Disk -> [Node]
getDrbdDiskNodes cfg disk =
  let retrieved = case diskLogicalId disk of
                    Just (LIDDrbd8 nodeA nodeB _ _ _ _) ->
                      justOk [getNode cfg nodeA, getNode cfg nodeB]
                    _                            -> []
  in retrieved ++ concatMap (getDrbdDiskNodes cfg) (diskChildren disk)

-- | Retrieves all the nodes of the instance.
--
-- As instances not using DRBD can be sent as a parameter as well,
-- the primary node has to be appended to the results.
getInstAllNodes :: ConfigData -> String -> ErrorResult [Node]
getInstAllNodes cfg name = do
  inst_disks <- getInstDisks cfg name
  let disk_nodes = concatMap (getDrbdDiskNodes cfg) inst_disks
  pNode <- getInstPrimaryNode cfg name
  return . nub $ pNode:disk_nodes

-- | Get disks for a given instance.
-- The instance is specified by name or uuid.
getInstDisks :: ConfigData -> String -> ErrorResult [Disk]
getInstDisks cfg iname =
  getInstance cfg iname >>= mapM (getDisk cfg) . instDisks

-- | Get disks for a given instance object.
getInstDisksFromObj :: ConfigData -> Instance -> ErrorResult [Disk]
getInstDisksFromObj cfg =
  getInstDisks cfg . instUuid

-- | Collects a value for all DRBD disks
collectFromDrbdDisks
  :: (Monoid a)
  => (String -> String -> Int -> Int -> Int -> DRBDSecret -> a)
  -- ^ NodeA, NodeB, Port, MinorA, MinorB, Secret
  -> Disk -> a
collectFromDrbdDisks f = col
  where
    col (diskLogicalId &&& diskChildren ->
           (Just (LIDDrbd8 nA nB port mA mB secret), ch)) =
             f nA nB port mA mB secret <> F.foldMap col ch
    col d = F.foldMap col (diskChildren d)

-- | Returns the DRBD secrets of a given 'Disk'
getDrbdSecretsForDisk :: Disk -> [DRBDSecret]
getDrbdSecretsForDisk = collectFromDrbdDisks (\_ _ _ _ _ secret -> [secret])

-- | Returns the DRBD minors of a given 'Disk'
getDrbdMinorsForDisk :: Disk -> [(Int, String)]
getDrbdMinorsForDisk =
  collectFromDrbdDisks (\nA nB _ mnA mnB _ -> [(mnA, nA), (mnB, nB)])

-- | Filters DRBD minors for a given node.
getDrbdMinorsForNode :: String -> Disk -> [(Int, String)]
getDrbdMinorsForNode node disk =
  let child_minors = concatMap (getDrbdMinorsForNode node) (diskChildren disk)
      this_minors =
        case diskLogicalId disk of
          Just (LIDDrbd8 nodeA nodeB _ minorA minorB _)
            | nodeA == node -> [(minorA, nodeB)]
            | nodeB == node -> [(minorB, nodeA)]
          _ -> []
  in this_minors ++ child_minors

-- | Returns the DRBD minors of a given instance
getDrbdMinorsForInstance :: ConfigData -> Instance
                         -> ErrorResult [(Int, String)]
getDrbdMinorsForInstance cfg =
  liftM (concatMap getDrbdMinorsForDisk) . getInstDisksFromObj cfg

-- | String for primary role.
rolePrimary :: String
rolePrimary = "primary"

-- | String for secondary role.
roleSecondary :: String
roleSecondary = "secondary"

-- | Gets the list of DRBD minors for an instance that are related to
-- a given node.
getInstMinorsForNode :: ConfigData
                     -> String -- ^ The UUID of a node.
                     -> Instance
                     -> [(String, Int, String, String, String, String)]
getInstMinorsForNode cfg node inst =
  let role = if Just node == instPrimaryNode inst
               then rolePrimary
               else roleSecondary
      iname = fromMaybe "" $ instName inst
      inst_disks = case getInstDisksFromObj cfg inst of
                     Ok disks -> disks
                     Bad _ -> []
  -- FIXME: the disk/ build there is hack-ish; unify this in a
  -- separate place, or reuse the iv_name (but that is deprecated on
  -- the Python side)
  in concatMap (\(idx, dsk) ->
            [(node, minor, iname, "disk/" ++ show idx, role, peer)
               | (minor, peer) <- getDrbdMinorsForNode node dsk]) .
     zip [(0::Int)..] $ inst_disks

-- | Builds link -> ip -> instname map.
-- For instances without a name, we insert the uuid instead.
--
-- TODO: improve this by splitting it into multiple independent functions:
--
-- * abstract the \"fetch instance with filled params\" functionality
--
-- * abstsract the [instance] -> [(nic, instance_name)] part
--
-- * etc.
buildLinkIpInstnameMap :: ConfigData -> LinkIpMap
buildLinkIpInstnameMap cfg =
  let cluster = configCluster cfg
      instances = M.elems . fromContainer . configInstances $ cfg
      defparams = (M.!) (fromContainer $ clusterNicparams cluster) C.ppDefault
      nics = concatMap (\i -> [(fromMaybe (instUuid i) $ instName i, nic)
                                | nic <- instNics i])
             instances
  in foldl' (\accum (iname, nic) ->
               let pparams = nicNicparams nic
                   fparams = fillParams defparams pparams
                   link = nicpLink fparams
               in case nicIp nic of
                    Nothing -> accum
                    Just ip -> let oldipmap = M.findWithDefault M.empty
                                              link accum
                                   newipmap = M.insert ip iname oldipmap
                               in M.insert link newipmap accum
            ) M.empty nics


-- | Returns a node's group, with optional failure if we can't find it
-- (configuration corrupt).
getGroupOfNode :: ConfigData -> Node -> Maybe NodeGroup
getGroupOfNode cfg node =
  M.lookup (nodeGroup node) (fromContainer . configNodegroups $ cfg)

-- | Returns a node's ndparams, filled.
getNodeNdParams :: ConfigData -> Node -> Maybe FilledNDParams
getNodeNdParams cfg node = do
  group <- getGroupOfNode cfg node
  let gparams = getGroupNdParams cfg group
  return $ fillParams gparams (nodeNdparams node)

-- * Network

-- | Looks up a network. If looking up by uuid fails, we look up
-- by name.
getNetwork :: ConfigData -> String -> ErrorResult Network
getNetwork cfg name =
  let networks = fromContainer (configNetworks cfg)
  in case getItem "Network" name networks of
       Ok net -> Ok net
       Bad _ -> let by_name = M.mapKeys
                              (fromNonEmpty . networkName . (M.!) networks)
                              networks
                in getItem "Network" name by_name

-- ** MACs

type MAC = String

-- | Returns all MAC addresses used in the cluster.
getAllMACs :: ConfigData -> [MAC]
getAllMACs = F.foldMap (map nicMac . instNics) . configInstances

-- ** DRBD secrets

getAllDrbdSecrets :: ConfigData -> [DRBDSecret]
getAllDrbdSecrets = F.foldMap getDrbdSecretsForDisk . configDisks

-- ** LVs

-- | A map from node UUIDs to
--
-- FIXME: After adding designated types for UUIDs,
-- use them to replace 'String' here.
type NodeLVsMap = MM.MultiMap String LogicalVolume

getInstanceLVsByNode :: ConfigData -> Instance -> ErrorResult NodeLVsMap
getInstanceLVsByNode cd inst =
    withMissingParam "Instance without Primary Node"
      (\i -> return $ MM.fromList . lvsByNode i)
      (instPrimaryNode inst)
    <*> getInstDisksFromObj cd inst
  where
    lvsByNode :: String -> [Disk] -> [(String, LogicalVolume)]
    lvsByNode node = concatMap (lvsByNode1 node)
    lvsByNode1 :: String -> Disk -> [(String, LogicalVolume)]
    lvsByNode1 _ (diskLogicalId &&& diskChildren
                   -> (Just (LIDDrbd8 nA nB _ _ _ _), ch)) =
                         lvsByNode nA ch ++ lvsByNode nB ch
    lvsByNode1 node (diskLogicalId -> (Just (LIDPlain lv))) =
                         [(node, lv)]
    lvsByNode1 node (diskChildren -> ch) = lvsByNode node ch

getAllLVs :: ConfigData -> ErrorResult (S.Set LogicalVolume)
getAllLVs cd = mconcat <$> mapM (liftM MM.values . getInstanceLVsByNode cd)
                                (F.toList $ configInstances cd)

-- * ND params

-- | Type class denoting objects which have node parameters.
class NdParamObject a where
  getNdParamsOf :: ConfigData -> a -> Maybe FilledNDParams

instance NdParamObject Node where
  getNdParamsOf = getNodeNdParams

instance NdParamObject NodeGroup where
  getNdParamsOf cfg = Just . getGroupNdParams cfg

instance NdParamObject Cluster where
  getNdParamsOf _ = Just . clusterNdparams<|MERGE_RESOLUTION|>--- conflicted
+++ resolved
@@ -331,11 +331,7 @@
 getFilledInstHvParams :: [String] -> ConfigData -> Instance -> HvParams
 getFilledInstHvParams globals cfg inst =
   -- First get the defaults of the parent
-<<<<<<< HEAD
-  let maybeHvName = liftM hypervisorToRaw . instHypervisor $ inst
-=======
-  let hvName = instHypervisor inst
->>>>>>> eaaeb76f
+  let maybeHvName = instHypervisor inst
       hvParamMap = fromContainer . clusterHvparams $ configCluster cfg
       parentHvParams =
         maybe M.empty fromContainer (maybeHvName >>= flip M.lookup hvParamMap)
