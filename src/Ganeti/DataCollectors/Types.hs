{-# LANGUAGE TemplateHaskell #-}

{-| Implementation of the Ganeti data collector types.

-}

{-

Copyright (C) 2012, 2013 Google Inc.
All rights reserved.

Redistribution and use in source and binary forms, with or without
modification, are permitted provided that the following conditions are
met:

1. Redistributions of source code must retain the above copyright notice,
this list of conditions and the following disclaimer.

2. Redistributions in binary form must reproduce the above copyright
notice, this list of conditions and the following disclaimer in the
documentation and/or other materials provided with the distribution.

THIS SOFTWARE IS PROVIDED BY THE COPYRIGHT HOLDERS AND CONTRIBUTORS "AS
IS" AND ANY EXPRESS OR IMPLIED WARRANTIES, INCLUDING, BUT NOT LIMITED
TO, THE IMPLIED WARRANTIES OF MERCHANTABILITY AND FITNESS FOR A PARTICULAR
PURPOSE ARE DISCLAIMED. IN NO EVENT SHALL THE COPYRIGHT HOLDER OR
CONTRIBUTORS BE LIABLE FOR ANY DIRECT, INDIRECT, INCIDENTAL, SPECIAL,
EXEMPLARY, OR CONSEQUENTIAL DAMAGES (INCLUDING, BUT NOT LIMITED TO,
PROCUREMENT OF SUBSTITUTE GOODS OR SERVICES; LOSS OF USE, DATA, OR
PROFITS; OR BUSINESS INTERRUPTION) HOWEVER CAUSED AND ON ANY THEORY OF
LIABILITY, WHETHER IN CONTRACT, STRICT LIABILITY, OR TORT (INCLUDING
NEGLIGENCE OR OTHERWISE) ARISING IN ANY WAY OUT OF THE USE OF THIS
SOFTWARE, EVEN IF ADVISED OF THE POSSIBILITY OF SUCH DAMAGE.

-}

module Ganeti.DataCollectors.Types
  ( addStatus
  , DCCategory(..)
  , DCKind(..)
  , DCReport(..)
  , DCStatus(..)
  , DCStatusCode(..)
  , DCVersion(..)
  , CollectorData(..)
  , CollectorMap
  , buildReport
  , mergeStatuses
  , getCategoryName
  , ReportBuilder(..)
  , DataCollector(..)
  ) where

import Data.Char
import Data.Ratio
import qualified Data.Map as Map
import qualified Data.Sequence as Seq
import System.Time (ClockTime(..))
import Text.JSON
import Ganeti.Constants as C
import Ganeti.Objects (ConfigData)
import Ganeti.THH
import Ganeti.Utils (getCurrentTimeUSec)

-- | The possible classes a data collector can belong to.
data DCCategory = DCInstance | DCStorage | DCDaemon | DCHypervisor
  deriving (Show, Eq, Read, Enum, Bounded)

-- | Get the category name and return it as a string.
getCategoryName :: DCCategory -> String
getCategoryName dcc = map toLower . drop 2 . show $ dcc

categoryNames :: Map.Map String DCCategory
categoryNames =
  let l = [minBound ..]
  in Map.fromList $ zip (map getCategoryName l) l

-- | The JSON instance for DCCategory.
instance JSON DCCategory where
  showJSON = showJSON . getCategoryName
  readJSON (JSString s) =
    let s' = fromJSString s
    in case Map.lookup s' categoryNames of
         Just category -> Ok category
         Nothing -> fail $ "Invalid category name " ++ s' ++ " for type\
                           \ DCCategory"
  readJSON v = fail $ "Invalid JSON value " ++ show v ++ " for type DCCategory"

-- | The possible status codes of a data collector.
data DCStatusCode = DCSCOk      -- ^ Everything is OK
                  | DCSCTempBad -- ^ Bad, but being automatically fixed
                  | DCSCUnknown -- ^ Unable to determine the status
                  | DCSCBad     -- ^ Bad. External intervention required
                  deriving (Show, Eq, Ord)

-- | The JSON instance for CollectorStatus.
instance JSON DCStatusCode where
  showJSON DCSCOk      = showJSON (0 :: Int)
  showJSON DCSCTempBad = showJSON (1 :: Int)
  showJSON DCSCUnknown = showJSON (2 :: Int)
  showJSON DCSCBad     = showJSON (4 :: Int)
  readJSON = error "JSON read instance not implemented for type DCStatusCode"

-- | The status of a \"status reporting data collector\".
$(buildObject "DCStatus" "dcStatus"
  [ simpleField "code"    [t| DCStatusCode |]
  , simpleField "message" [t| String |]
  ])

-- | The type representing the kind of the collector.
data DCKind = DCKPerf   -- ^ Performance reporting collector
            | DCKStatus -- ^ Status reporting collector
            deriving (Show, Eq)

-- | The JSON instance for CollectorKind.
instance JSON DCKind where
  showJSON DCKPerf   = showJSON (0 :: Int)
  showJSON DCKStatus = showJSON (1 :: Int)
  readJSON (JSRational _ x) =
    if denominator x /= 1
    then fail $ "Invalid JSON value " ++ show x ++ " for type DCKind"
    else
      let x' = (fromIntegral . numerator $ x) :: Int
      in if x' == 0 then Ok DCKPerf
         else if x' == 1 then Ok DCKStatus
         else fail $ "Invalid JSON value " ++ show x' ++ " for type DCKind"
  readJSON v = fail $ "Invalid JSON value " ++ show v ++ " for type DCKind"

-- | Type representing the version number of a data collector.
data DCVersion = DCVerBuiltin | DCVersion String deriving (Show, Eq)

-- | The JSON instance for DCVersion.
instance JSON DCVersion where
  showJSON DCVerBuiltin = showJSON C.builtinDataCollectorVersion
  showJSON (DCVersion v) = showJSON v
  readJSON (JSString s) =
    if fromJSString s == C.builtinDataCollectorVersion
    then Ok DCVerBuiltin else Ok . DCVersion $ fromJSString s
  readJSON v = fail $ "Invalid JSON value " ++ show v ++ " for type DCVersion"

<<<<<<< HEAD
-- | Type for the value field of the above map.
data CollectorData = CPULoadData (Seq.Seq (ClockTime, [Int]))
=======
-- | Type for the value field of the `CollectorMap` below.
data CollectorData = CPULoadData (Seq.Seq (Integer, [Int]))
>>>>>>> bb02b8f2

-- | Type for the map storing the data of the statefull DataCollectors.
type CollectorMap = Map.Map String CollectorData

-- | This is the format of the report produced by each data collector.
$(buildObject "DCReport" "dcReport"
  [ simpleField "name"           [t| String |]
  , simpleField "version"        [t| DCVersion |]
  , simpleField "format_version" [t| Int |]
  , simpleField "timestamp"      [t| Integer |]
  , optionalNullSerField $
      simpleField "category"     [t| DCCategory |]
  , simpleField "kind"           [t| DCKind |]
  , simpleField "data"           [t| JSValue |]
  ])

-- | Add the data collector status information to the JSON representation of
-- the collector data.
addStatus :: DCStatus -> JSValue -> JSValue
addStatus dcStatus (JSObject obj) =
  makeObj $ ("status", showJSON dcStatus) : fromJSObject obj
addStatus dcStatus value = makeObj
  [ ("status", showJSON dcStatus)
  , ("data", value)
  ]

-- | Helper function for merging statuses.
mergeStatuses :: (DCStatusCode, String) -> (DCStatusCode, [String])
              -> (DCStatusCode, [String])
mergeStatuses (newStat, newStr) (storedStat, storedStrs) =
  let resStat = max newStat storedStat
      resStrs =
        if newStr == ""
          then storedStrs
          else storedStrs ++ [newStr]
  in (resStat, resStrs)

-- | Utility function for building a report automatically adding the current
-- timestamp (rounded up to seconds).
-- If the version is not specified, it will be set to the value indicating
-- a builtin collector.
buildReport :: String -> DCVersion -> Int -> Maybe DCCategory -> DCKind
            -> JSValue -> IO DCReport
buildReport name version format_version category kind jsonData = do
  usecs <- getCurrentTimeUSec
  let timestamp = usecs * 1000 :: Integer
  return $
    DCReport name version format_version timestamp category kind
      jsonData

-- | A report of a data collector might be stateful or stateless.
data ReportBuilder = StatelessR (IO DCReport)
                   | StatefulR (Maybe CollectorData -> IO DCReport)

type Name = String

-- | Type describing a data collector basic information
data DataCollector = DataCollector
  { dName     :: Name           -- ^ Name of the data collector
  , dCategory :: Maybe DCCategory -- ^ Category (storage, instance, ecc)
                                 --   of the collector
  , dKind     :: DCKind         -- ^ Kind (performance or status reporting) of
                                 --   the data collector
  , dReport   :: ReportBuilder  -- ^ Report produced by the collector
  , dUpdate   :: Maybe (Maybe CollectorData -> IO CollectorData)
                                 -- ^ Update operation for stateful collectors.
  , dActive   :: Name -> ConfigData -> Bool
                    -- ^ Checks if the collector applies for the cluster.
  , dInterval :: Name -> ConfigData -> Integer
                    -- ^ Interval between collection in microseconds
  }<|MERGE_RESOLUTION|>--- conflicted
+++ resolved
@@ -138,13 +138,8 @@
     then Ok DCVerBuiltin else Ok . DCVersion $ fromJSString s
   readJSON v = fail $ "Invalid JSON value " ++ show v ++ " for type DCVersion"
 
-<<<<<<< HEAD
--- | Type for the value field of the above map.
+-- | Type for the value field of the `CollectorMap` below.
 data CollectorData = CPULoadData (Seq.Seq (ClockTime, [Int]))
-=======
--- | Type for the value field of the `CollectorMap` below.
-data CollectorData = CPULoadData (Seq.Seq (Integer, [Int]))
->>>>>>> bb02b8f2
 
 -- | Type for the map storing the data of the statefull DataCollectors.
 type CollectorMap = Map.Map String CollectorData
