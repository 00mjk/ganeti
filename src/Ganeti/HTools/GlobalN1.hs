--- conflicted
+++ resolved
@@ -37,13 +37,8 @@
   , allocGlobalN1
   ) where
 
-<<<<<<< HEAD
-import Control.Monad (foldM)
-import qualified Data.IntMap as IntMap
+import Control.Monad (foldM, foldM_)
 import qualified Data.Foldable as Foldable
-=======
-import Control.Monad (foldM, foldM_)
->>>>>>> 080ebc70
 import Data.List (partition)
 
 import Ganeti.BasicTypes (isOk, Result)
@@ -85,12 +80,12 @@
   (nl', il') <- opToResult
                 . foldM move (nl, il) $ map (flip (,) Failover) drbdIdxs
   -- evacuate other instances
-<<<<<<< HEAD
-  let n' = Node.setOffline n True
-      nl'' = Container.add (Node.idx n') n' nl'
-  _ <- foldM (evac (Node.group n') . map Node.idx $ IntMap.elems nl'')
-             (nl'',il') sharedIdxs
-  return ()
+  let grp = Node.group n
+      escapenodes = filter (/= Node.idx n)
+                    . map Node.idx
+                    . filter ((== grp) . Node.group)
+                    $ Container.elems nl'
+  foldM_ (evac grp escapenodes) (nl',il') sharedIdxs
 
 -- | Predicate on wheter an allocation element leads to a globally N+1 redundant
 -- state.
@@ -100,12 +95,4 @@
 allocGlobalN1 nl il alloc =
   let il' = AllocSol.updateIl il $ Just alloc
       nl' = AllocSol.extractNl nl il $ Just alloc
-  in Foldable.all (canEvacuateNode (nl', il')) nl'
-=======
-  let grp = Node.group n
-      escapenodes = filter (/= Node.idx n)
-                    . map Node.idx
-                    . filter ((== grp) . Node.group)
-                    $ Container.elems nl'
-  foldM_ (evac grp escapenodes) (nl',il') sharedIdxs
->>>>>>> 080ebc70
+  in Foldable.all (canEvacuateNode (nl', il')) nl'