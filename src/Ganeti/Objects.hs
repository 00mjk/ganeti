--- conflicted
+++ resolved
@@ -292,296 +292,6 @@
     }
   mappend _ a = a
 
-<<<<<<< HEAD
-=======
--- * Disk definitions
-
--- | Constant for the dev_type key entry in the disk config.
-devType :: String
-devType = "dev_type"
-
--- | The disk parameters type.
-type DiskParams = Container JSValue
-
--- | An alias for DRBD secrets
-type DRBDSecret = String
-
--- Represents a group name and a volume name.
---
--- From @man lvm@:
---
--- The following characters are valid for VG and LV names: a-z A-Z 0-9 + _ . -
---
--- VG  and LV names cannot begin with a hyphen.  There are also various reserved
--- names that are used internally by lvm that can not be used as LV or VG names.
--- A VG cannot be  called  anything  that exists in /dev/ at the time of
--- creation, nor can it be called '.' or '..'.  A LV cannot be called '.' '..'
--- 'snapshot' or 'pvmove'. The LV name may also not contain the strings '_mlog'
--- or '_mimage'
-data LogicalVolume = LogicalVolume { lvGroup :: String
-                                   , lvVolume :: String
-                                   }
-  deriving (Eq, Ord)
-
-instance Show LogicalVolume where
-  showsPrec _ (LogicalVolume g v) =
-    showString g . showString "/" . showString v
-
--- | Check the constraints for a VG/LV names (except the @\/dev\/@ check).
-instance Validatable LogicalVolume where
-  validate (LogicalVolume g v) = do
-      let vgn = "Volume group name"
-      -- Group name checks
-      nonEmpty vgn g
-      validChars vgn g
-      notStartsDash vgn g
-      notIn vgn g [".", ".."]
-      -- Volume name checks
-      let lvn = "Volume name"
-      nonEmpty lvn v
-      validChars lvn v
-      notStartsDash lvn v
-      notIn lvn v [".", "..", "snapshot", "pvmove"]
-      reportIf ("_mlog" `isInfixOf` v) $ lvn ++ " must not contain '_mlog'."
-      reportIf ("_mimage" `isInfixOf` v) $ lvn ++ "must not contain '_mimage'."
-    where
-      nonEmpty prefix x = reportIf (null x) $ prefix ++ " must be non-empty"
-      notIn prefix x =
-        mapM_ (\y -> reportIf (x == y)
-                              $ prefix ++ " must not be '" ++ y ++ "'")
-      notStartsDash prefix x = reportIf ("-" `isPrefixOf` x)
-                                 $ prefix ++ " must not start with '-'"
-      validChars prefix x =
-        reportIf (not . all validChar $ x)
-                 $ prefix ++ " must consist only of [a-z][A-Z][0-9][+_.-]"
-      validChar c = isAsciiLower c || isAsciiUpper c || isDigit c
-                    || (c `elem` "+_.-")
-
-instance J.JSON LogicalVolume where
-  showJSON = J.showJSON . show
-  readJSON (J.JSString s) | (g, _ : l) <- break (== '/') (J.fromJSString s) =
-    either fail return . evalValidate . validate' $ LogicalVolume g l
-  readJSON v = fail $ "Invalid JSON value " ++ show v
-                      ++ " for a logical volume"
-
--- | The disk configuration type. This includes the disk type itself,
--- for a more complete consistency. Note that since in the Python
--- code-base there's no authoritative place where we document the
--- logical id, this is probably a good reference point.
-data DiskLogicalId
-  = LIDPlain LogicalVolume  -- ^ Volume group, logical volume
-  | LIDDrbd8 String String Int Int Int (Private DRBDSecret)
-  -- ^ NodeA, NodeB, Port, MinorA, MinorB, Secret
-  | LIDFile FileDriver String -- ^ Driver, path
-  | LIDSharedFile FileDriver String -- ^ Driver, path
-  | LIDGluster FileDriver String -- ^ Driver, path
-  | LIDBlockDev BlockDriver String -- ^ Driver, path (must be under /dev)
-  | LIDRados String String -- ^ Unused, path
-  | LIDExt String String -- ^ ExtProvider, unique name
-    deriving (Show, Eq)
-
--- | Mapping from a logical id to a disk type.
-lidDiskType :: DiskLogicalId -> DiskTemplate
-lidDiskType (LIDPlain {}) = DTPlain
-lidDiskType (LIDDrbd8 {}) = DTDrbd8
-lidDiskType (LIDFile  {}) = DTFile
-lidDiskType (LIDSharedFile  {}) = DTSharedFile
-lidDiskType (LIDGluster  {}) = DTGluster
-lidDiskType (LIDBlockDev {}) = DTBlock
-lidDiskType (LIDRados {}) = DTRbd
-lidDiskType (LIDExt {}) = DTExt
-
--- | Builds the extra disk_type field for a given logical id.
-lidEncodeType :: DiskLogicalId -> [(String, JSValue)]
-lidEncodeType v = [(devType, showJSON . lidDiskType $ v)]
-
--- | Custom encoder for DiskLogicalId (logical id only).
-encodeDLId :: DiskLogicalId -> JSValue
-encodeDLId (LIDPlain (LogicalVolume vg lv)) =
-  JSArray [showJSON vg, showJSON lv]
-encodeDLId (LIDDrbd8 nodeA nodeB port minorA minorB (Private key)) =
-  JSArray [ showJSON nodeA, showJSON nodeB, showJSON port
-          , showJSON minorA, showJSON minorB, showJSON key ]
-encodeDLId (LIDRados pool name) = JSArray [showJSON pool, showJSON name]
-encodeDLId (LIDFile driver name) = JSArray [showJSON driver, showJSON name]
-encodeDLId (LIDSharedFile driver name) =
-  JSArray [showJSON driver, showJSON name]
-encodeDLId (LIDGluster driver name) = JSArray [showJSON driver, showJSON name]
-encodeDLId (LIDBlockDev driver name) = JSArray [showJSON driver, showJSON name]
-encodeDLId (LIDExt extprovider name) =
-  JSArray [showJSON extprovider, showJSON name]
-
--- | Custom encoder for DiskLogicalId, composing both the logical id
--- and the extra disk_type field.
-encodeFullDLId :: DiskLogicalId -> (JSValue, [(String, JSValue)])
-encodeFullDLId v = (encodeDLId v, lidEncodeType v)
-
--- | Custom decoder for DiskLogicalId. This is manual for now, since
--- we don't have yet automation for separate-key style fields.
-decodeDLId :: [(String, JSValue)] -> JSValue -> J.Result DiskLogicalId
-decodeDLId obj lid = do
-  dtype <- fromObj obj devType
-  case dtype of
-    DTDrbd8 ->
-      case lid of
-        JSArray [nA, nB, p, mA, mB, k] -> do
-          nA' <- readJSON nA
-          nB' <- readJSON nB
-          p'  <- readJSON p
-          mA' <- readJSON mA
-          mB' <- readJSON mB
-          k'  <- readJSON k
-          return . LIDDrbd8 nA' nB' p' mA' mB' $ Private k'
-        _ -> fail "Can't read logical_id for DRBD8 type"
-    DTPlain ->
-      case lid of
-        JSArray [vg, lv] -> do
-          vg' <- readJSON vg
-          lv' <- readJSON lv
-          return $ LIDPlain (LogicalVolume vg' lv')
-        _ -> fail "Can't read logical_id for plain type"
-    DTFile ->
-      case lid of
-        JSArray [driver, path] -> do
-          driver' <- readJSON driver
-          path'   <- readJSON path
-          return $ LIDFile driver' path'
-        _ -> fail "Can't read logical_id for file type"
-    DTSharedFile ->
-      case lid of
-        JSArray [driver, path] -> do
-          driver' <- readJSON driver
-          path'   <- readJSON path
-          return $ LIDSharedFile driver' path'
-        _ -> fail "Can't read logical_id for shared file type"
-    DTGluster ->
-      case lid of
-        JSArray [driver, path] -> do
-          driver' <- readJSON driver
-          path'   <- readJSON path
-          return $ LIDGluster driver' path'
-        _ -> fail "Can't read logical_id for shared file type"
-    DTBlock ->
-      case lid of
-        JSArray [driver, path] -> do
-          driver' <- readJSON driver
-          path'   <- readJSON path
-          return $ LIDBlockDev driver' path'
-        _ -> fail "Can't read logical_id for blockdev type"
-    DTRbd ->
-      case lid of
-        JSArray [driver, path] -> do
-          driver' <- readJSON driver
-          path'   <- readJSON path
-          return $ LIDRados driver' path'
-        _ -> fail "Can't read logical_id for rdb type"
-    DTExt ->
-      case lid of
-        JSArray [extprovider, name] -> do
-          extprovider' <- readJSON extprovider
-          name'   <- readJSON name
-          return $ LIDExt extprovider' name'
-        _ -> fail "Can't read logical_id for extstorage type"
-    DTDiskless ->
-      fail "Retrieved 'diskless' disk."
-
--- | Disk data structure.
---
--- This is declared manually as it's a recursive structure, and our TH
--- code currently can't build it.
-data Disk = Disk
-  { diskLogicalId  :: DiskLogicalId
-  , diskChildren   :: [Disk]
-  , diskIvName     :: String
-  , diskSize       :: Int
-  , diskMode       :: DiskMode
-  , diskName       :: Maybe String
-  , diskSpindles   :: Maybe Int
-  , diskParams     :: Maybe DiskParams
-  , diskUuid       :: String
-  , diskSerial     :: Int
-  , diskCtime      :: ClockTime
-  , diskMtime      :: ClockTime
-  } deriving (Show, Eq)
-
-$(buildObjectSerialisation "Disk" $
-  [ customField 'decodeDLId 'encodeFullDLId ["dev_type"] $
-      simpleField "logical_id"    [t| DiskLogicalId   |]
-  , defaultField  [| [] |] $ simpleField "children" [t| [Disk] |]
-  , defaultField [| "" |] $ simpleField "iv_name" [t| String |]
-  , simpleField "size" [t| Int |]
-  , defaultField [| DiskRdWr |] $ simpleField "mode" [t| DiskMode |]
-  , optionalField $ simpleField "name" [t| String |]
-  , optionalField $ simpleField "spindles" [t| Int |]
-  , optionalField $ simpleField "params" [t| DiskParams |]
-  ]
-  ++ uuidFields
-  ++ serialFields
-  ++ timeStampFields)
-
-instance UuidObject Disk where
-  uuidOf = diskUuid
-
--- | Determines whether a disk or one of his children has the given logical id
--- (determined by the volume group name and by the logical volume name).
--- This can be true only for DRBD or LVM disks.
-includesLogicalId :: LogicalVolume -> Disk -> Bool
-includesLogicalId lv disk =
-  case diskLogicalId disk of
-    LIDPlain lv' -> lv' == lv
-    LIDDrbd8 {} ->
-      any (includesLogicalId lv) $ diskChildren disk
-    _ -> False
-
--- * Instance definitions
-
-$(buildParam "Be" "bep"
-  [ specialNumericalField 'parseUnitAssumeBinary
-      $ simpleField "minmem"      [t| Int  |]
-  , specialNumericalField 'parseUnitAssumeBinary
-      $ simpleField "maxmem"      [t| Int  |]
-  , simpleField "vcpus"           [t| Int  |]
-  , simpleField "auto_balance"    [t| Bool |]
-  , simpleField "always_failover" [t| Bool |]
-  , simpleField "spindle_use"     [t| Int  |]
-  ])
-
-$(buildObject "Instance" "inst" $
-  [ simpleField "name"             [t| String             |]
-  , simpleField "primary_node"     [t| String             |]
-  , simpleField "os"               [t| String             |]
-  , simpleField "hypervisor"       [t| Hypervisor         |]
-  , simpleField "hvparams"         [t| HvParams           |]
-  , simpleField "beparams"         [t| PartialBeParams    |]
-  , simpleField "osparams"         [t| OsParams           |]
-  , simpleField "osparams_private" [t| OsParamsPrivate    |]
-  , simpleField "admin_state"      [t| AdminState         |]
-  , simpleField "admin_state_source" [t| AdminStateSource   |]
-  , simpleField "nics"             [t| [PartialNic]       |]
-  , simpleField "disks"            [t| [String]           |]
-  , simpleField "disk_template"    [t| DiskTemplate       |]
-  , simpleField "disks_active"     [t| Bool               |]
-  , optionalField $ simpleField "network_port" [t| Int  |]
-  ]
-  ++ timeStampFields
-  ++ uuidFields
-  ++ serialFields
-  ++ tagsFields)
-
-instance TimeStampObject Instance where
-  cTimeOf = instCtime
-  mTimeOf = instMtime
-
-instance UuidObject Instance where
-  uuidOf = instUuid
-
-instance SerialNoObject Instance where
-  serialOf = instSerial
-
-instance TagsObject Instance where
-  tagsOf = instTags
->>>>>>> e1b989b7
-
 -- * IPolicy definitions
 
 $(buildParam "ISpec" "ispec"
