--- conflicted
+++ resolved
@@ -109,11 +109,7 @@
 import qualified Data.Either as E
 import Data.Function (on)
 import Data.IORef
-#if MIN_VERSION_base(4,8,0)
-import Data.List hiding (isSubsequenceOf)
-#else
 import Data.List
-#endif
 import qualified Data.Map as M
 import Data.Maybe (fromMaybe)
 import qualified Data.Set as S
@@ -725,13 +721,8 @@
                        logDebug $ "Notified of change in " ++ fpath
                                     ++ "; event: " ++ show e
                        when (e == Ignored)
-<<<<<<< HEAD
-                         (addWatch inotify [Modify, Delete] (toInotifyPath fpath) do_watch
-                            >> return ())
-=======
                          (addWatch inotify [Modify, Delete]
                            (toInotifyPath fpath) do_watch >> return ())
->>>>>>> 70126b91
                        fstat' <- getFStatSafe fpath
                        writeIORef ref fstat'
     _ <- addWatch inotify [Modify, Delete] (toInotifyPath fpath) do_watch
