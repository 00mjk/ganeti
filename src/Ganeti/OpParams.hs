{-# LANGUAGE TemplateHaskell #-}

{-| Implementation of opcodes parameters.

These are defined in a separate module only due to TemplateHaskell
stage restrictions - expressions defined in the current module can't
be passed to splices. So we have to either parameters/repeat each
parameter definition multiple times, or separate them into this
module.

-}

{-

Copyright (C) 2012 Google Inc.

This program is free software; you can redistribute it and/or modify
it under the terms of the GNU General Public License as published by
the Free Software Foundation; either version 2 of the License, or
(at your option) any later version.

This program is distributed in the hope that it will be useful, but
WITHOUT ANY WARRANTY; without even the implied warranty of
MERCHANTABILITY or FITNESS FOR A PARTICULAR PURPOSE.  See the GNU
General Public License for more details.

You should have received a copy of the GNU General Public License
along with this program; if not, write to the Free Software
Foundation, Inc., 51 Franklin Street, Fifth Floor, Boston, MA
02110-1301, USA.

-}

module Ganeti.OpParams
  ( ReplaceDisksMode(..)
  , DiskIndex
  , mkDiskIndex
  , unDiskIndex
  , DiskAccess(..)
  , INicParams(..)
  , IDiskParams(..)
  , RecreateDisksInfo(..)
  , DdmOldChanges(..)
  , SetParamsMods(..)
  , ExportTarget(..)
  , pInstanceName
  , pInstanceUuid
  , pInstances
  , pName
  , pTagsList
  , pTagsObject
  , pTagsName
  , pOutputFields
  , pShutdownTimeout
  , pShutdownTimeout'
  , pShutdownInstance
  , pForce
  , pIgnoreOfflineNodes
  , pNodeName
  , pNodeUuid
  , pNodeNames
  , pNodeUuids
  , pGroupName
  , pMigrationMode
  , pMigrationLive
  , pMigrationCleanup
  , pForceVariant
  , pWaitForSync
  , pWaitForSyncFalse
  , pIgnoreConsistency
  , pStorageName
  , pUseLocking
  , pOpportunisticLocking
  , pNameCheck
  , pNodeGroupAllocPolicy
  , pGroupNodeParams
  , pQueryWhat
  , pEarlyRelease
  , pIpCheck
  , pIpConflictsCheck
  , pNoRemember
  , pMigrationTargetNode
  , pMigrationTargetNodeUuid
  , pMoveTargetNode
  , pMoveTargetNodeUuid
  , pMoveCompress
  , pBackupCompress
  , pStartupPaused
  , pVerbose
  , pDebugSimulateErrors
  , pErrorCodes
  , pSkipChecks
  , pIgnoreErrors
  , pOptGroupName
  , pDiskParams
  , pHvState
  , pDiskState
  , pIgnoreIpolicy
  , pHotplug
  , pHotplugIfPossible
  , pAllowRuntimeChgs
  , pInstDisks
  , pDiskTemplate
  , pOptDiskTemplate
  , pFileDriver
  , pFileStorageDir
  , pClusterFileStorageDir
  , pClusterSharedFileStorageDir
  , pClusterGlusterStorageDir
  , pVgName
  , pEnabledHypervisors
  , pHypervisor
  , pClusterHvParams
  , pInstHvParams
  , pClusterBeParams
  , pInstBeParams
  , pResetDefaults
  , pOsHvp
  , pClusterOsParams
  , pInstOsParams
  , pCandidatePoolSize
  , pMaxRunningJobs
  , pUidPool
  , pAddUids
  , pRemoveUids
  , pMaintainNodeHealth
  , pModifyEtcHosts
  , pPreallocWipeDisks
  , pNicParams
  , pInstNics
  , pNdParams
  , pIpolicy
  , pDrbdHelper
  , pDefaultIAllocator
  , pDefaultIAllocatorParams
  , pMasterNetdev
  , pMasterNetmask
  , pReservedLvs
  , pHiddenOs
  , pBlacklistedOs
  , pUseExternalMipScript
  , pQueryFields
  , pQueryFilter
  , pQueryFieldsFields
  , pOobCommand
  , pOobTimeout
  , pIgnoreStatus
  , pPowerDelay
  , pPrimaryIp
  , pSecondaryIp
  , pReadd
  , pNodeGroup
  , pMasterCapable
  , pVmCapable
  , pNames
  , pNodes
  , pRequiredNodes
  , pRequiredNodeUuids
  , pStorageType
  , pStorageTypeOptional
  , pStorageChanges
  , pMasterCandidate
  , pOffline
  , pDrained
  , pAutoPromote
  , pPowered
  , pIallocator
  , pRemoteNode
  , pRemoteNodeUuid
  , pEvacMode
  , pInstCreateMode
  , pNoInstall
  , pInstOs
  , pPrimaryNode
  , pPrimaryNodeUuid
  , pSecondaryNode
  , pSecondaryNodeUuid
  , pSourceHandshake
  , pSourceInstance
  , pSourceShutdownTimeout
  , pSourceX509Ca
  , pSrcNode
  , pSrcNodeUuid
  , pSrcPath
  , pStartInstance
  , pInstTags
  , pMultiAllocInstances
  , pTempOsParams
  , pTempHvParams
  , pTempBeParams
  , pIgnoreFailures
  , pNewName
  , pIgnoreSecondaries
  , pRebootType
  , pIgnoreDiskSize
  , pRecreateDisksInfo
  , pStatic
  , pInstParamsNicChanges
  , pInstParamsDiskChanges
  , pRuntimeMem
  , pOsNameChange
  , pDiskIndex
  , pDiskChgAmount
  , pDiskChgAbsolute
  , pTargetGroups
  , pExportMode
  , pExportTargetNode
  , pExportTargetNodeUuid
  , pRemoveInstance
  , pIgnoreRemoveFailures
  , pX509KeyName
  , pX509DestCA
  , pTagSearchPattern
  , pRestrictedCommand
  , pReplaceDisksMode
  , pReplaceDisksList
  , pAllowFailover
  , pForceFailover
  , pDelayDuration
  , pDelayOnMaster
  , pDelayOnNodes
  , pDelayOnNodeUuids
  , pDelayRepeat
  , pDelayNoLocks
  , pIAllocatorDirection
  , pIAllocatorMode
  , pIAllocatorReqName
  , pIAllocatorNics
  , pIAllocatorDisks
  , pIAllocatorMemory
  , pIAllocatorVCpus
  , pIAllocatorOs
  , pIAllocatorInstances
  , pIAllocatorEvacMode
  , pIAllocatorSpindleUse
  , pIAllocatorCount
  , pJQueueNotifyWaitLock
  , pJQueueNotifyExec
  , pJQueueLogMessages
  , pJQueueFail
  , pTestDummyResult
  , pTestDummyMessages
  , pTestDummyFail
  , pTestDummySubmitJobs
  , pNetworkName
  , pNetworkAddress4
  , pNetworkGateway4
  , pNetworkAddress6
  , pNetworkGateway6
  , pNetworkMacPrefix
  , pNetworkAddRsvdIps
  , pNetworkRemoveRsvdIps
  , pNetworkMode
  , pNetworkLink
  , pNetworkVlan
  , pDryRun
  , pDebugLevel
  , pOpPriority
  , pDependencies
  , pComment
  , pReason
  , pSequential
  , pEnabledDiskTemplates
  , pEnabledUserShutdown
  , pAdminStateSource
  ) where

import Control.Monad (liftM, mplus)
import Text.JSON (JSON, JSValue(..), JSObject (..), readJSON, showJSON,
                  fromJSString, toJSObject)
import qualified Text.JSON
import Text.JSON.Pretty (pp_value)

import Ganeti.BasicTypes
import qualified Ganeti.Constants as C
import Ganeti.THH
import Ganeti.Utils
import Ganeti.JSON
import Ganeti.Types
import qualified Ganeti.Query.Language as Qlang

-- * Helper functions and types

-- | Build a boolean field.
booleanField :: String -> Field
booleanField = flip simpleField [t| Bool |]

-- | Default a field to 'False'.
defaultFalse :: String -> Field
defaultFalse = defaultField [| False |] . booleanField

-- | Default a field to 'True'.
defaultTrue :: String -> Field
defaultTrue = defaultField [| True |] . booleanField

-- | An alias for a 'String' field.
stringField :: String -> Field
stringField = flip simpleField [t| String |]

-- | An alias for an optional string field.
optionalStringField :: String -> Field
optionalStringField = optionalField . stringField

-- | An alias for an optional non-empty string field.
optionalNEStringField :: String -> Field
optionalNEStringField = optionalField . flip simpleField [t| NonEmptyString |]

-- | Function to force a non-negative value, without returning via a
-- monad. This is needed for, and should be used /only/ in the case of
-- forcing constants. In case the constant is wrong (< 0), this will
-- become a runtime error.
forceNonNeg :: (Num a, Ord a, Show a) => a -> NonNegative a
forceNonNeg i = case mkNonNegative i of
                  Ok n -> n
                  Bad msg -> error msg

-- ** Disks

-- | Disk index type (embedding constraints on the index value via a
-- smart constructor).
newtype DiskIndex = DiskIndex { unDiskIndex :: Int }
  deriving (Show, Eq, Ord)

-- | Smart constructor for 'DiskIndex'.
mkDiskIndex :: (Monad m) => Int -> m DiskIndex
mkDiskIndex i | i >= 0 && i < C.maxDisks = return (DiskIndex i)
              | otherwise = fail $ "Invalid value for disk index '" ++
                            show i ++ "', required between 0 and " ++
                            show C.maxDisks

instance JSON DiskIndex where
  readJSON v = readJSON v >>= mkDiskIndex
  showJSON = showJSON . unDiskIndex

-- ** I* param types

-- | Type holding disk access modes.
$(declareSADT "DiskAccess"
  [ ("DiskReadOnly",  'C.diskRdonly)
  , ("DiskReadWrite", 'C.diskRdwr)
  ])
$(makeJSONInstance ''DiskAccess)

-- | NIC modification definition.
$(buildObject "INicParams" "inic"
  [ optionalField $ simpleField C.inicMac    [t| NonEmptyString |]
  , optionalField $ simpleField C.inicIp     [t| String         |]
  , optionalField $ simpleField C.inicMode   [t| NonEmptyString |]
  , optionalField $ simpleField C.inicLink   [t| NonEmptyString |]
  , optionalField $ simpleField C.inicName   [t| NonEmptyString |]
  , optionalField $ simpleField C.inicVlan   [t| String         |]
  , optionalField $ simpleField C.inicBridge [t| NonEmptyString |]
  , optionalField $ simpleField C.inicNetwork [t| NonEmptyString |]
  ])

-- | Disk modification definition.
$(buildObject "IDiskParams" "idisk"
  [ specialNumericalField 'parseUnitAssumeBinary . optionalField
      $ simpleField C.idiskSize               [t| Int            |]
  , optionalField $ simpleField C.idiskMode   [t| DiskAccess     |]
  , optionalField $ simpleField C.idiskAdopt  [t| NonEmptyString |]
  , optionalField $ simpleField C.idiskVg     [t| NonEmptyString |]
  , optionalField $ simpleField C.idiskMetavg [t| NonEmptyString |]
  , optionalField $ simpleField C.idiskName   [t| NonEmptyString |]
  , optionalField $ simpleField C.idiskProvider [t| NonEmptyString |]
  , optionalField $ simpleField C.idiskSpindles [t| Int          |]
  , andRestArguments "opaque"
  ])

-- | Disk changes type for OpInstanceRecreateDisks. This is a bit
-- strange, because the type in Python is something like Either
-- [DiskIndex] [DiskChanges], but we can't represent the type of an
-- empty list in JSON, so we have to add a custom case for the empty
-- list.
data RecreateDisksInfo
  = RecreateDisksAll
  | RecreateDisksIndices (NonEmpty DiskIndex)
  | RecreateDisksParams (NonEmpty (DiskIndex, IDiskParams))
    deriving (Eq, Show)

readRecreateDisks :: JSValue -> Text.JSON.Result RecreateDisksInfo
readRecreateDisks (JSArray []) = return RecreateDisksAll
readRecreateDisks v =
  case readJSON v::Text.JSON.Result [DiskIndex] of
    Text.JSON.Ok indices -> liftM RecreateDisksIndices (mkNonEmpty indices)
    _ -> case readJSON v::Text.JSON.Result [(DiskIndex, IDiskParams)] of
           Text.JSON.Ok params -> liftM RecreateDisksParams (mkNonEmpty params)
           _ -> fail $ "Can't parse disk information as either list of disk"
                ++ " indices or list of disk parameters; value received:"
                ++ show (pp_value v)

instance JSON RecreateDisksInfo where
  readJSON = readRecreateDisks
  showJSON  RecreateDisksAll            = showJSON ()
  showJSON (RecreateDisksIndices idx)   = showJSON idx
  showJSON (RecreateDisksParams params) = showJSON params

-- | Simple type for old-style ddm changes.
data DdmOldChanges = DdmOldIndex (NonNegative Int)
                   | DdmOldMod DdmSimple
                     deriving (Eq, Show)

readDdmOldChanges :: JSValue -> Text.JSON.Result DdmOldChanges
readDdmOldChanges v =
  case readJSON v::Text.JSON.Result (NonNegative Int) of
    Text.JSON.Ok nn -> return $ DdmOldIndex nn
    _ -> case readJSON v::Text.JSON.Result DdmSimple of
           Text.JSON.Ok ddms -> return $ DdmOldMod ddms
           _ -> fail $ "Can't parse value '" ++ show (pp_value v) ++ "' as"
                ++ " either index or modification"

instance JSON DdmOldChanges where
  showJSON (DdmOldIndex i) = showJSON i
  showJSON (DdmOldMod m)   = showJSON m
  readJSON = readDdmOldChanges

-- | Instance disk or nic modifications.
data SetParamsMods a
  = SetParamsEmpty
  | SetParamsDeprecated (NonEmpty (DdmOldChanges, a))
  | SetParamsNew (NonEmpty (DdmFull, Int, a))
  | SetParamsNewName (NonEmpty (DdmFull, String, a))
    deriving (Eq, Show)

-- | Custom deserialiser for 'SetParamsMods'.
readSetParams :: (JSON a) => JSValue -> Text.JSON.Result (SetParamsMods a)
readSetParams (JSArray []) = return SetParamsEmpty
readSetParams v =
  liftM SetParamsDeprecated (readJSON v)
  `mplus` liftM SetParamsNew (readJSON v)
  `mplus` liftM SetParamsNewName (readJSON v)

instance (JSON a) => JSON (SetParamsMods a) where
  showJSON SetParamsEmpty = showJSON ()
  showJSON (SetParamsDeprecated v) = showJSON v
  showJSON (SetParamsNew v) = showJSON v
  showJSON (SetParamsNewName v) = showJSON v
  readJSON = readSetParams

-- | Custom type for target_node parameter of OpBackupExport, which
-- varies depending on mode. FIXME: this uses an [JSValue] since
-- we don't care about individual rows (just like the Python code
-- tests). But the proper type could be parsed if we wanted.
data ExportTarget = ExportTargetLocal NonEmptyString
                  | ExportTargetRemote [JSValue]
                    deriving (Eq, Show)

-- | Custom reader for 'ExportTarget'.
readExportTarget :: JSValue -> Text.JSON.Result ExportTarget
readExportTarget (JSString s) = liftM ExportTargetLocal $
                                mkNonEmpty (fromJSString s)
readExportTarget (JSArray arr) = return $ ExportTargetRemote arr
readExportTarget v = fail $ "Invalid value received for 'target_node': " ++
                     show (pp_value v)

instance JSON ExportTarget where
  showJSON (ExportTargetLocal s)  = showJSON s
  showJSON (ExportTargetRemote l) = showJSON l
  readJSON = readExportTarget

-- * Common opcode parameters

pDryRun :: Field
pDryRun =
  withDoc "Run checks only, don't execute" .
  optionalField $ booleanField "dry_run"

pDebugLevel :: Field
pDebugLevel =
  withDoc "Debug level" .
  optionalField $ simpleField "debug_level" [t| NonNegative Int |]

pOpPriority :: Field
pOpPriority =
  withDoc "Opcode priority. Note: python uses a separate constant,\
          \ we're using the actual value we know it's the default" .
  defaultField [| OpPrioNormal |] $
  simpleField "priority" [t| OpSubmitPriority |]

pDependencies :: Field
pDependencies =
  withDoc "Job dependencies" .
  optionalNullSerField $ simpleField "depends" [t| [JobDependency] |]

pComment :: Field
pComment =
  withDoc "Comment field" .
  optionalNullSerField $ stringField "comment"

pReason :: Field
pReason =
  withDoc "Reason trail field" $
  simpleField C.opcodeReason [t| ReasonTrail |]

pSequential :: Field
pSequential =
  withDoc "Sequential job execution" $
  defaultFalse C.opcodeSequential

-- * Parameters

pDebugSimulateErrors :: Field
pDebugSimulateErrors =
  withDoc "Whether to simulate errors (useful for debugging)" $
  defaultFalse "debug_simulate_errors"

pErrorCodes :: Field
pErrorCodes =
  withDoc "Error codes" $
  defaultFalse "error_codes"

pSkipChecks :: Field
pSkipChecks =
  withDoc "Which checks to skip" .
  defaultField [| emptyListSet |] $
  simpleField "skip_checks" [t| ListSet VerifyOptionalChecks |]

pIgnoreErrors :: Field
pIgnoreErrors =
  withDoc "List of error codes that should be treated as warnings" .
  defaultField [| emptyListSet |] $
  simpleField "ignore_errors" [t| ListSet CVErrorCode |]

pVerbose :: Field
pVerbose =
  withDoc "Verbose mode" $
  defaultFalse "verbose"

pOptGroupName :: Field
pOptGroupName =
  withDoc "Optional group name" .
  renameField "OptGroupName" .
  optionalField $ simpleField "group_name" [t| NonEmptyString |]

pGroupName :: Field
pGroupName =
  withDoc "Group name" $
  simpleField "group_name" [t| NonEmptyString |]

-- | Whether to hotplug device.
pHotplug :: Field
pHotplug = defaultFalse "hotplug"

pHotplugIfPossible :: Field
pHotplugIfPossible = defaultFalse "hotplug_if_possible"

pInstances :: Field
pInstances =
  withDoc "List of instances" .
  defaultField [| [] |] $
  simpleField "instances" [t| [NonEmptyString] |]

pOutputFields :: Field
pOutputFields =
  withDoc "Selected output fields" $
  simpleField "output_fields" [t| [NonEmptyString] |]

pName :: Field
pName =
  withDoc "A generic name" $
  simpleField "name" [t| NonEmptyString |]

pForce :: Field
pForce =
  withDoc "Whether to force the operation" $
  defaultFalse "force"

pHvState :: Field
pHvState =
  withDoc "Set hypervisor states" .
  optionalField $ simpleField "hv_state" [t| JSObject JSValue |]

pDiskState :: Field
pDiskState =
  withDoc "Set disk states" .
  optionalField $ simpleField "disk_state" [t| JSObject JSValue |]

-- | Cluster-wide default directory for storing file-backed disks.
pClusterFileStorageDir :: Field
pClusterFileStorageDir =
  renameField "ClusterFileStorageDir" $
  optionalStringField "file_storage_dir"

-- | Cluster-wide default directory for storing shared-file-backed disks.
pClusterSharedFileStorageDir :: Field
pClusterSharedFileStorageDir =
  renameField "ClusterSharedFileStorageDir" $
  optionalStringField "shared_file_storage_dir"

-- | Cluster-wide default directory for storing Gluster-backed disks.
pClusterGlusterStorageDir :: Field
pClusterGlusterStorageDir =
  renameField "ClusterGlusterStorageDir" $
  optionalStringField "gluster_storage_dir"

-- | Volume group name.
pVgName :: Field
pVgName =
  withDoc "Volume group name" $
  optionalStringField "vg_name"

pEnabledHypervisors :: Field
pEnabledHypervisors =
  withDoc "List of enabled hypervisors" .
  optionalField $
  simpleField "enabled_hypervisors" [t| [Hypervisor] |]

pClusterHvParams :: Field
pClusterHvParams =
  withDoc "Cluster-wide hypervisor parameters, hypervisor-dependent" .
  renameField "ClusterHvParams" .
  optionalField $
  simpleField "hvparams" [t| GenericContainer String (JSObject JSValue) |]

pClusterBeParams :: Field
pClusterBeParams =
  withDoc "Cluster-wide backend parameter defaults" .
  renameField "ClusterBeParams" .
  optionalField $ simpleField "beparams" [t| JSObject JSValue |]

pOsHvp :: Field
pOsHvp =
  withDoc "Cluster-wide per-OS hypervisor parameter defaults" .
  optionalField $
  simpleField "os_hvp" [t| GenericContainer String (JSObject JSValue) |]

pClusterOsParams :: Field
pClusterOsParams =
  withDoc "Cluster-wide OS parameter defaults" .
  renameField "ClusterOsParams" .
  optionalField $
  simpleField "osparams" [t| GenericContainer String (JSObject JSValue) |]

pDiskParams :: Field
pDiskParams =
  withDoc "Disk templates' parameter defaults" .
  optionalField $
  simpleField "diskparams"
              [t| GenericContainer DiskTemplate (JSObject JSValue) |]

pCandidatePoolSize :: Field
pCandidatePoolSize =
  withDoc "Master candidate pool size" .
  optionalField $ simpleField "candidate_pool_size" [t| Positive Int |]

pMaxRunningJobs :: Field
pMaxRunningJobs =
  withDoc "Maximal number of jobs to run simultaneously" .
  optionalField $ simpleField "max_running_jobs" [t| Positive Int |]

pUidPool :: Field
pUidPool =
  withDoc "Set UID pool, must be list of lists describing UID ranges\
          \ (two items, start and end inclusive)" .
  optionalField $ simpleField "uid_pool" [t| [(Int, Int)] |]

pAddUids :: Field
pAddUids =
  withDoc "Extend UID pool, must be list of lists describing UID\
          \ ranges (two items, start and end inclusive)" .
  optionalField $ simpleField "add_uids" [t| [(Int, Int)] |]

pRemoveUids :: Field
pRemoveUids =
  withDoc "Shrink UID pool, must be list of lists describing UID\
          \ ranges (two items, start and end inclusive) to be removed" .
  optionalField $ simpleField "remove_uids" [t| [(Int, Int)] |]

pMaintainNodeHealth :: Field
pMaintainNodeHealth =
  withDoc "Whether to automatically maintain node health" .
  optionalField $ booleanField "maintain_node_health"

-- | Whether to modify and keep in sync the @/etc/hosts@ files of nodes.
pModifyEtcHosts :: Field
pModifyEtcHosts = optionalField $ booleanField "modify_etc_hosts"

-- | Whether to wipe disks before allocating them to instances.
pPreallocWipeDisks :: Field
pPreallocWipeDisks =
  withDoc "Whether to wipe disks before allocating them to instances" .
  optionalField $ booleanField "prealloc_wipe_disks"

pNicParams :: Field
pNicParams =
  withDoc "Cluster-wide NIC parameter defaults" .
  optionalField $ simpleField "nicparams" [t| INicParams |]

pIpolicy :: Field
pIpolicy =
  withDoc "Ipolicy specs" .
  optionalField $ simpleField "ipolicy" [t| JSObject JSValue |]

pDrbdHelper :: Field
pDrbdHelper =
  withDoc "DRBD helper program" $
  optionalStringField "drbd_helper"

pDefaultIAllocator :: Field
pDefaultIAllocator =
  withDoc "Default iallocator for cluster" $
  optionalStringField "default_iallocator"

pDefaultIAllocatorParams :: Field
pDefaultIAllocatorParams =
  withDoc "Default iallocator parameters for cluster" . optionalField
    $ simpleField "default_iallocator_params" [t| JSObject JSValue |]

pMasterNetdev :: Field
pMasterNetdev =
  withDoc "Master network device" $
  optionalStringField "master_netdev"

pMasterNetmask :: Field
pMasterNetmask =
  withDoc "Netmask of the master IP" .
  optionalField $ simpleField "master_netmask" [t| NonNegative Int |]

pReservedLvs :: Field
pReservedLvs =
  withDoc "List of reserved LVs" .
  optionalField $ simpleField "reserved_lvs" [t| [NonEmptyString] |]

pHiddenOs :: Field
pHiddenOs =
  withDoc "Modify list of hidden operating systems: each modification\
          \ must have two items, the operation and the OS name; the operation\
          \ can be add or remove" .
  optionalField $ simpleField "hidden_os" [t| [(DdmSimple, NonEmptyString)] |]

pBlacklistedOs :: Field
pBlacklistedOs =
  withDoc "Modify list of blacklisted operating systems: each\
          \ modification must have two items, the operation and the OS name;\
          \ the operation can be add or remove" .
  optionalField $
  simpleField "blacklisted_os" [t| [(DdmSimple, NonEmptyString)] |]

pUseExternalMipScript :: Field
pUseExternalMipScript =
  withDoc "Whether to use an external master IP address setup script" .
  optionalField $ booleanField "use_external_mip_script"

pEnabledDiskTemplates :: Field
pEnabledDiskTemplates =
  withDoc "List of enabled disk templates" .
  optionalField $
  simpleField "enabled_disk_templates" [t| [DiskTemplate] |]

pEnabledUserShutdown :: Field
pEnabledUserShutdown =
  withDoc "Whether user shutdown is enabled cluster wide" .
  optionalField $
  simpleField "enabled_user_shutdown" [t| Bool |]

pQueryWhat :: Field
pQueryWhat =
  withDoc "Resource(s) to query for" $
  simpleField "what" [t| Qlang.QueryTypeOp |]

pUseLocking :: Field
pUseLocking =
  withDoc "Whether to use synchronization" $
  defaultFalse "use_locking"

pQueryFields :: Field
pQueryFields =
  withDoc "Requested fields" $
  simpleField "fields" [t| [NonEmptyString] |]

pQueryFilter :: Field
pQueryFilter =
  withDoc "Query filter" .
  optionalField $ simpleField "qfilter" [t| [JSValue] |]

pQueryFieldsFields :: Field
pQueryFieldsFields =
  withDoc "Requested fields; if not given, all are returned" .
  renameField "QueryFieldsFields" $
  optionalField pQueryFields

pNodeNames :: Field
pNodeNames =
  withDoc "List of node names to run the OOB command against" .
  defaultField [| [] |] $ simpleField "node_names" [t| [NonEmptyString] |]

pNodeUuids :: Field
pNodeUuids =
  withDoc "List of node UUIDs" .
  optionalField $ simpleField "node_uuids" [t| [NonEmptyString] |]

pOobCommand :: Field
pOobCommand =
  withDoc "OOB command to run" $
  simpleField "command" [t| OobCommand |]

pOobTimeout :: Field
pOobTimeout =
  withDoc "Timeout before the OOB helper will be terminated" .
  defaultField [| C.oobTimeout |] $
  simpleField "timeout" [t| Int |]

pIgnoreStatus :: Field
pIgnoreStatus =
  withDoc "Ignores the node offline status for power off" $
  defaultFalse "ignore_status"

pPowerDelay :: Field
pPowerDelay =
  -- FIXME: we can't use the proper type "NonNegative Double", since
  -- the default constant is a plain Double, not a non-negative one.
  -- And trying to fix the constant introduces a cyclic import.
  withDoc "Time in seconds to wait between powering on nodes" .
  defaultField [| C.oobPowerDelay |] $
  simpleField "power_delay" [t| Double |]

pRequiredNodes :: Field
pRequiredNodes =
  withDoc "Required list of node names" .
  renameField "ReqNodes " $ simpleField "nodes" [t| [NonEmptyString] |]

pRequiredNodeUuids :: Field
pRequiredNodeUuids =
  withDoc "Required list of node UUIDs" .
  renameField "ReqNodeUuids " . optionalField $
  simpleField "node_uuids" [t| [NonEmptyString] |]

pRestrictedCommand :: Field
pRestrictedCommand =
  withDoc "Restricted command name" .
  renameField "RestrictedCommand" $
  simpleField "command" [t| NonEmptyString |]

pNodeName :: Field
pNodeName =
  withDoc "A required node name (for single-node LUs)" $
  simpleField "node_name" [t| NonEmptyString |]

pNodeUuid :: Field
pNodeUuid =
  withDoc "A node UUID (for single-node LUs)" .
  optionalField $ simpleField "node_uuid" [t| NonEmptyString |]

pPrimaryIp :: Field
pPrimaryIp =
  withDoc "Primary IP address" .
  optionalField $
  simpleField "primary_ip" [t| NonEmptyString |]

pSecondaryIp :: Field
pSecondaryIp =
  withDoc "Secondary IP address" $
  optionalNEStringField "secondary_ip"

pReadd :: Field
pReadd =
  withDoc "Whether node is re-added to cluster" $
  defaultFalse "readd"

pNodeGroup :: Field
pNodeGroup =
  withDoc "Initial node group" $
  optionalNEStringField "group"

pMasterCapable :: Field
pMasterCapable =
  withDoc "Whether node can become master or master candidate" .
  optionalField $ booleanField "master_capable"

pVmCapable :: Field
pVmCapable =
  withDoc "Whether node can host instances" .
  optionalField $ booleanField "vm_capable"

pNdParams :: Field
pNdParams =
  withDoc "Node parameters" .
  renameField "genericNdParams" .
  optionalField $ simpleField "ndparams" [t| JSObject JSValue |]

pNames :: Field
pNames =
  withDoc "List of names" .
  defaultField [| [] |] $ simpleField "names" [t| [NonEmptyString] |]

pNodes :: Field
pNodes =
  withDoc "List of nodes" .
  defaultField [| [] |] $ simpleField "nodes" [t| [NonEmptyString] |]

pStorageType :: Field
pStorageType =
  withDoc "Storage type" $ simpleField "storage_type" [t| StorageType |]

pStorageTypeOptional :: Field
pStorageTypeOptional =
  withDoc "Storage type" .
  renameField "StorageTypeOptional" .
  optionalField $ simpleField "storage_type" [t| StorageType |]

pStorageName :: Field
pStorageName =
  withDoc "Storage name" .
  renameField "StorageName" .
  optionalField $ simpleField "name" [t| NonEmptyString |]

pStorageChanges :: Field
pStorageChanges =
  withDoc "Requested storage changes" $
  simpleField "changes" [t| JSObject JSValue |]

pIgnoreConsistency :: Field
pIgnoreConsistency =
  withDoc "Whether to ignore disk consistency" $
  defaultFalse "ignore_consistency"

pMasterCandidate :: Field
pMasterCandidate =
  withDoc "Whether the node should become a master candidate" .
  optionalField $ booleanField "master_candidate"

pOffline :: Field
pOffline =
  withDoc "Whether to mark the node or instance offline" .
  optionalField $ booleanField "offline"

pDrained ::Field
pDrained =
  withDoc "Whether to mark the node as drained" .
  optionalField $ booleanField "drained"

pAutoPromote :: Field
pAutoPromote =
  withDoc "Whether node(s) should be promoted to master candidate if\
          \ necessary" $
  defaultFalse "auto_promote"

pPowered :: Field
pPowered =
  withDoc "Whether the node should be marked as powered" .
  optionalField $ booleanField "powered"

pMigrationMode :: Field
pMigrationMode =
  withDoc "Migration type (live/non-live)" .
  renameField "MigrationMode" .
  optionalField $
  simpleField "mode" [t| MigrationMode |]

pMigrationLive :: Field
pMigrationLive =
  withDoc "Obsolete \'live\' migration mode (do not use)" .
  renameField "OldLiveMode" . optionalField $ booleanField "live"

pMigrationTargetNode :: Field
pMigrationTargetNode =
  withDoc "Target node for instance migration/failover" $
  optionalNEStringField "target_node"

pMigrationTargetNodeUuid :: Field
pMigrationTargetNodeUuid =
  withDoc "Target node UUID for instance migration/failover" $
  optionalNEStringField "target_node_uuid"

pAllowRuntimeChgs :: Field
pAllowRuntimeChgs =
  withDoc "Whether to allow runtime changes while migrating" $
  defaultTrue "allow_runtime_changes"

pIgnoreIpolicy :: Field
pIgnoreIpolicy =
  withDoc "Whether to ignore ipolicy violations" $
  defaultFalse "ignore_ipolicy"

pIallocator :: Field
pIallocator =
  withDoc "Iallocator for deciding the target node for shared-storage\
          \ instances" $
  optionalNEStringField "iallocator"

pEarlyRelease :: Field
pEarlyRelease =
  withDoc "Whether to release locks as soon as possible" $
  defaultFalse "early_release"

pRemoteNode :: Field
pRemoteNode =
  withDoc "New secondary node" $
  optionalNEStringField "remote_node"

pRemoteNodeUuid :: Field
pRemoteNodeUuid =
  withDoc "New secondary node UUID" $
  optionalNEStringField "remote_node_uuid"

pEvacMode :: Field
pEvacMode =
  withDoc "Node evacuation mode" .
  renameField "EvacMode" $ simpleField "mode" [t| EvacMode |]

pInstanceName :: Field
pInstanceName =
  withDoc "A required instance name (for single-instance LUs)" $
  simpleField "instance_name" [t| String |]

pForceVariant :: Field
pForceVariant =
  withDoc "Whether to force an unknown OS variant" $
  defaultFalse "force_variant"

pWaitForSync :: Field
pWaitForSync =
  withDoc "Whether to wait for the disk to synchronize" $
  defaultTrue "wait_for_sync"

pNameCheck :: Field
pNameCheck =
  withDoc "Whether to check name" $
  defaultTrue "name_check"

pInstBeParams :: Field
pInstBeParams =
  withDoc "Backend parameters for instance" .
  renameField "InstBeParams" .
  defaultField [| toJSObject [] |] $
  simpleField "beparams" [t| JSObject JSValue |]

pInstDisks :: Field
pInstDisks =
  withDoc "List of instance disks" .
  renameField "instDisks" $ simpleField "disks" [t| [IDiskParams] |]

pDiskTemplate :: Field
pDiskTemplate =
  withDoc "Disk template" $
  simpleField "disk_template" [t| DiskTemplate |]

pFileDriver :: Field
pFileDriver =
  withDoc "Driver for file-backed disks" .
  optionalField $ simpleField "file_driver" [t| FileDriver |]

pFileStorageDir :: Field
pFileStorageDir =
  withDoc "Directory for storing file-backed disks" $
  optionalNEStringField "file_storage_dir"

pInstHvParams :: Field
pInstHvParams =
  withDoc "Hypervisor parameters for instance, hypervisor-dependent" .
  renameField "InstHvParams" .
  defaultField [| toJSObject [] |] $
  simpleField "hvparams" [t| JSObject JSValue |]

pHypervisor :: Field
pHypervisor =
  withDoc "Selected hypervisor for an instance" .
  optionalField $
  simpleField "hypervisor" [t| Hypervisor |]

pResetDefaults :: Field
pResetDefaults =
  withDoc "Reset instance parameters to default if equal" $
  defaultFalse "identify_defaults"

pIpCheck :: Field
pIpCheck =
  withDoc "Whether to ensure instance's IP address is inactive" $
  defaultTrue "ip_check"

pIpConflictsCheck :: Field
pIpConflictsCheck =
  withDoc "Whether to check for conflicting IP addresses" $
  defaultTrue "conflicts_check"

pInstCreateMode :: Field
pInstCreateMode =
  withDoc "Instance creation mode" .
  renameField "InstCreateMode" $ simpleField "mode" [t| InstCreateMode |]

pInstNics :: Field
pInstNics =
  withDoc "List of NIC (network interface) definitions" $
  simpleField "nics" [t| [INicParams] |]

pNoInstall :: Field
pNoInstall =
  withDoc "Do not install the OS (will disable automatic start)" .
  optionalField $ booleanField "no_install"

pInstOs :: Field
pInstOs =
  withDoc "OS type for instance installation" $
  optionalNEStringField "os_type"

pInstOsParams :: Field
pInstOsParams =
  withDoc "OS parameters for instance" .
  renameField "InstOsParams" .
  defaultField [| toJSObject [] |] $
  simpleField "osparams" [t| JSObject JSValue |]

pPrimaryNode :: Field
pPrimaryNode =
  withDoc "Primary node for an instance" $
  optionalNEStringField "pnode"

pPrimaryNodeUuid :: Field
pPrimaryNodeUuid =
  withDoc "Primary node UUID for an instance" $
  optionalNEStringField "pnode_uuid"

pSecondaryNode :: Field
pSecondaryNode =
  withDoc "Secondary node for an instance" $
  optionalNEStringField "snode"

pSecondaryNodeUuid :: Field
pSecondaryNodeUuid =
  withDoc "Secondary node UUID for an instance" $
  optionalNEStringField "snode_uuid"

pSourceHandshake :: Field
pSourceHandshake =
  withDoc "Signed handshake from source (remote import only)" .
  optionalField $ simpleField "source_handshake" [t| [JSValue] |]

pSourceInstance :: Field
pSourceInstance =
  withDoc "Source instance name (remote import only)" $
  optionalNEStringField "source_instance_name"

-- FIXME: non-negative int, whereas the constant is a plain int.
pSourceShutdownTimeout :: Field
pSourceShutdownTimeout =
  withDoc "How long source instance was given to shut down (remote import\
          \ only)" .
  defaultField [| forceNonNeg C.defaultShutdownTimeout |] $
  simpleField "source_shutdown_timeout" [t| NonNegative Int |]

pSourceX509Ca :: Field
pSourceX509Ca =
  withDoc "Source X509 CA in PEM format (remote import only)" $
  optionalNEStringField "source_x509_ca"

pSrcNode :: Field
pSrcNode =
  withDoc "Source node for import" $
  optionalNEStringField "src_node"

pSrcNodeUuid :: Field
pSrcNodeUuid =
  withDoc "Source node UUID for import" $
  optionalNEStringField "src_node_uuid"

pSrcPath :: Field
pSrcPath =
  withDoc "Source directory for import" $
  optionalNEStringField "src_path"

pStartInstance :: Field
pStartInstance =
  withDoc "Whether to start instance after creation" $
  defaultTrue "start"

-- FIXME: unify/simplify with pTags, once that migrates to NonEmpty String"
pInstTags :: Field
pInstTags =
  withDoc "Instance tags" .
  renameField "InstTags" .
  defaultField [| [] |] $
  simpleField "tags" [t| [NonEmptyString] |]

pMultiAllocInstances :: Field
pMultiAllocInstances =
  withDoc "List of instance create opcodes describing the instances to\
          \ allocate" .
  renameField "InstMultiAlloc" .
  defaultField [| [] |] $
  simpleField "instances"[t| [JSValue] |]

pOpportunisticLocking :: Field
pOpportunisticLocking =
  withDoc "Whether to employ opportunistic locking for nodes, meaning\
          \ nodes already locked by another opcode won't be considered for\
          \ instance allocation (only when an iallocator is used)" $
  defaultFalse "opportunistic_locking"

pInstanceUuid :: Field
pInstanceUuid =
  withDoc "An instance UUID (for single-instance LUs)" .
  optionalField $ simpleField "instance_uuid" [t| NonEmptyString |]

pTempOsParams :: Field
pTempOsParams =
  withDoc "Temporary OS parameters (currently only in reinstall, might be\
          \ added to install as well)" .
  renameField "TempOsParams" .
  optionalField $ simpleField "osparams" [t| JSObject JSValue |]

pShutdownTimeout :: Field
pShutdownTimeout =
  withDoc "How long to wait for instance to shut down" .
  defaultField [| forceNonNeg C.defaultShutdownTimeout |] $
  simpleField "shutdown_timeout" [t| NonNegative Int |]

-- | Another name for the shutdown timeout, because we like to be
-- inconsistent.
pShutdownTimeout' :: Field
pShutdownTimeout' =
  withDoc "How long to wait for instance to shut down" .
  renameField "InstShutdownTimeout" .
  defaultField [| forceNonNeg C.defaultShutdownTimeout |] $
  simpleField "timeout" [t| NonNegative Int |]

pIgnoreFailures :: Field
pIgnoreFailures =
  withDoc "Whether to ignore failures during removal" $
  defaultFalse "ignore_failures"

pNewName :: Field
pNewName =
  withDoc "New group or instance name" $
  simpleField "new_name" [t| NonEmptyString |]

pIgnoreOfflineNodes :: Field
pIgnoreOfflineNodes =
  withDoc "Whether to ignore offline nodes" $
  defaultFalse "ignore_offline_nodes"

pTempHvParams :: Field
pTempHvParams =
  withDoc "Temporary hypervisor parameters, hypervisor-dependent" .
  renameField "TempHvParams" .
  defaultField [| toJSObject [] |] $
  simpleField "hvparams" [t| JSObject JSValue |]

pTempBeParams :: Field
pTempBeParams =
  withDoc "Temporary backend parameters" .
  renameField "TempBeParams" .
  defaultField [| toJSObject [] |] $
  simpleField "beparams" [t| JSObject JSValue |]

pNoRemember :: Field
pNoRemember =
  withDoc "Do not remember instance state changes" $
  defaultFalse "no_remember"

pStartupPaused :: Field
pStartupPaused =
  withDoc "Pause instance at startup" $
  defaultFalse "startup_paused"

pIgnoreSecondaries :: Field
pIgnoreSecondaries =
  withDoc "Whether to start the instance even if secondary disks are failing" $
  defaultFalse "ignore_secondaries"

pRebootType :: Field
pRebootType =
  withDoc "How to reboot the instance" $
  simpleField "reboot_type" [t| RebootType |]

pReplaceDisksMode :: Field
pReplaceDisksMode =
  withDoc "Replacement mode" .
  renameField "ReplaceDisksMode" $ simpleField "mode" [t| ReplaceDisksMode |]

pReplaceDisksList :: Field
pReplaceDisksList =
  withDoc "List of disk indices" .
  renameField "ReplaceDisksList" .
  defaultField [| [] |] $
  simpleField "disks" [t| [DiskIndex] |]

pMigrationCleanup :: Field
pMigrationCleanup =
  withDoc "Whether a previously failed migration should be cleaned up" .
  renameField "MigrationCleanup" $ defaultFalse "cleanup"

pAllowFailover :: Field
pAllowFailover =
  withDoc "Whether we can fallback to failover if migration is not possible" $
  defaultFalse "allow_failover"

pForceFailover :: Field
pForceFailover =
  withDoc "Disallow migration moves and always use failovers" $
  defaultFalse "force_failover"

pMoveTargetNode :: Field
pMoveTargetNode =
  withDoc "Target node for instance move" .
  renameField "MoveTargetNode" $
  simpleField "target_node" [t| NonEmptyString |]

pMoveTargetNodeUuid :: Field
pMoveTargetNodeUuid =
  withDoc "Target node UUID for instance move" .
  renameField "MoveTargetNodeUuid" . optionalField $
  simpleField "target_node_uuid" [t| NonEmptyString |]

pMoveCompress :: Field
pMoveCompress =
  withDoc "Compression mode to use during instance moves" .
  defaultField [| None |] $
  simpleField "compress" [t| ImportExportCompression |]

pBackupCompress :: Field
pBackupCompress =
  withDoc "Compression mode to use for moves during backups/imports" .
  defaultField [| None |] $
  simpleField "compress" [t| ImportExportCompression |]

pIgnoreDiskSize :: Field
pIgnoreDiskSize =
  withDoc "Whether to ignore recorded disk size" $
  defaultFalse "ignore_size"

pWaitForSyncFalse :: Field
pWaitForSyncFalse =
  withDoc "Whether to wait for the disk to synchronize (defaults to false)" $
  defaultField [| False |] pWaitForSync

pRecreateDisksInfo :: Field
pRecreateDisksInfo =
  withDoc "Disk list for recreate disks" .
  renameField "RecreateDisksInfo" .
  defaultField [| RecreateDisksAll |] $
  simpleField "disks" [t| RecreateDisksInfo |]

pStatic :: Field
pStatic =
  withDoc "Whether to only return configuration data without querying nodes" $
  defaultFalse "static"

pInstParamsNicChanges :: Field
pInstParamsNicChanges =
  withDoc "List of NIC changes" .
  renameField "InstNicChanges" .
  defaultField [| SetParamsEmpty |] $
  simpleField "nics" [t| SetParamsMods INicParams |]

pInstParamsDiskChanges :: Field
pInstParamsDiskChanges =
  withDoc "List of disk changes" .
  renameField "InstDiskChanges" .
  defaultField [| SetParamsEmpty |] $
  simpleField "disks" [t| SetParamsMods IDiskParams |]

pRuntimeMem :: Field
pRuntimeMem =
  withDoc "New runtime memory" .
  optionalField $ simpleField "runtime_mem" [t| Positive Int |]

pOptDiskTemplate :: Field
pOptDiskTemplate =
  withDoc "Instance disk template" .
  optionalField .
  renameField "OptDiskTemplate" $
  simpleField "disk_template" [t| DiskTemplate |]

pOsNameChange :: Field
pOsNameChange =
  withDoc "Change the instance's OS without reinstalling the instance" $
  optionalNEStringField "os_name"

pDiskIndex :: Field
pDiskIndex =
  withDoc "Disk index for e.g. grow disk" .
  renameField "DiskIndex " $ simpleField "disk" [t| DiskIndex |]

pDiskChgAmount :: Field
pDiskChgAmount =
  withDoc "Disk amount to add or grow to" .
  renameField "DiskChgAmount" $ simpleField "amount" [t| NonNegative Int |]

pDiskChgAbsolute :: Field
pDiskChgAbsolute =
  withDoc
    "Whether the amount parameter is an absolute target or a relative one" .
  renameField "DiskChkAbsolute" $ defaultFalse "absolute"

pTargetGroups :: Field
pTargetGroups =
  withDoc
    "Destination group names or UUIDs (defaults to \"all but current group\")" .
  optionalField $ simpleField "target_groups" [t| [NonEmptyString] |]

pNodeGroupAllocPolicy :: Field
pNodeGroupAllocPolicy =
  withDoc "Instance allocation policy" .
  optionalField $
  simpleField "alloc_policy" [t| AllocPolicy |]

pGroupNodeParams :: Field
pGroupNodeParams =
  withDoc "Default node parameters for group" .
  optionalField $ simpleField "ndparams" [t| JSObject JSValue |]

pExportMode :: Field
pExportMode =
  withDoc "Export mode" .
  renameField "ExportMode" $ simpleField "mode" [t| ExportMode |]

-- FIXME: Rename target_node as it changes meaning for different
-- export modes (e.g. "destination")
pExportTargetNode :: Field
pExportTargetNode =
  withDoc "Target node (depends on export mode)" .
  renameField "ExportTarget" $
  simpleField "target_node" [t| ExportTarget |]

pExportTargetNodeUuid :: Field
pExportTargetNodeUuid =
  withDoc "Target node UUID (if local export)" .
  renameField "ExportTargetNodeUuid" . optionalField $
  simpleField "target_node_uuid" [t| NonEmptyString |]

pShutdownInstance :: Field
pShutdownInstance =
  withDoc "Whether to shutdown the instance before export" $
  defaultTrue "shutdown"

pRemoveInstance :: Field
pRemoveInstance =
  withDoc "Whether to remove instance after export" $
  defaultFalse "remove_instance"

pIgnoreRemoveFailures :: Field
pIgnoreRemoveFailures =
  withDoc "Whether to ignore failures while removing instances" $
  defaultFalse "ignore_remove_failures"

pX509KeyName :: Field
pX509KeyName =
  withDoc "Name of X509 key (remote export only)" .
  optionalField $ simpleField "x509_key_name" [t| [JSValue] |]

pX509DestCA :: Field
pX509DestCA =
  withDoc "Destination X509 CA (remote export only)" $
  optionalNEStringField "destination_x509_ca"

pTagsObject :: Field
pTagsObject =
  withDoc "Tag kind" $
  simpleField "kind" [t| TagKind |]

pTagsName :: Field
pTagsName =
  withDoc "Name of object" .
  renameField "TagsGetName" .
  optionalField $ simpleField "name" [t| String |]

pTagsList :: Field
pTagsList =
  withDoc "List of tag names" $
  simpleField "tags" [t| [String] |]

-- FIXME: this should be compiled at load time?
pTagSearchPattern :: Field
pTagSearchPattern =
  withDoc "Search pattern (regular expression)" .
  renameField "TagSearchPattern" $
  simpleField "pattern" [t| NonEmptyString |]

pDelayDuration :: Field
pDelayDuration =
  withDoc "Duration parameter for 'OpTestDelay'" .
  renameField "DelayDuration" $
  simpleField "duration" [t| Double |]

pDelayOnMaster :: Field
pDelayOnMaster =
  withDoc "on_master field for 'OpTestDelay'" .
  renameField "DelayOnMaster" $
  defaultTrue "on_master"

pDelayOnNodes :: Field
pDelayOnNodes =
  withDoc "on_nodes field for 'OpTestDelay'" .
  renameField "DelayOnNodes" .
  defaultField [| [] |] $
  simpleField "on_nodes" [t| [NonEmptyString] |]

pDelayOnNodeUuids :: Field
pDelayOnNodeUuids =
  withDoc "on_node_uuids field for 'OpTestDelay'" .
  renameField "DelayOnNodeUuids" . optionalField $
  simpleField "on_node_uuids" [t| [NonEmptyString] |]

pDelayRepeat :: Field
pDelayRepeat =
  withDoc "Repeat parameter for OpTestDelay" .
  renameField "DelayRepeat" .
  defaultField [| forceNonNeg (0::Int) |] $
  simpleField "repeat" [t| NonNegative Int |]

pDelayNoLocks :: Field
pDelayNoLocks =
  withDoc "Don't take locks during the delay" .
  renameField "DelayNoLocks" $
  defaultTrue "no_locks"

pIAllocatorDirection :: Field
pIAllocatorDirection =
  withDoc "IAllocator test direction" .
  renameField "IAllocatorDirection" $
  simpleField "direction" [t| IAllocatorTestDir |]

pIAllocatorMode :: Field
pIAllocatorMode =
  withDoc "IAllocator test mode" .
  renameField "IAllocatorMode" $
  simpleField "mode" [t| IAllocatorMode |]

pIAllocatorReqName :: Field
pIAllocatorReqName =
  withDoc "IAllocator target name (new instance, node to evac, etc.)" .
  renameField "IAllocatorReqName" $ simpleField "name" [t| NonEmptyString |]

pIAllocatorNics :: Field
pIAllocatorNics =
  withDoc "Custom OpTestIAllocator nics" .
  renameField "IAllocatorNics" .
  optionalField $ simpleField "nics" [t| [INicParams] |]

pIAllocatorDisks :: Field
pIAllocatorDisks =
  withDoc "Custom OpTestAllocator disks" .
  renameField "IAllocatorDisks" .
  optionalField $ simpleField "disks" [t| [JSValue] |]

pIAllocatorMemory :: Field
pIAllocatorMemory =
  withDoc "IAllocator memory field" .
  renameField "IAllocatorMem" .
  optionalField $
  simpleField "memory" [t| NonNegative Int |]

pIAllocatorVCpus :: Field
pIAllocatorVCpus =
  withDoc "IAllocator vcpus field" .
  renameField "IAllocatorVCpus" .
  optionalField $
  simpleField "vcpus" [t| NonNegative Int |]

pIAllocatorOs :: Field
pIAllocatorOs =
  withDoc "IAllocator os field" .
  renameField "IAllocatorOs" $ optionalNEStringField "os"

pIAllocatorInstances :: Field
pIAllocatorInstances =
  withDoc "IAllocator instances field" .
  renameField "IAllocatorInstances " .
  optionalField $
  simpleField "instances" [t| [NonEmptyString] |]

pIAllocatorEvacMode :: Field
pIAllocatorEvacMode =
  withDoc "IAllocator evac mode" .
  renameField "IAllocatorEvacMode" .
  optionalField $
  simpleField "evac_mode" [t| EvacMode |]

pIAllocatorSpindleUse :: Field
pIAllocatorSpindleUse =
  withDoc "IAllocator spindle use" .
  renameField "IAllocatorSpindleUse" .
  defaultField [| forceNonNeg (1::Int) |] $
  simpleField "spindle_use" [t| NonNegative Int |]

pIAllocatorCount :: Field
pIAllocatorCount =
  withDoc "IAllocator count field" .
  renameField "IAllocatorCount" .
  defaultField [| forceNonNeg (1::Int) |] $
  simpleField "count" [t| NonNegative Int |]

pJQueueNotifyWaitLock :: Field
pJQueueNotifyWaitLock =
  withDoc "'OpTestJqueue' notify_waitlock" $
  defaultFalse "notify_waitlock"

pJQueueNotifyExec :: Field
pJQueueNotifyExec =
  withDoc "'OpTestJQueue' notify_exec" $
  defaultFalse "notify_exec"

pJQueueLogMessages :: Field
pJQueueLogMessages =
  withDoc "'OpTestJQueue' log_messages" .
  defaultField [| [] |] $ simpleField "log_messages" [t| [String] |]

pJQueueFail :: Field
pJQueueFail =
  withDoc "'OpTestJQueue' fail attribute" .
  renameField "JQueueFail" $ defaultFalse "fail"

pTestDummyResult :: Field
pTestDummyResult =
  withDoc "'OpTestDummy' result field" .
  renameField "TestDummyResult" $ simpleField "result" [t| JSValue |]

pTestDummyMessages :: Field
pTestDummyMessages =
  withDoc "'OpTestDummy' messages field" .
  renameField "TestDummyMessages" $
  simpleField "messages" [t| JSValue |]

pTestDummyFail :: Field
pTestDummyFail =
  withDoc "'OpTestDummy' fail field" .
  renameField "TestDummyFail" $ simpleField "fail" [t| JSValue |]

pTestDummySubmitJobs :: Field
pTestDummySubmitJobs =
  withDoc "'OpTestDummy' submit_jobs field" .
  renameField "TestDummySubmitJobs" $
  simpleField "submit_jobs" [t| JSValue |]

pNetworkName :: Field
pNetworkName =
  withDoc "Network name" $
  simpleField "network_name" [t| NonEmptyString |]

pNetworkAddress4 :: Field
pNetworkAddress4 =
  withDoc "Network address (IPv4 subnet)" .
  renameField "NetworkAddress4" $
  simpleField "network" [t| IPv4Network |]

pNetworkGateway4 :: Field
pNetworkGateway4 =
  withDoc "Network gateway (IPv4 address)" .
  renameField "NetworkGateway4" .
  optionalField $ simpleField "gateway" [t| IPv4Address |]

pNetworkAddress6 :: Field
pNetworkAddress6 =
  withDoc "Network address (IPv6 subnet)" .
  renameField "NetworkAddress6" .
  optionalField $ simpleField "network6" [t| IPv6Network |]

pNetworkGateway6 :: Field
pNetworkGateway6 =
  withDoc "Network gateway (IPv6 address)" .
  renameField "NetworkGateway6" .
  optionalField $ simpleField "gateway6" [t| IPv6Address |]

pNetworkMacPrefix :: Field
pNetworkMacPrefix =
  withDoc "Network specific mac prefix (that overrides the cluster one)" .
  renameField "NetMacPrefix" $
  optionalNEStringField "mac_prefix"

pNetworkAddRsvdIps :: Field
pNetworkAddRsvdIps =
  withDoc "Which IP addresses to reserve" .
  renameField "NetworkAddRsvdIps" .
  optionalField $
  simpleField "add_reserved_ips" [t| [IPv4Address] |]

pNetworkRemoveRsvdIps :: Field
pNetworkRemoveRsvdIps =
  withDoc "Which external IP addresses to release" .
  renameField "NetworkRemoveRsvdIps" .
  optionalField $
  simpleField "remove_reserved_ips" [t| [IPv4Address] |]

pNetworkMode :: Field
pNetworkMode =
  withDoc "Network mode when connecting to a group" $
  simpleField "network_mode" [t| NICMode |]

pNetworkLink :: Field
pNetworkLink =
  withDoc "Network link when connecting to a group" $
  simpleField "network_link" [t| NonEmptyString |]

<<<<<<< HEAD
pAdminStateSource :: Field
pAdminStateSource =
  withDoc "Who last changed the instance admin state" .
  optionalField $
  simpleField "admin_state_source" [t| AdminStateSource |]
=======
pNetworkVlan :: Field
pNetworkVlan =
  withDoc "Network vlan when connecting to a group" $
  simpleField "network_vlan" [t| String |]
>>>>>>> 6b47261a
<|MERGE_RESOLUTION|>--- conflicted
+++ resolved
@@ -1681,15 +1681,13 @@
   withDoc "Network link when connecting to a group" $
   simpleField "network_link" [t| NonEmptyString |]
 
-<<<<<<< HEAD
 pAdminStateSource :: Field
 pAdminStateSource =
   withDoc "Who last changed the instance admin state" .
   optionalField $
   simpleField "admin_state_source" [t| AdminStateSource |]
-=======
+
 pNetworkVlan :: Field
 pNetworkVlan =
   withDoc "Network vlan when connecting to a group" $
-  simpleField "network_vlan" [t| String |]
->>>>>>> 6b47261a
+  simpleField "network_vlan" [t| String |]