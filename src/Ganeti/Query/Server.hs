{-# LANGUAGE FlexibleContexts #-}

{-| Implementation of the Ganeti Query2 server.

-}

{-

Copyright (C) 2012, 2013, 2014 Google Inc.
All rights reserved.

Redistribution and use in source and binary forms, with or without
modification, are permitted provided that the following conditions are
met:

1. Redistributions of source code must retain the above copyright notice,
this list of conditions and the following disclaimer.

2. Redistributions in binary form must reproduce the above copyright
notice, this list of conditions and the following disclaimer in the
documentation and/or other materials provided with the distribution.

THIS SOFTWARE IS PROVIDED BY THE COPYRIGHT HOLDERS AND CONTRIBUTORS "AS
IS" AND ANY EXPRESS OR IMPLIED WARRANTIES, INCLUDING, BUT NOT LIMITED
TO, THE IMPLIED WARRANTIES OF MERCHANTABILITY AND FITNESS FOR A PARTICULAR
PURPOSE ARE DISCLAIMED. IN NO EVENT SHALL THE COPYRIGHT HOLDER OR
CONTRIBUTORS BE LIABLE FOR ANY DIRECT, INDIRECT, INCIDENTAL, SPECIAL,
EXEMPLARY, OR CONSEQUENTIAL DAMAGES (INCLUDING, BUT NOT LIMITED TO,
PROCUREMENT OF SUBSTITUTE GOODS OR SERVICES; LOSS OF USE, DATA, OR
PROFITS; OR BUSINESS INTERRUPTION) HOWEVER CAUSED AND ON ANY THEORY OF
LIABILITY, WHETHER IN CONTRACT, STRICT LIABILITY, OR TORT (INCLUDING
NEGLIGENCE OR OTHERWISE) ARISING IN ANY WAY OUT OF THE USE OF THIS
SOFTWARE, EVEN IF ADVISED OF THE POSSIBILITY OF SUCH DAMAGE.

-}

module Ganeti.Query.Server
  ( main
  , checkMain
  , prepMain
  ) where

import Prelude ()
import Ganeti.Prelude

import Control.Concurrent
import Control.Exception
import Control.Lens ((.~))
import Control.Monad (forever, when, mzero, guard, zipWithM, liftM, void)
import Control.Monad.Base (MonadBase, liftBase)
import Control.Monad.Error.Class (MonadError)
import Control.Monad.IO.Class
import Control.Monad.Trans (lift)
import Control.Monad.Trans.Maybe
import qualified Data.ByteString.UTF8 as UTF8
import qualified Data.Set as Set (toList)
import Data.IORef
import Data.List (intersperse)
import Data.Maybe (fromMaybe)
import qualified Text.JSON as J
import Text.JSON (encode, showJSON, JSValue(..))
import System.Info (arch)
import System.Directory
import System.Posix.Process (getProcessID)
import System.Posix.Signals as P

import qualified Ganeti.Constants as C
import qualified Ganeti.ConstantUtils as ConstantUtils (unFrozenSet)
import Ganeti.Errors
import qualified Ganeti.Path as Path
import Ganeti.Daemon
import Ganeti.Daemon.Utils (handleMasterVerificationOptions)
import Ganeti.Objects
import Ganeti.Objects.Lens (configFiltersL)
import qualified Ganeti.Config as Config
import qualified Ganeti.Compat as Compat
import Ganeti.ConfigReader
import Ganeti.BasicTypes
import Ganeti.JQueue
import Ganeti.JQScheduler
import Ganeti.JSON (TimeAsDoubleJSON(..), alterContainerL, lookupContainer)
import Ganeti.Locking.Locks (ClientId(..), ClientType(ClientOther))
import Ganeti.Logging
import Ganeti.Luxi
import qualified Ganeti.Query.Language as Qlang
import qualified Ganeti.Query.Cluster as QCluster
import Ganeti.Path ( queueDir, jobQueueLockFile, jobQueueDrainFile )
import Ganeti.Rpc
import qualified Ganeti.Query.Exec as Exec
import Ganeti.Query.Query
import Ganeti.Query.Filter (makeSimpleFilter)
import Ganeti.THH.HsRPC (runRpcClient, RpcClientMonad)
import Ganeti.Types
import qualified Ganeti.UDSServer as U (Handler(..), listener)
import Ganeti.Utils ( lockFile, exitIfBad, exitUnless, watchFile
                    , safeRenameFile, newUUID, isUUID )
import Ganeti.Utils.Monad (orM)
import Ganeti.Utils.MVarLock
import qualified Ganeti.Version as Version
import Ganeti.WConfd.Client ( getWConfdClient, withLockedConfig, writeConfig
                            , cleanupLocks)


-- | Creates a `ClientId` that identifies the current luxi
-- (process, thread).
--
-- This means that this `ClientId` will be different for each request
-- handled by luxid.
makeLuxidClientId :: JQStatus -> IO ClientId
makeLuxidClientId status = do
  pid <- getProcessID
  tid <- myThreadId
  return ClientId
           { ciIdentifier = ClientOther $ "luxid-" ++ show tid
           , ciLockFile = jqLivelock status
           , ciPid = pid
           }

-- | Creates a connection to WConfd and locks the config, allowing
-- to run some WConfd RPC commands given the locked config.
--
-- This is needed when luxid wants to change the config.
--
-- Example:
--
-- > cid <- makeLuxidClientId ...
-- > withLockedWconfdConfig cid $ \lockedCfg -> do
-- >   -- some (IO) action that needs to be run inside having the lock
-- >   writeConfig cid (updateConfig lockedCfg)
withLockedWconfdConfig
  :: (MonadBase IO m, MonadError GanetiException m)
  => ClientId
  -> (ConfigData -> RpcClientMonad a)
  -> m a
withLockedWconfdConfig cid f = do
  wconfdClient <- liftBase $ getWConfdClient =<< Path.defaultWConfdSocket
  runRpcClient (withLockedConfig cid False f) wconfdClient

-- | Helper for classic queries.
handleQuery :: [Qlang.ItemType -> Qlang.FilterField] -- ^ Fields to put into
                                                     -- the query
            -> ConfigData      -- ^ Cluster config
            -> Qlang.ItemType  -- ^ Query type
            -> [Either String Integer] -- ^ Requested names
                                       -- (empty means all)
            -> [String]        -- ^ Requested fields
            -> Bool            -- ^ Whether to do sync queries or not
            -> IO (GenericResult GanetiException JSValue)
handleQuery _ _ _ _ _ True =
  return . Bad $ OpPrereqError "Sync queries are not allowed" ECodeInval
handleQuery filterFields cfg qkind names fields _ = do
  let simpleNameFilter field = makeSimpleFilter (field qkind) names
      flt = Qlang.OrFilter $ map simpleNameFilter filterFields
  qr <- query cfg True (Qlang.Query qkind fields flt)
  return $ showJSON <$> (qr >>= queryCompat)

-- | Helper for classic queries.
-- Queries `name` and `uuid` fields.
handleClassicQuery :: ConfigData      -- ^ Cluster config
                   -> Qlang.ItemType  -- ^ Query type
                   -> [Either String Integer] -- ^ Requested names
                                              -- (empty means all)
                   -> [String]        -- ^ Requested fields
                   -> Bool            -- ^ Whether to do sync queries or not
                   -> IO (GenericResult GanetiException JSValue)
handleClassicQuery = handleQuery [nameField, uuidField]

-- | Like `handleClassicQuery`, but filters only by UUID.
handleUuidQuery :: ConfigData      -- ^ Cluster config
                -> Qlang.ItemType  -- ^ Query type
                -> [Either String Integer] -- ^ Requested names
                                           -- (empty means all)
                -> [String]        -- ^ Requested fields
                -> Bool            -- ^ Whether to do sync queries or not
                -> IO (GenericResult GanetiException JSValue)
handleUuidQuery = handleQuery [uuidField]

-- | Minimal wrapper to handle the missing config case.
handleCallWrapper :: Lock -> JQStatus ->  Result ConfigData
                     -> LuxiOp -> IO (ErrorResult JSValue)
handleCallWrapper _ _ (Bad msg) _ =
  return . Bad . ConfigurationError $
           "I do not have access to a valid configuration, cannot\
           \ process queries: " ++ msg
handleCallWrapper qlock qstat (Ok config) op = handleCall qlock qstat config op

-- | Actual luxi operation handler.
handleCall :: Lock -> JQStatus
              -> ConfigData -> LuxiOp -> IO (ErrorResult JSValue)
handleCall _ _ cdata QueryClusterInfo =
  let cluster = configCluster cdata
      master = QCluster.clusterMasterNodeName cdata
      hypervisors = clusterEnabledHypervisors cluster
      diskTemplates = clusterEnabledDiskTemplates cluster
      def_hv = case hypervisors of
                 x:_ -> showJSON x
                 [] -> JSNull
      bits = show (Compat.finiteBitSize (0::Int)) ++ "bits"
      arch_tuple = [bits, arch]
      obj = [ ("software_version", showJSON C.releaseVersion)
            , ("protocol_version", showJSON C.protocolVersion)
            , ("config_version", showJSON C.configVersion)
            , ("os_api_version", showJSON . maximum .
                                 Set.toList . ConstantUtils.unFrozenSet $
                                 C.osApiVersions)
            , ("export_version", showJSON C.exportVersion)
            , ("vcs_version", showJSON Version.version)
            , ("architecture", showJSON arch_tuple)
            , ("name", showJSON $ clusterClusterName cluster)
            , ("master", showJSON (case master of
                                     Ok name -> name
                                     _ -> undefined))
            , ("default_hypervisor", def_hv)
            , ("enabled_hypervisors", showJSON hypervisors)
            , ("hvparams", showJSON $ clusterHvparams cluster)
            , ("os_hvp", showJSON $ clusterOsHvp cluster)
            , ("beparams", showJSON $ clusterBeparams cluster)
            , ("osparams", showJSON $ clusterOsparams cluster)
            , ("ipolicy", showJSON $ clusterIpolicy cluster)
            , ("nicparams", showJSON $ clusterNicparams cluster)
            , ("ndparams", showJSON $ clusterNdparams cluster)
            , ("diskparams", showJSON $ clusterDiskparams cluster)
            , ("candidate_pool_size",
               showJSON $ clusterCandidatePoolSize cluster)
            , ("max_running_jobs",
               showJSON $ clusterMaxRunningJobs cluster)
            , ("max_tracked_jobs",
               showJSON $ clusterMaxTrackedJobs cluster)
            , ("mac_prefix",  showJSON $ clusterMacPrefix cluster)
            , ("master_netdev",  showJSON $ clusterMasterNetdev cluster)
            , ("master_netmask", showJSON $ clusterMasterNetmask cluster)
            , ("use_external_mip_script",
               showJSON $ clusterUseExternalMipScript cluster)
            , ("volume_group_name",
               maybe JSNull showJSON (clusterVolumeGroupName cluster))
            , ("drbd_usermode_helper",
               maybe JSNull showJSON (clusterDrbdUsermodeHelper cluster))
            , ("file_storage_dir", showJSON $ clusterFileStorageDir cluster)
            , ("shared_file_storage_dir",
               showJSON $ clusterSharedFileStorageDir cluster)
            , ("gluster_storage_dir",
               showJSON $ clusterGlusterStorageDir cluster)
            , ("maintain_node_health",
               showJSON $ clusterMaintainNodeHealth cluster)
            , ("ctime", showJSON . TimeAsDoubleJSON $ clusterCtime cluster)
            , ("mtime", showJSON . TimeAsDoubleJSON $ clusterMtime cluster)
            , ("uuid", showJSON $ clusterUuid cluster)
            , ("tags", showJSON $ clusterTags cluster)
            , ("uid_pool", showJSON $ clusterUidPool cluster)
            , ("default_iallocator",
               showJSON $ clusterDefaultIallocator cluster)
            , ("default_iallocator_params",
              showJSON $ clusterDefaultIallocatorParams cluster)
            , ("reserved_lvs", showJSON $ clusterReservedLvs cluster)
            , ("primary_ip_version",
               showJSON . ipFamilyToVersion $ clusterPrimaryIpFamily cluster)
            , ("prealloc_wipe_disks",
               showJSON $ clusterPreallocWipeDisks cluster)
            , ("hidden_os", showJSON $ clusterHiddenOs cluster)
            , ("blacklisted_os", showJSON $ clusterBlacklistedOs cluster)
            , ("enabled_disk_templates", showJSON diskTemplates)
            , ("install_image", showJSON $ clusterInstallImage cluster)
            , ("instance_communication_network",
               showJSON (clusterInstanceCommunicationNetwork cluster))
            , ("zeroing_image", showJSON $ clusterZeroingImage cluster)
            , ("compression_tools",
               showJSON $ clusterCompressionTools cluster)
            , ("enabled_user_shutdown",
               showJSON $ clusterEnabledUserShutdown cluster)
            , ("enabled_data_collectors",
               showJSON . fmap dataCollectorActive
                        $ clusterDataCollectors cluster)
            , ("data_collector_interval",
               showJSON . fmap dataCollectorInterval
                        $ clusterDataCollectors cluster)
<<<<<<< HEAD
            , ("diagnose_data_collector_filename",
               showJSON $ clusterDiagnoseDataCollectorFilename cluster)
            , ("maint_round_delay",
               showJSON . maintRoundDelay $ configMaintenance  cdata)
            , ("maint_balance",
               showJSON . maintBalance $ configMaintenance cdata)
            , ("maint_balance_threshold",
               showJSON . maintBalanceThreshold $ configMaintenance cdata)
            , ("hv_state",
               showJSON $ clusterHvStateStatic cluster)
            , ("disk_state",
               showJSON $ clusterDiskStateStatic cluster)
=======
            , ("modify_ssh_setup",
               showJSON $ clusterModifySshSetup cluster)
            , ("ssh_key_type", showJSON $ clusterSshKeyType cluster)
            , ("ssh_key_bits", showJSON $ clusterSshKeyBits cluster)
>>>>>>> 713f1cfc
            ]

  in case master of
    Ok _ -> return . Ok . J.makeObj $ obj
    Bad ex -> return $ Bad ex

handleCall _ _ cfg (QueryTags kind name) = do
  let tags = case kind of
               TagKindCluster  -> Ok . clusterTags $ configCluster cfg
               TagKindGroup    -> groupTags   <$> Config.getGroup    cfg name
               TagKindNode     -> nodeTags    <$> Config.getNode     cfg name
               TagKindInstance -> instTags    <$> Config.getInstance cfg name
               TagKindNetwork  -> networkTags <$> Config.getNetwork  cfg name
  return (J.showJSON <$> tags)

handleCall _ _ cfg (Query qkind qfields qfilter) = do
  result <- query cfg True (Qlang.Query qkind qfields qfilter)
  return $ J.showJSON <$> result

handleCall _ _ _ (QueryFields qkind qfields) = do
  let result = queryFields (Qlang.QueryFields qkind qfields)
  return $ J.showJSON <$> result

handleCall _ _ cfg (QueryNodes names fields lock) =
  handleClassicQuery cfg (Qlang.ItemTypeOpCode Qlang.QRNode)
    (map Left names) fields lock

handleCall _ _ cfg (QueryInstances names fields lock) =
  handleClassicQuery cfg (Qlang.ItemTypeOpCode Qlang.QRInstance)
    (map Left names) fields lock

handleCall _ _ cfg (QueryGroups names fields lock) =
  handleClassicQuery cfg (Qlang.ItemTypeOpCode Qlang.QRGroup)
    (map Left names) fields lock

handleCall _ _ cfg (QueryJobs names fields) =
  handleClassicQuery cfg (Qlang.ItemTypeLuxi Qlang.QRJob)
    (map (Right . fromIntegral . fromJobId) names)  fields False

handleCall _ _ cfg (QueryFilters uuids fields) =
  handleUuidQuery cfg (Qlang.ItemTypeLuxi Qlang.QRFilter)
    (map Left uuids) fields False

handleCall _ status _ (ReplaceFilter mUuid priority predicates action
                                     reason) =
  -- Handles both adding new filter and changing existing ones.
  runResultT $ do

    -- Check that uuid `String` is actually a UUID.
    uuid <- case mUuid of
      Nothing -> liftIO newUUID  -- Request to add a new filter
      Just u                     -- Request to edit an existing filter
        | isUUID u  -> return u
        | otherwise -> fail "Unable to parse UUID"

    timestamp <- liftIO $ reasonTrailTimestamp <$> currentTimestamp
    let luxidReason = ("luxid", "", timestamp)

    -- Ask WConfd to change the config for us.
    cid <- liftIO $ makeLuxidClientId status
    withLockedWconfdConfig cid $ \lockedCfg -> do
      -- Reading the latest JobID inside the Wconfd lock to really get the
      -- most recent one (locking may block us for some time).
      serial <- liftIO readSerialFromDisk
      case serial of
        Bad err -> fail $ "AddFilter: reading current JobId failed: " ++ err
        Ok watermark -> do
          let rule = FilterRule { frWatermark = watermark
                                , frPriority = priority
                                , frPredicates = predicates
                                , frAction = action
                                , frReasonTrail = reason ++ [luxidReason]
                                , frUuid = UTF8.fromString uuid
                                }
          writeConfig cid
            . (configFiltersL . alterContainerL (UTF8.fromString uuid)
                 .~ Just rule)
            $ lockedCfg

    -- Return UUID of added/replaced filter.
    return $ showJSON uuid

handleCall _ status cfg (DeleteFilter uuid) = runResultT $ do
  -- Check if filter exists.
  _ <- lookupContainer
    (failError $ "Filter rule with UUID " ++ uuid ++ " does not exist")
    (UTF8.fromString uuid)
    (configFilters cfg)

  -- Ask WConfd to change the config for us.
  cid <- liftIO $ makeLuxidClientId status
  withLockedWconfdConfig cid $ \lockedCfg ->
    writeConfig cid
      . (configFiltersL . alterContainerL (UTF8.fromString uuid) .~ Nothing)
      $ lockedCfg

  return JSNull

handleCall _ _ cfg (QueryNetworks names fields lock) =
  handleClassicQuery cfg (Qlang.ItemTypeOpCode Qlang.QRNetwork)
    (map Left names) fields lock

handleCall _ _ cfg (QueryConfigValues fields) = do
  let clusterProperty fn = showJSON . fn . configCluster $ cfg
  let params = [ ("cluster_name", return $ clusterProperty clusterClusterName)
               , ("watcher_pause", liftM (maybe JSNull showJSON)
                                     QCluster.isWatcherPaused)
               , ("master_node", return . genericResult (const JSNull) showJSON
                                   $ QCluster.clusterMasterNodeName cfg)
               , ("drain_flag", liftM (showJSON . not) isQueueOpen)
               , ("modify_ssh_setup",
                  return $ clusterProperty clusterModifySshSetup)
               , ("ssh_key_type", return $ clusterProperty clusterSshKeyType)
               , ("ssh_key_bits", return $ clusterProperty clusterSshKeyBits)
               ] :: [(String, IO JSValue)]
  let answer = map (fromMaybe (return JSNull) . flip lookup params) fields
  answerEval <- sequence answer
  return . Ok . showJSON $ answerEval

handleCall _ _ cfg (QueryExports nodes lock) =
  handleClassicQuery cfg (Qlang.ItemTypeOpCode Qlang.QRExport)
    (map Left nodes) ["node", "export"] lock

handleCall qlock qstat cfg (SubmitJobToDrainedQueue ops) = runResultT $ do
    jid <- mkResultT $ allocateJobId (Config.getMasterCandidates cfg) qlock
    ts <- liftIO currentTimestamp
    job <- liftM (extendJobReasonTrail . setReceivedTimestamp ts)
             $ queuedJobFromOpCodes jid ops
    qDir <- liftIO queueDir
    _ <- writeAndReplicateJob cfg qDir job
    _ <- liftIO . forkIO $ enqueueNewJobs qstat [job]
    return . showJSON . fromJobId $ jid

handleCall qlock qstat cfg (SubmitJob ops) =
  do
    open <- isQueueOpen
    if not open
       then return . Bad . GenericError $ "Queue drained"
       else handleCall qlock qstat cfg (SubmitJobToDrainedQueue ops)

handleCall qlock qstat cfg (SubmitManyJobs lops) =
  do
    open <- isQueueOpen
    if not open
      then return . Bad . GenericError $ "Queue drained"
      else do
        let mcs = Config.getMasterCandidates cfg
        result_jobids <- allocateJobIds mcs qlock (length lops)
        case result_jobids of
          Bad s -> return . Bad . GenericError $ s
          Ok jids -> do
            ts <- currentTimestamp
            jobs <- liftM (map $ extendJobReasonTrail . setReceivedTimestamp ts)
                      $ zipWithM queuedJobFromOpCodes jids lops
            qDir <- queueDir
            write_results <- mapM (writeJobToDisk qDir) jobs
            let annotated_results = zip write_results jobs
                succeeded = map snd $ filter (isOk . fst) annotated_results
            when (any isBad write_results) . logWarning
              $ "Writing some jobs failed " ++ show annotated_results
            replicateManyJobs qDir mcs succeeded
            _ <- forkIO $ enqueueNewJobs qstat succeeded
            return . Ok . JSArray
              . map (\(res, job) ->
                      if isOk res
                        then showJSON (True, fromJobId $ qjId job)
                        else showJSON (False, genericResult id (const "") res))
              $ annotated_results

handleCall _ _ cfg (WaitForJobChange jid fields prev_job prev_log tmout) = do
  let compute_fn = computeJobUpdate cfg jid fields prev_log
  qDir <- queueDir
  -- verify if the job is finalized, and return immediately in this case
  jobresult <- loadJobFromDisk qDir False jid
  case jobresult of
    Bad s -> return . Bad $ JobLost s
    Ok (job, _) | not (jobFinalized job) -> do
      let jobfile = liveJobFile qDir jid
      answer <- watchFile jobfile (min tmout C.luxiWfjcTimeout)
                  (prev_job, JSArray []) compute_fn
      return . Ok $ showJSON answer
    _ -> liftM (Ok . showJSON) compute_fn

handleCall _ _ cfg (SetWatcherPause time) = do
  let mcs = Config.getMasterOrCandidates cfg
  _ <- executeRpcCall mcs $ RpcCallSetWatcherPause time
  return . Ok . maybe JSNull showJSON $ fmap TimeAsDoubleJSON time

handleCall _ _ cfg (SetDrainFlag value) = do
  let mcs = Config.getMasterCandidates cfg
  fpath <- jobQueueDrainFile
  if value
     then writeFile fpath ""
     else removeFile fpath
  _ <- executeRpcCall mcs $ RpcCallSetDrainFlag value
  return . Ok . showJSON $ True

handleCall _ qstat cfg (ChangeJobPriority jid prio) = do
  let jName = (++) "job " . show $ fromJobId jid
  maybeJob <- setJobPriority qstat jid prio
  case maybeJob of
    Bad s -> return . Ok $ showJSON (False, s)
    Ok (Just job) -> runResultT $ do
      let mcs = Config.getMasterCandidates cfg
      qDir <- liftIO queueDir
      liftIO $ replicateManyJobs qDir mcs [job]
      return $ showJSON (True, "Priorities of pending opcodes for "
                               ++ jName ++ " have been changed"
                               ++ " to " ++ show prio)
    Ok Nothing -> do
      logDebug $ jName ++ " started, will signal"
      fmap showJSON <$> tellJobPriority (jqLivelock qstat) jid prio

handleCall _ qstat  cfg (CancelJob jid kill) = do
  let jName = (++) "job " . show $ fromJobId jid
  dequeueResult <- dequeueJob qstat jid
  case dequeueResult of
    Ok True ->
      let jobFileFailed = (,) False
                          . (++) ("Dequeued " ++ jName
                                  ++ ", but failed to mark as cancelled: ")
          jobFileSucceeded _ = (True, "Dequeued " ++ jName)
      in liftM (Ok . showJSON . genericResult jobFileFailed jobFileSucceeded)
         . runResultT $ do
            logDebug $ jName ++ " dequeued, marking as canceled"
            qDir <- liftIO queueDir
            (job, _) <- ResultT $ loadJobFromDisk qDir True jid
            now <- liftIO currentTimestamp
            let job' = cancelQueuedJob now job
            writeAndReplicateJob cfg qDir job'
    Ok False -> do
      logDebug $ jName ++ " not queued; trying to cancel directly"
      result <- fmap showJSON <$> cancelJob kill (jqLivelock qstat) jid
      when kill . void . forkIO $ do
        _ <- orM
             . intersperse (threadDelay C.luxidJobDeathDelay >> return False)
             . replicate C.luxidJobDeathDetectionRetries
             $ cleanupIfDead qstat jid
        wconfdsocket <- Path.defaultWConfdSocket
        wconfdclient <- getWConfdClient wconfdsocket
        void . runResultT $ runRpcClient cleanupLocks wconfdclient
      return result
    Bad s -> return . Ok . showJSON $ (False, s)

handleCall qlock _ cfg (ArchiveJob jid) =
  -- By adding a layer of MaybeT, we can prematurely end a computation
  -- using 'mzero' or other 'MonadPlus' primitive and return 'Ok False'.
  runResultT . liftM (showJSON . fromMaybe False) . runMaybeT $ do
    qDir <- liftIO queueDir
    let mcs = Config.getMasterCandidates cfg
        live = liveJobFile qDir jid
        archive = archivedJobFile qDir jid
    withLock qlock $ do
      (job, _) <- (lift . mkResultT $ loadJobFromDisk qDir False jid)
                  `orElse` mzero
      guard $ jobFinalized job
      lift . withErrorT JobQueueError
           . annotateError "Archiving failed in an unexpected way"
           . mkResultT $ safeRenameFile queueDirPermissions live archive
    _ <- liftIO . executeRpcCall mcs
                $ RpcCallJobqueueRename [(live, archive)]
    return True

handleCall qlock _ cfg (AutoArchiveJobs age timeout) = do
  qDir <- queueDir
  resultJids <- getJobIDs [qDir]
  case resultJids of
    Bad s -> return . Bad . JobQueueError $ show s
    Ok jids -> do
      result <- withLock qlock
                  . archiveJobs cfg age timeout
                  $ sortJobIDs jids
      return . Ok $ showJSON result

handleCall _ _ _ (PickupJob _) =
  return . Bad
    $ GenericError "Luxi call 'PickupJob' is for internal use only"

{-# ANN handleCall "HLint: ignore Too strict if" #-}

-- | Query the status of a job and return the requested fields
-- and the logs newer than the given log number.
computeJobUpdate :: ConfigData -> JobId -> [String] -> JSValue
                    -> IO (JSValue, JSValue)
computeJobUpdate cfg jid fields prev_log = do
  let sjid = show $ fromJobId jid
  logDebug $ "Inspecting fields " ++ show fields ++ " of job " ++ sjid
  let fromJSArray (JSArray xs) = xs
      fromJSArray _ = []
  let logFilter JSNull (JSArray _) = True
      logFilter (JSRational _ n) (JSArray (JSRational _ m:_)) = n < m
      logFilter _ _ = False
  let filterLogs n logs = JSArray (filter (logFilter n) (logs >>= fromJSArray))
  jobQuery <- handleClassicQuery cfg (Qlang.ItemTypeLuxi Qlang.QRJob)
                [Right . fromIntegral $ fromJobId jid] ("oplog" : fields) False
  let (rfields, rlogs) = case jobQuery of
        Ok (JSArray [JSArray (JSArray logs : answer)]) ->
          (answer, filterLogs prev_log logs)
        _ -> (map (const JSNull) fields, JSArray [])
  logDebug $ "Updates for job " ++ sjid ++ " are " ++ encode (rfields, rlogs)
  return (JSArray rfields, rlogs)


type LuxiConfig = (Lock, JQStatus, ConfigReader)

luxiExec
    :: LuxiConfig
    -> LuxiOp
    -> IO (Bool, GenericResult GanetiException JSValue)
luxiExec (qlock, qstat, creader) args = do
  cfg <- creader
  result <- handleCallWrapper qlock qstat cfg args
  return (True, result)

luxiHandler :: LuxiConfig -> U.Handler LuxiOp IO JSValue
luxiHandler cfg = U.Handler { U.hParse         = decodeLuxiCall
                            , U.hInputLogShort = strOfOp
                            , U.hInputLogLong  = show
                            , U.hExec          = luxiExec cfg
                            }

-- | Type alias for prepMain results
type PrepResult = (Server, IORef (Result ConfigData), JQStatus)

-- | Activate the master IP address.
activateMasterIP :: IO (Result ())
activateMasterIP = runResultT $ do
  liftIO $ logDebug "Activating master IP address"
  conf_file <- liftIO Path.clusterConfFile
  config <- mkResultT $ Config.loadConfig conf_file
  let mnp = Config.getMasterNetworkParameters config
      masters = Config.getMasterNodes config
      ems = clusterUseExternalMipScript $ configCluster config
  liftIO . logDebug $ "Master IP params: " ++ show mnp
  res <- liftIO . executeRpcCall masters $ RpcCallNodeActivateMasterIp mnp ems
  _ <- liftIO $ logRpcErrors res
  liftIO $ logDebug "finished activating master IP address"
  return ()

-- | Check function for luxid.
checkMain :: CheckFn ()
checkMain = handleMasterVerificationOptions

-- | Prepare function for luxid.
prepMain :: PrepFn () PrepResult
prepMain _ _ = do
  Exec.isForkSupported
    >>= flip exitUnless "The daemon must be compiled without -threaded"

  socket_path <- Path.defaultQuerySocket
  cleanupSocket socket_path
  s <- describeError "binding to the Luxi socket"
         Nothing (Just socket_path) $ getLuxiServer True socket_path
  cref <- newIORef (Bad "Configuration not yet loaded")
  jq <- emptyJQStatus cref
  return (s, cref, jq)

-- | Main function.
main :: MainFn () PrepResult
main _ _ (server, cref, jq) = do
  -- Subscribe to config udpates. If the config changes, write new config and
  -- check if the changes should trigger the scheduler.
  initConfigReader $ \newConfig -> do

    runScheduler <- atomicModifyIORef cref $ \oldConfig ->
      case (oldConfig, newConfig) of
        (Ok old, Ok new) -> (newConfig, configChangeNeedsRescheduling old new)
        _                -> (newConfig, True) -- no old or new config, schedule

    when runScheduler (updateStatusAndScheduleSomeJobs jq)

  let creader = readIORef cref

  qlockFile <- jobQueueLockFile
  _ <- lockFile qlockFile >>= exitIfBad "Failed to obtain the job-queue lock"
  qlock <- newLock

  _ <- P.installHandler P.sigCHLD P.Ignore Nothing

  _ <- forkIO . void $ activateMasterIP

  initJQScheduler jq

  finally
    (forever $ U.listener (luxiHandler (qlock, jq, creader)) server)
    (closeServer server >> removeFile qlockFile)<|MERGE_RESOLUTION|>--- conflicted
+++ resolved
@@ -273,7 +273,6 @@
             , ("data_collector_interval",
                showJSON . fmap dataCollectorInterval
                         $ clusterDataCollectors cluster)
-<<<<<<< HEAD
             , ("diagnose_data_collector_filename",
                showJSON $ clusterDiagnoseDataCollectorFilename cluster)
             , ("maint_round_delay",
@@ -286,12 +285,10 @@
                showJSON $ clusterHvStateStatic cluster)
             , ("disk_state",
                showJSON $ clusterDiskStateStatic cluster)
-=======
             , ("modify_ssh_setup",
                showJSON $ clusterModifySshSetup cluster)
             , ("ssh_key_type", showJSON $ clusterSshKeyType cluster)
             , ("ssh_key_bits", showJSON $ clusterSshKeyBits cluster)
->>>>>>> 713f1cfc
             ]
 
   in case master of
