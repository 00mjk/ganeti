{-# LANGUAGE FlexibleInstances, FlexibleContexts, TypeFamilies,
<<<<<<< HEAD
             MultiParamTypeClasses, GeneralizedNewtypeDeriving,
             StandaloneDeriving #-}
=======
             MultiParamTypeClasses, UndecidableInstances, CPP #-}
>>>>>>> 7f038218

{-| A pure implementation of MonadLog using MonadWriter

-}

{-

Copyright (C) 2014 Google Inc.
All rights reserved.

Redistribution and use in source and binary forms, with or without
modification, are permitted provided that the following conditions are
met:

1. Redistributions of source code must retain the above copyright notice,
this list of conditions and the following disclaimer.

2. Redistributions in binary form must reproduce the above copyright
notice, this list of conditions and the following disclaimer in the
documentation and/or other materials provided with the distribution.

THIS SOFTWARE IS PROVIDED BY THE COPYRIGHT HOLDERS AND CONTRIBUTORS "AS
IS" AND ANY EXPRESS OR IMPLIED WARRANTIES, INCLUDING, BUT NOT LIMITED
TO, THE IMPLIED WARRANTIES OF MERCHANTABILITY AND FITNESS FOR A PARTICULAR
PURPOSE ARE DISCLAIMED. IN NO EVENT SHALL THE COPYRIGHT HOLDER OR
CONTRIBUTORS BE LIABLE FOR ANY DIRECT, INDIRECT, INCIDENTAL, SPECIAL,
EXEMPLARY, OR CONSEQUENTIAL DAMAGES (INCLUDING, BUT NOT LIMITED TO,
PROCUREMENT OF SUBSTITUTE GOODS OR SERVICES; LOSS OF USE, DATA, OR
PROFITS; OR BUSINESS INTERRUPTION) HOWEVER CAUSED AND ON ANY THEORY OF
LIABILITY, WHETHER IN CONTRACT, STRICT LIABILITY, OR TORT (INCLUDING
NEGLIGENCE OR OTHERWISE) ARISING IN ANY WAY OUT OF THE USE OF THIS
SOFTWARE, EVEN IF ADVISED OF THE POSSIBILITY OF SUCH DAMAGE.

-}

module Ganeti.Logging.WriterLog
  ( WriterLogT
  , WriterLog
  , runWriterLogT
  , runWriterLog
  , dumpLogSeq
  , execWriterLogT
  , execWriterLog
  ) where

-- The following macro is just a temporary solution for 2.12 and 2.13.
-- Since 2.14 cabal creates proper macros for all dependencies.
#define MIN_VERSION_monad_control(maj,min,rev) \
  (((maj)<MONAD_CONTROL_MAJOR)|| \
   (((maj)==MONAD_CONTROL_MAJOR)&&((min)<=MONAD_CONTROL_MINOR))|| \
   (((maj)==MONAD_CONTROL_MAJOR)&&((min)==MONAD_CONTROL_MINOR)&& \
    ((rev)<=MONAD_CONTROL_REV)))

import Control.Applicative
import Control.Monad
import Control.Monad.Base
import Control.Monad.IO.Class
import Control.Monad.Trans.Control
import Control.Monad.Writer
import qualified Data.Foldable as F
import Data.Functor.Identity
import Data.Sequence

import Ganeti.Logging

-- * The data type of the monad transformer

type LogSeq = Seq (Priority, String)

type WriterSeq = WriterT LogSeq

-- | A monad transformer that adds pure logging capability.
newtype WriterLogT m a =
  WriterLogT { unwrapWriterLogT :: WriterSeq m a }
  deriving (Functor, Applicative, Alternative, Monad, MonadPlus, MonadIO,
            MonadTrans)

deriving instance (MonadBase IO m) => MonadBase IO (WriterLogT m)

type WriterLog = WriterLogT Identity

-- Runs a 'WriterLogT', returning the result and accumulated messages.
runWriterLogT :: WriterLogT m a -> m (a, LogSeq)
runWriterLogT = runWriterT . unwrapWriterLogT

-- Runs a 'WriterLog', returning the result and accumulated messages.
runWriterLog :: WriterLog a -> (a, LogSeq)
runWriterLog = runIdentity . runWriterLogT

-- | Runs a 'WriterLogT', and when it finishes, resends all log messages
-- to the underlying monad that implements 'MonadLog'.
--
-- This can be used to delay logging messages, by accumulating them
-- in 'WriterLogT', and resending them at the end to the underlying monad.
execWriterLogT :: (MonadLog m) => WriterLogT m a -> m a
execWriterLogT k = do
  (r, msgs) <- runWriterLogT k
  F.mapM_ (uncurry logAt) msgs
  return r

-- | Sends all log messages to the a monad that implements 'MonadLog'.
dumpLogSeq :: (MonadLog m) => LogSeq -> m ()
dumpLogSeq = F.mapM_ (uncurry logAt)

-- | Runs a 'WriterLog', and when it finishes, resends all log messages
-- to the a monad that implements 'MonadLog'.
execWriterLog :: (MonadLog m) => WriterLog a -> m a
execWriterLog k = do
  let (r, msgs) = runWriterLog k
  dumpLogSeq msgs
  return r

instance (Monad m) => MonadLog (WriterLogT m) where
  logAt = curry (WriterLogT . tell . singleton)

instance MonadTransControl WriterLogT where
#if MIN_VERSION_monad_control(1,0,0)
-- Needs Undecidable instances
    type StT WriterLogT a = (a, LogSeq)
    liftWith f = WriterLogT . WriterT $ liftM (\x -> (x, mempty))
                              (f runWriterLogT)
    restoreT = WriterLogT . WriterT
#else
    newtype StT WriterLogT a =
      StWriterLog { unStWriterLog :: (a, LogSeq) }
    liftWith f = WriterLogT . WriterT $ liftM (\x -> (x, mempty))
                              (f $ liftM StWriterLog . runWriterLogT)
    restoreT = WriterLogT . WriterT . liftM unStWriterLog
#endif
    {-# INLINE liftWith #-}
    {-# INLINE restoreT #-}

instance (MonadBaseControl IO m)
         => MonadBaseControl IO (WriterLogT m) where
#if MIN_VERSION_monad_control(1,0,0)
-- Needs Undecidable instances
  type StM (WriterLogT m) a
    = ComposeSt WriterLogT m a
  liftBaseWith = defaultLiftBaseWith
  restoreM = defaultRestoreM
#else
  newtype StM (WriterLogT m) a
    = StMWriterLog { runStMWriterLog :: ComposeSt WriterLogT m a }
  liftBaseWith = defaultLiftBaseWith StMWriterLog
  restoreM = defaultRestoreM runStMWriterLog
#endif
  {-# INLINE liftBaseWith #-}
  {-# INLINE restoreM #-}<|MERGE_RESOLUTION|>--- conflicted
+++ resolved
@@ -1,10 +1,5 @@
-{-# LANGUAGE FlexibleInstances, FlexibleContexts, TypeFamilies,
-<<<<<<< HEAD
-             MultiParamTypeClasses, GeneralizedNewtypeDeriving,
-             StandaloneDeriving #-}
-=======
-             MultiParamTypeClasses, UndecidableInstances, CPP #-}
->>>>>>> 7f038218
+{-# LANGUAGE FlexibleInstances, FlexibleContexts, TypeFamilies, GeneralizedNewtypeDeriving,
+             StandaloneDeriving, MultiParamTypeClasses, UndecidableInstances, CPP #-}
 
 {-| A pure implementation of MonadLog using MonadWriter
 
