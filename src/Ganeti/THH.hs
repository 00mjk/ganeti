{-# LANGUAGE ParallelListComp, TemplateHaskell #-}

{-| TemplateHaskell helper for Ganeti Haskell code.

As TemplateHaskell require that splices be defined in a separate
module, we combine all the TemplateHaskell functionality that HTools
needs in this module (except the one for unittests).

-}

{-

Copyright (C) 2011, 2012, 2013, 2014 Google Inc.
All rights reserved.

Redistribution and use in source and binary forms, with or without
modification, are permitted provided that the following conditions are
met:

1. Redistributions of source code must retain the above copyright notice,
this list of conditions and the following disclaimer.

2. Redistributions in binary form must reproduce the above copyright
notice, this list of conditions and the following disclaimer in the
documentation and/or other materials provided with the distribution.

THIS SOFTWARE IS PROVIDED BY THE COPYRIGHT HOLDERS AND CONTRIBUTORS "AS
IS" AND ANY EXPRESS OR IMPLIED WARRANTIES, INCLUDING, BUT NOT LIMITED
TO, THE IMPLIED WARRANTIES OF MERCHANTABILITY AND FITNESS FOR A PARTICULAR
PURPOSE ARE DISCLAIMED. IN NO EVENT SHALL THE COPYRIGHT HOLDER OR
CONTRIBUTORS BE LIABLE FOR ANY DIRECT, INDIRECT, INCIDENTAL, SPECIAL,
EXEMPLARY, OR CONSEQUENTIAL DAMAGES (INCLUDING, BUT NOT LIMITED TO,
PROCUREMENT OF SUBSTITUTE GOODS OR SERVICES; LOSS OF USE, DATA, OR
PROFITS; OR BUSINESS INTERRUPTION) HOWEVER CAUSED AND ON ANY THEORY OF
LIABILITY, WHETHER IN CONTRACT, STRICT LIABILITY, OR TORT (INCLUDING
NEGLIGENCE OR OTHERWISE) ARISING IN ANY WAY OUT OF THE USE OF THIS
SOFTWARE, EVEN IF ADVISED OF THE POSSIBILITY OF SUCH DAMAGE.

-}

module Ganeti.THH ( declareSADT
                  , declareLADT
                  , declareILADT
                  , declareIADT
                  , makeJSONInstance
                  , deCamelCase
                  , genOpID
                  , genOpLowerStrip
                  , genAllConstr
                  , genAllOpIDs
                  , PyValue(..)
                  , PyValueEx(..)
                  , OpCodeField(..)
                  , OpCodeDescriptor(..)
                  , genOpCode
                  , genStrOfOp
                  , genStrOfKey
                  , genLuxiOp
                  , Field (..)
                  , simpleField
                  , andRestArguments
                  , withDoc
                  , defaultField
<<<<<<< HEAD
                  , presentInForthcoming
=======
                  , notSerializeDefaultField
>>>>>>> 1d003da3
                  , optionalField
                  , optionalNullSerField
                  , makeOptional
                  , renameField
                  , customField
                  , buildObject
                  , buildObjectWithForthcoming
                  , buildObjectSerialisation
                  , buildParam
                  , genException
                  , excErrMsg
                  ) where

import Control.Arrow ((&&&), second)
import Control.Applicative
import Control.Lens.Type (Lens')
import Control.Lens (lens, set, element)
import Control.Monad
import Control.Monad.Base () -- Needed to prevent spurious GHC linking errors.
import Control.Monad.Writer (tell)
import qualified Control.Monad.Trans as MT
import Data.Attoparsec.Text ()
  -- Needed to prevent spurious GHC 7.4 linking errors.
  -- See issue #683 and https://ghc.haskell.org/trac/ghc/ticket/4899
import Data.Char
import Data.Function (on)
import Data.List
import Data.Maybe
import qualified Data.Map as M
import Data.Monoid
import qualified Data.Set as S
import Language.Haskell.TH
import Language.Haskell.TH.Syntax (lift)

import qualified Text.JSON as JSON
import Text.JSON.Pretty (pp_value)

import Ganeti.JSON
import Ganeti.PartialParams
import Ganeti.PyValue
import Ganeti.THH.PyType


-- * Exported types

-- | Optional field information.
data OptionalType
  = NotOptional           -- ^ Field is not optional
  | OptionalOmitNull      -- ^ Field is optional, null is not serialised
  | OptionalSerializeNull -- ^ Field is optional, null is serialised
  | AndRestArguments      -- ^ Special field capturing all the remaining fields
                          -- as plain JSON values
  deriving (Show, Eq)

-- | Serialised field data type describing how to generate code for the field.
-- Each field has a type, which isn't captured in the type of the data type,
-- but is saved in the 'Q' monad in 'fieldType'.
--
-- Let @t@ be a type we want to parametrize the field with. There are the
-- following possible types of fields:
--
--   [Mandatory with no default.] Then @fieldType@ holds @t@,
--     @fieldDefault = Nothing@ and @fieldIsOptional = NotOptional@.
--
--   [Field with a default value.] Then @fieldType@ holds @t@ and
--     @fieldDefault = Just exp@ where @exp@ is an expression of type @t@ and
--    @fieldIsOptional = NotOptional@.
--
--   [Optional, no default value.] Then @fieldType@ holds @Maybe t@,
--     @fieldDefault = Nothing@ and @fieldIsOptional@ is either
--     'OptionalOmitNull' or 'OptionalSerializeNull'.
--
-- Optional fields with a default value are prohibited, as their main
-- intention is to represent the information that a request didn't contain
-- the field data.
--
-- /Custom (de)serialization:/
-- Field can have custom (de)serialization functions that are stored in
-- 'fieldRead' and 'fieldShow'. If they aren't provided, the default is to use
-- 'readJSON' and 'showJSON' for the field's type @t@. If they are provided,
-- the type of the contained deserializing expression must be
--
-- @
--   [(String, JSON.JSValue)] -> JSON.JSValue -> JSON.Result t
-- @
--
-- where the first argument carries the whole record in the case the
-- deserializing function needs to process additional information.
--
-- The type of the contained serializing experssion must be
--
-- @
--   t -> (JSON.JSValue, [(String, JSON.JSValue)])
-- @
--
-- where the result can provide extra JSON fields to include in the output
-- record (or just return @[]@ if they're not needed).
--
-- Note that for optional fields the type appearing in the custom functions
-- is still @t@. Therefore making a field optional doesn't change the
-- functions.
--
-- There is also a special type of optional field 'AndRestArguments' which
-- allows to parse any additional arguments not covered by other fields. There
-- can be at most one such special field and it's type must be
-- @Map String JSON.JSValue@. See also 'andRestArguments'.
data Field = Field { fieldName        :: String
                   , fieldType        :: Q Type
                     -- ^ the type of the field, @t@ for non-optional fields,
                     -- @Maybe t@ for optional ones.
                   , fieldRead        :: Maybe (Q Exp)
                     -- ^ an optional custom deserialization function of type
                     -- @[(String, JSON.JSValue)] -> JSON.JSValue ->
                     -- JSON.Result t@
                   , fieldShow        :: Maybe (Q Exp)
                     -- ^ an optional custom serialization function of type
                     -- @t -> (JSON.JSValue, [(String, JSON.JSValue)])@
                   , fieldExtraKeys   :: [String]
                     -- ^ a list of extra keys added by 'fieldShow'
                   , fieldDefault     :: Maybe (Q Exp)
                     -- ^ an optional default value of type @t@
                   , fieldSerializeDefault :: Bool
                     -- ^ whether not presented default value will be
                     -- serialized
                   , fieldConstr      :: Maybe String
                   , fieldIsOptional  :: OptionalType
                     -- ^ determines if a field is optional, and if yes,
                     -- how
                   , fieldDoc         :: String
                   , fieldPresentInForthcoming :: Bool
                   }

-- | Generates a simple field.
simpleField :: String -> Q Type -> Field
simpleField fname ftype =
  Field { fieldName        = fname
        , fieldType        = ftype
        , fieldRead        = Nothing
        , fieldShow        = Nothing
        , fieldExtraKeys   = []
        , fieldDefault     = Nothing
        , fieldSerializeDefault = True
        , fieldConstr      = Nothing
        , fieldIsOptional  = NotOptional
        , fieldDoc         = ""
        , fieldPresentInForthcoming = False
        }

-- | Generate an AndRestArguments catch-all field.
andRestArguments :: String -> Field
andRestArguments fname =
  Field { fieldName        = fname
        , fieldType        = [t| M.Map String JSON.JSValue |]
        , fieldRead        = Nothing
        , fieldShow        = Nothing
        , fieldExtraKeys   = []
        , fieldDefault     = Nothing
        , fieldSerializeDefault = True
        , fieldConstr      = Nothing
        , fieldIsOptional  = AndRestArguments
        , fieldDoc         = ""
        , fieldPresentInForthcoming = True
        }

withDoc :: String -> Field -> Field
withDoc doc field =
  field { fieldDoc = doc }

-- | Sets the renamed constructor field.
renameField :: String -> Field -> Field
renameField constrName field = field { fieldConstr = Just constrName }

-- | Sets the default value on a field (makes it optional with a
-- default value).
defaultField :: Q Exp -> Field -> Field
defaultField defval field = field { fieldDefault = Just defval }

<<<<<<< HEAD
-- | Mark a field as present in the forthcoming variant.
presentInForthcoming :: Field -> Field
presentInForthcoming field = field { fieldPresentInForthcoming = True }
=======
-- | A defaultField which will be serialized only if it's value differs from
-- a default value.
notSerializeDefaultField :: Q Exp -> Field -> Field
notSerializeDefaultField defval field =
  field { fieldDefault = Just defval
        , fieldSerializeDefault = False }
>>>>>>> 1d003da3

-- | Marks a field optional (turning its base type into a Maybe).
optionalField :: Field -> Field
optionalField field = field { fieldIsOptional = OptionalOmitNull }

-- | Marks a field optional (turning its base type into a Maybe), but
-- with 'Nothing' serialised explicitly as /null/.
optionalNullSerField :: Field -> Field
optionalNullSerField field = field { fieldIsOptional = OptionalSerializeNull }

-- | Make a field optional, if it isn't already.
makeOptional :: Field -> Field
makeOptional field = if  and [ fieldIsOptional field == NotOptional
                             , isNothing $ fieldDefault field
                             , not $ fieldPresentInForthcoming field
                             ]
                        then optionalField field
                        else field

-- | Sets custom functions on a field.
customField :: Name      -- ^ The name of the read function
            -> Name      -- ^ The name of the show function
            -> [String]  -- ^ The name of extra field keys
            -> Field     -- ^ The original field
            -> Field     -- ^ Updated field
customField readfn showfn extra field =
  field { fieldRead = Just (varE readfn), fieldShow = Just (varE showfn)
        , fieldExtraKeys = extra }

-- | Computes the record name for a given field, based on either the
-- string value in the JSON serialisation or the custom named if any
-- exists.
fieldRecordName :: Field -> String
fieldRecordName (Field { fieldName = name, fieldConstr = alias }) =
  fromMaybe (camelCase name) alias

-- | Computes the preferred variable name to use for the value of this
-- field. If the field has a specific constructor name, then we use a
-- first-letter-lowercased version of that; otherwise, we simply use
-- the field name. See also 'fieldRecordName'.
fieldVariable :: Field -> String
fieldVariable f =
  case (fieldConstr f) of
    Just name -> ensureLower name
    _ -> map (\c -> if c == '-' then '_' else c) $ fieldName f

-- | Compute the actual field type (taking into account possible
-- optional status).
actualFieldType :: Field -> Q Type
actualFieldType f | fieldIsOptional f `elem` [NotOptional, AndRestArguments] = t
                  | otherwise =  [t| Maybe $t |]
                  where t = fieldType f

-- | Checks that a given field is not optional (for object types or
-- fields which should not allow this case).
checkNonOptDef :: (Monad m) => Field -> m ()
checkNonOptDef (Field { fieldIsOptional = OptionalOmitNull
                      , fieldName = name }) =
  fail $ "Optional field " ++ name ++ " used in parameter declaration"
checkNonOptDef (Field { fieldIsOptional = OptionalSerializeNull
                      , fieldName = name }) =
  fail $ "Optional field " ++ name ++ " used in parameter declaration"
checkNonOptDef (Field { fieldDefault = (Just _), fieldName = name }) =
  fail $ "Default field " ++ name ++ " used in parameter declaration"
checkNonOptDef _ = return ()

-- | Construct a function that parses a field value. If the field has
-- a custom 'fieldRead', it's applied to @o@ and used. Otherwise
-- @JSON.readJSON@ is used.
parseFn :: Field   -- ^ The field definition
        -> Q Exp   -- ^ The entire object in JSON object format
        -> Q Exp   -- ^ The resulting function that parses a JSON message
parseFn field o =
  let fnType = [t| JSON.JSValue -> JSON.Result $(fieldType field) |]
      expr = maybe [| readJSONWithDesc $(stringE $ fieldName field) False |]
                   (`appE` o) (fieldRead field)
  in sigE expr fnType

-- | Produces the expression that will de-serialise a given
-- field. Since some custom parsing functions might need to use the
-- entire object, we do take and pass the object to any custom read
-- functions.
loadFn :: Field   -- ^ The field definition
       -> Q Exp   -- ^ The value of the field as existing in the JSON message
       -> Q Exp   -- ^ The entire object in JSON object format
       -> Q Exp   -- ^ Resulting expression
loadFn field expr o = [| $expr >>= $(parseFn field o) |]

-- | Just as 'loadFn', but for optional fields.
loadFnOpt :: Field   -- ^ The field definition
          -> Q Exp   -- ^ The value of the field as existing in the JSON message
                     -- as Maybe
          -> Q Exp   -- ^ The entire object in JSON object format
          -> Q Exp   -- ^ Resulting expression
loadFnOpt field@(Field { fieldDefault = Just def }) expr o
  = case fieldIsOptional field of
      NotOptional -> [| $expr >>= maybe (return $def) $(parseFn field o) |]
      _           -> fail $ "Field " ++ fieldName field ++ ":\
                            \ A field can't be optional and\
                            \ have a default value at the same time."
loadFnOpt field expr o
  = [| $expr >>= maybe (return Nothing) (liftM Just . $(parseFn field o)) |]

-- * Internal types

-- | A simple field, in constrast to the customisable 'Field' type.
type SimpleField = (String, Q Type)

-- | A definition for a single constructor for a simple object.
type SimpleConstructor = (String, [SimpleField])

-- | A definition for ADTs with simple fields.
type SimpleObject = [SimpleConstructor]

-- | A type alias for an opcode constructor of a regular object.
type OpCodeConstructor = (String, Q Type, String, [Field], String)

-- | A type alias for a Luxi constructor of a regular object.
type LuxiConstructor = (String, [Field])

-- * Helper functions

-- | Ensure first letter is lowercase.
--
-- Used to convert type name to function prefix, e.g. in @data Aa ->
-- aaToRaw@.
ensureLower :: String -> String
ensureLower [] = []
ensureLower (x:xs) = toLower x:xs

-- | Ensure first letter is uppercase.
--
-- Used to convert constructor name to component
ensureUpper :: String -> String
ensureUpper [] = []
ensureUpper (x:xs) = toUpper x:xs

-- | fromObj (Ganeti specific) as an expression, for reuse.
fromObjE :: Q Exp
fromObjE = varE 'fromObj

-- | ToRaw function name.
toRawName :: String -> Name
toRawName = mkName . (++ "ToRaw") . ensureLower

-- | FromRaw function name.
fromRawName :: String -> Name
fromRawName = mkName . (++ "FromRaw") . ensureLower

-- | Converts a name to it's varE\/litE representations.
reprE :: Either String Name -> Q Exp
reprE = either stringE varE

-- | Apply a constructor to a list of expressions
appCons :: Name -> [Exp] -> Exp
appCons cname = foldl AppE (ConE cname)

-- | Apply a constructor to a list of applicative expressions
appConsApp :: Name -> [Exp] -> Exp
appConsApp cname =
  foldl (\accu e -> InfixE (Just accu) (VarE '(<*>)) (Just e))
        (AppE (VarE 'pure) (ConE cname))

-- | Builds a field for a normal constructor.
buildConsField :: Q Type -> StrictTypeQ
buildConsField ftype = do
  ftype' <- ftype
  return (NotStrict, ftype')

-- | Builds a constructor based on a simple definition (not field-based).
buildSimpleCons :: Name -> SimpleObject -> Q Dec
buildSimpleCons tname cons = do
  decl_d <- mapM (\(cname, fields) -> do
                    fields' <- mapM (buildConsField . snd) fields
                    return $ NormalC (mkName cname) fields') cons
  return $ DataD [] tname [] decl_d [''Show, ''Eq]

-- | Generate the save function for a given type.
genSaveSimpleObj :: Name                            -- ^ Object type
                 -> String                          -- ^ Function name
                 -> SimpleObject                    -- ^ Object definition
                 -> (SimpleConstructor -> Q Clause) -- ^ Constructor save fn
                 -> Q (Dec, Dec)
genSaveSimpleObj tname sname opdefs fn = do
  let sigt = AppT (AppT ArrowT (ConT tname)) (ConT ''JSON.JSValue)
      fname = mkName sname
  cclauses <- mapM fn opdefs
  return $ (SigD fname sigt, FunD fname cclauses)

-- * Template code for simple raw type-equivalent ADTs

-- | Generates a data type declaration.
--
-- The type will have a fixed list of instances.
strADTDecl :: Name -> [String] -> Dec
strADTDecl name constructors =
  DataD [] name []
          (map (flip NormalC [] . mkName) constructors)
          [''Show, ''Eq, ''Enum, ''Bounded, ''Ord]

-- | Generates a toRaw function.
--
-- This generates a simple function of the form:
--
-- @
-- nameToRaw :: Name -> /traw/
-- nameToRaw Cons1 = var1
-- nameToRaw Cons2 = \"value2\"
-- @
genToRaw :: Name -> Name -> Name -> [(String, Either String Name)] -> Q [Dec]
genToRaw traw fname tname constructors = do
  let sigt = AppT (AppT ArrowT (ConT tname)) (ConT traw)
  -- the body clauses, matching on the constructor and returning the
  -- raw value
  clauses <- mapM  (\(c, v) -> clause [recP (mkName c) []]
                             (normalB (reprE v)) []) constructors
  return [SigD fname sigt, FunD fname clauses]

-- | Generates a fromRaw function.
--
-- The function generated is monadic and can fail parsing the
-- raw value. It is of the form:
--
-- @
-- nameFromRaw :: (Monad m) => /traw/ -> m Name
-- nameFromRaw s | s == var1       = Cons1
--               | s == \"value2\" = Cons2
--               | otherwise = fail /.../
-- @
genFromRaw :: Name -> Name -> Name -> [(String, Either String Name)] -> Q [Dec]
genFromRaw traw fname tname constructors = do
  -- signature of form (Monad m) => String -> m $name
  sigt <- [t| (Monad m) => $(conT traw) -> m $(conT tname) |]
  -- clauses for a guarded pattern
  let varp = mkName "s"
      varpe = varE varp
  clauses <- mapM (\(c, v) -> do
                     -- the clause match condition
                     g <- normalG [| $varpe == $(reprE v) |]
                     -- the clause result
                     r <- [| return $(conE (mkName c)) |]
                     return (g, r)) constructors
  -- the otherwise clause (fallback)
  oth_clause <- do
    g <- normalG [| otherwise |]
    r <- [|fail ("Invalid string value for type " ++
                 $(litE (stringL (nameBase tname))) ++ ": " ++ show $varpe) |]
    return (g, r)
  let fun = FunD fname [Clause [VarP varp]
                        (GuardedB (clauses++[oth_clause])) []]
  return [SigD fname sigt, fun]

-- | Generates a data type from a given raw format.
--
-- The format is expected to multiline. The first line contains the
-- type name, and the rest of the lines must contain two words: the
-- constructor name and then the string representation of the
-- respective constructor.
--
-- The function will generate the data type declaration, and then two
-- functions:
--
-- * /name/ToRaw, which converts the type to a raw type
--
-- * /name/FromRaw, which (monadically) converts from a raw type to the type
--
-- Note that this is basically just a custom show\/read instance,
-- nothing else.
declareADT
  :: (a -> Either String Name) -> Name -> String -> [(String, a)] -> Q [Dec]
declareADT fn traw sname cons = do
  let name = mkName sname
      ddecl = strADTDecl name (map fst cons)
      -- process cons in the format expected by genToRaw
      cons' = map (second fn) cons
  toraw <- genToRaw traw (toRawName sname) name cons'
  fromraw <- genFromRaw traw (fromRawName sname) name cons'
  return $ ddecl:toraw ++ fromraw

declareLADT :: Name -> String -> [(String, String)] -> Q [Dec]
declareLADT = declareADT Left

declareILADT :: String -> [(String, Int)] -> Q [Dec]
declareILADT sname cons = do
  consNames <- sequence [ newName ('_':n) | (n, _) <- cons ]
  consFns <- concat <$> sequence
             [ do sig <- sigD n [t| Int |]
                  let expr = litE (IntegerL (toInteger i))
                  fn <- funD n [clause [] (normalB expr) []]
                  return [sig, fn]
             | n <- consNames
             | (_, i) <- cons ]
  let cons' = [ (n, n') | (n, _) <- cons | n' <- consNames ]
  (consFns ++) <$> declareADT Right ''Int sname cons'

declareIADT :: String -> [(String, Name)] -> Q [Dec]
declareIADT = declareADT Right ''Int

declareSADT :: String -> [(String, Name)] -> Q [Dec]
declareSADT = declareADT Right ''String

-- | Creates the showJSON member of a JSON instance declaration.
--
-- This will create what is the equivalent of:
--
-- @
-- showJSON = showJSON . /name/ToRaw
-- @
--
-- in an instance JSON /name/ declaration
genShowJSON :: String -> Q Dec
genShowJSON name = do
  body <- [| JSON.showJSON . $(varE (toRawName name)) |]
  return $ FunD 'JSON.showJSON [Clause [] (NormalB body) []]

-- | Creates the readJSON member of a JSON instance declaration.
--
-- This will create what is the equivalent of:
--
-- @
-- readJSON s = case readJSON s of
--                Ok s' -> /name/FromRaw s'
--                Error e -> Error /description/
-- @
--
-- in an instance JSON /name/ declaration
genReadJSON :: String -> Q Dec
genReadJSON name = do
  let s = mkName "s"
  body <- [| $(varE (fromRawName name)) =<<
             readJSONWithDesc $(stringE name) True $(varE s) |]
  return $ FunD 'JSON.readJSON [Clause [VarP s] (NormalB body) []]

-- | Generates a JSON instance for a given type.
--
-- This assumes that the /name/ToRaw and /name/FromRaw functions
-- have been defined as by the 'declareSADT' function.
makeJSONInstance :: Name -> Q [Dec]
makeJSONInstance name = do
  let base = nameBase name
  showJ <- genShowJSON base
  readJ <- genReadJSON base
  return [InstanceD [] (AppT (ConT ''JSON.JSON) (ConT name)) [readJ,showJ]]

-- * Template code for opcodes

-- | Transforms a CamelCase string into an_underscore_based_one.
deCamelCase :: String -> String
deCamelCase =
    intercalate "_" . map (map toUpper) . groupBy (\_ b -> not $ isUpper b)

-- | Transform an underscore_name into a CamelCase one.
camelCase :: String -> String
camelCase = concatMap (ensureUpper . drop 1) .
            groupBy (\_ b -> b /= '_' && b /= '-') . ('_':)

-- | Computes the name of a given constructor.
constructorName :: Con -> Q Name
constructorName (NormalC name _) = return name
constructorName (RecC name _)    = return name
constructorName x                = fail $ "Unhandled constructor " ++ show x

-- | Extract all constructor names from a given type.
reifyConsNames :: Name -> Q [String]
reifyConsNames name = do
  reify_result <- reify name
  case reify_result of
    TyConI (DataD _ _ _ cons _) -> mapM (liftM nameBase . constructorName) cons
    o -> fail $ "Unhandled name passed to reifyConsNames, expected\
                \ type constructor but got '" ++ show o ++ "'"

-- | Builds the generic constructor-to-string function.
--
-- This generates a simple function of the following form:
--
-- @
-- fname (ConStructorOne {}) = trans_fun("ConStructorOne")
-- fname (ConStructorTwo {}) = trans_fun("ConStructorTwo")
-- @
--
-- This builds a custom list of name\/string pairs and then uses
-- 'genToRaw' to actually generate the function.
genConstrToStr :: (String -> Q String) -> Name -> String -> Q [Dec]
genConstrToStr trans_fun name fname = do
  cnames <- reifyConsNames name
  svalues <- mapM (liftM Left . trans_fun) cnames
  genToRaw ''String (mkName fname) name $ zip cnames svalues

-- | Constructor-to-string for OpCode.
genOpID :: Name -> String -> Q [Dec]
genOpID = genConstrToStr (return . deCamelCase)

-- | Strips @Op@ from the constructor name, converts to lower-case
-- and adds a given prefix.
genOpLowerStrip :: String -> Name -> String -> Q [Dec]
genOpLowerStrip prefix =
    genConstrToStr (liftM ((prefix ++) . map toLower . deCamelCase)
                    . stripPrefixM "Op")
  where
    stripPrefixM :: String -> String -> Q String
    stripPrefixM pfx s = maybe (fail $ s ++ " doesn't start with " ++ pfx)
                               return
                         $ stripPrefix pfx s

-- | Builds a list with all defined constructor names for a type.
--
-- @
-- vstr :: String
-- vstr = [...]
-- @
--
-- Where the actual values of the string are the constructor names
-- mapped via @trans_fun@.
genAllConstr :: (String -> String) -> Name -> String -> Q [Dec]
genAllConstr trans_fun name vstr = do
  cnames <- reifyConsNames name
  let svalues = sort $ map trans_fun cnames
      vname = mkName vstr
      sig = SigD vname (AppT ListT (ConT ''String))
      body = NormalB (ListE (map (LitE . StringL) svalues))
  return $ [sig, ValD (VarP vname) body []]

-- | Generates a list of all defined opcode IDs.
genAllOpIDs :: Name -> String -> Q [Dec]
genAllOpIDs = genAllConstr deCamelCase

-- * Python code generation

data OpCodeField = OpCodeField { ocfName :: String
                               , ocfType :: PyType
                               , ocfDefl :: Maybe PyValueEx
                               , ocfDoc  :: String
                               }

-- | Transfers opcode data between the opcode description (through
-- @genOpCode@) and the Python code generation functions.
data OpCodeDescriptor = OpCodeDescriptor { ocdName   :: String
                                         , ocdType   :: PyType
                                         , ocdDoc    :: String
                                         , ocdFields :: [OpCodeField]
                                         , ocdDescr  :: String
                                         }

-- | Optionally encapsulates default values in @PyValueEx@.
--
-- @maybeApp exp typ@ returns a quoted expression that encapsulates
-- the default value @exp@ of an opcode parameter cast to @typ@ in a
-- @PyValueEx@, if @exp@ is @Just@.  Otherwise, it returns a quoted
-- expression with @Nothing@.
maybeApp :: Maybe (Q Exp) -> Q Type -> Q Exp
maybeApp Nothing _ =
  [| Nothing |]

maybeApp (Just expr) typ =
  [| Just ($(conE (mkName "PyValueEx")) ($expr :: $typ)) |]

-- | Generates a Python type according to whether the field is
-- optional.
--
-- The type of created expression is PyType.
genPyType' :: OptionalType -> Q Type -> Q PyType
genPyType' opt typ = typ >>= pyOptionalType (opt /= NotOptional)

-- | Generates Python types from opcode parameters.
genPyType :: Field -> Q PyType
genPyType f = genPyType' (fieldIsOptional f) (fieldType f)

-- | Generates Python default values from opcode parameters.
genPyDefault :: Field -> Q Exp
genPyDefault f = maybeApp (fieldDefault f) (fieldType f)

pyField :: Field -> Q Exp
pyField f = genPyType f >>= \t ->
            [| OpCodeField $(stringE (fieldName f))
                           t
                           $(genPyDefault f)
                           $(stringE (fieldDoc f)) |]

-- | Generates a Haskell function call to "showPyClass" with the
-- necessary information on how to build the Python class string.
pyClass :: OpCodeConstructor -> Q Exp
pyClass (consName, consType, consDoc, consFields, consDscField) =
  do let consName' = stringE consName
     consType' <- genPyType' NotOptional consType
     let consDoc' = stringE consDoc
     [| OpCodeDescriptor $consName'
                         consType'
                         $consDoc'
                         $(listE $ map pyField consFields)
                         consDscField |]

-- | Generates a function called "pyClasses" that holds the list of
-- all the opcode descriptors necessary for generating the Python
-- opcodes.
pyClasses :: [OpCodeConstructor] -> Q [Dec]
pyClasses cons =
  do let name = mkName "pyClasses"
         sig = SigD name (AppT ListT (ConT ''OpCodeDescriptor))
     fn <- FunD name <$> (:[]) <$> declClause cons
     return [sig, fn]
  where declClause c =
          clause [] (normalB (ListE <$> mapM pyClass c)) []

-- | Converts from an opcode constructor to a Luxi constructor.
opcodeConsToLuxiCons :: OpCodeConstructor -> LuxiConstructor
opcodeConsToLuxiCons (x, _, _, y, _) = (x, y)

-- | Generates 'DictObject' instance for an op-code.
genOpCodeDictObject :: Name                -- ^ Type name to use
                    -> (LuxiConstructor -> Q Clause) -- ^ saving function
                    -> (LuxiConstructor -> Q Exp) -- ^ loading function
                    -> [LuxiConstructor] -- ^ Constructors
                    -> Q [Dec]
genOpCodeDictObject tname savefn loadfn cons = do
  tdclauses <- genSaveOpCode cons savefn
  fdclauses <- genLoadOpCode cons loadfn
  return [ InstanceD [] (AppT (ConT ''DictObject) (ConT tname))
           [ FunD 'toDict tdclauses
           , FunD 'fromDictWKeys fdclauses
           ]]

-- | Generates the OpCode data type.
--
-- This takes an opcode logical definition, and builds both the
-- datatype and the JSON serialisation out of it. We can't use a
-- generic serialisation since we need to be compatible with Ganeti's
-- own, so we have a few quirks to work around.
genOpCode :: String              -- ^ Type name to use
          -> [OpCodeConstructor] -- ^ Constructor name and parameters
          -> Q [Dec]
genOpCode name cons = do
  let tname = mkName name
  decl_d <- mapM (\(cname, _, _, fields, _) -> do
                    -- we only need the type of the field, without Q
                    fields' <- mapM (fieldTypeInfo "op") fields
                    return $ RecC (mkName cname) fields')
            cons
  let declD = DataD [] tname [] decl_d [''Show, ''Eq]
  let (allfsig, allffn) = genAllOpFields "allOpFields" cons
  -- DictObject
  let luxiCons = map opcodeConsToLuxiCons cons
  dictObjInst <- genOpCodeDictObject tname saveConstructor loadOpConstructor
                                     luxiCons
  -- rest
  pyDecls <- pyClasses cons
  return $ [declD, allfsig, allffn] ++ dictObjInst ++ pyDecls

-- | Generates the function pattern returning the list of fields for a
-- given constructor.
genOpConsFields :: OpCodeConstructor -> Clause
genOpConsFields (cname, _, _, fields, _) =
  let op_id = deCamelCase cname
      fvals = map (LitE . StringL) . sort . nub $
              concatMap (\f -> fieldName f:fieldExtraKeys f) fields
  in Clause [LitP (StringL op_id)] (NormalB $ ListE fvals) []

-- | Generates a list of all fields of an opcode constructor.
genAllOpFields  :: String              -- ^ Function name
                -> [OpCodeConstructor] -- ^ Object definition
                -> (Dec, Dec)
genAllOpFields sname opdefs =
  let cclauses = map genOpConsFields opdefs
      other = Clause [WildP] (NormalB (ListE [])) []
      fname = mkName sname
      sigt = AppT  (AppT ArrowT (ConT ''String)) (AppT ListT (ConT ''String))
  in (SigD fname sigt, FunD fname (cclauses++[other]))

-- | Generates the \"save\" clause for an entire opcode constructor.
--
-- This matches the opcode with variables named the same as the
-- constructor fields (just so that the spliced in code looks nicer),
-- and passes those name plus the parameter definition to 'saveObjectField'.
saveConstructor :: LuxiConstructor -- ^ The constructor
                -> Q Clause        -- ^ Resulting clause
saveConstructor (sname, fields) = do
  let cname = mkName sname
  fnames <- mapM (newName . fieldVariable) fields
  let pat = conP cname (map varP fnames)
  let felems = zipWith saveObjectField fnames fields
      -- now build the OP_ID serialisation
      opid = [| [( $(stringE "OP_ID"),
                   JSON.showJSON $(stringE . deCamelCase $ sname) )] |]
      flist = listE (opid:felems)
      -- and finally convert all this to a json object
      flist' = [| concat $flist |]
  clause [pat] (normalB flist') []

-- | Generates the main save opcode function, serializing as a dictionary.
--
-- This builds a per-constructor match clause that contains the
-- respective constructor-serialisation code.
genSaveOpCode :: [LuxiConstructor]             -- ^ Object definition
              -> (LuxiConstructor -> Q Clause) -- ^ Constructor save fn
              -> Q [Clause]
genSaveOpCode opdefs fn = mapM fn opdefs

-- | Generates load code for a single constructor of the opcode data type.
-- The type of the resulting expression is @WriterT UsedKeys J.Result a@.
loadConstructor :: Name -> (Field -> Q Exp) -> [Field] -> Q Exp
loadConstructor name loadfn fields =
  [| MT.lift $(appConsApp name <$> mapM loadfn fields)
     <* tell $(fieldsUsedKeysQ fields) |]

-- | Generates load code for a single constructor of the opcode data type.
loadOpConstructor :: LuxiConstructor -> Q Exp
loadOpConstructor (sname, fields) =
  loadConstructor (mkName sname) (loadObjectField fields) fields

-- | Generates the loadOpCode function.
genLoadOpCode :: [LuxiConstructor]
              -> (LuxiConstructor -> Q Exp) -- ^ Constructor load fn
              -> Q [Clause]
genLoadOpCode opdefs fn = do
  let objname = objVarName
      opidKey = "OP_ID"
      opid = mkName $ map toLower opidKey
  st <- bindS (varP opid) [| $fromObjE $(varE objname) $(stringE opidKey) |]
  -- the match results (per-constructor blocks)
  mexps <- mapM fn opdefs
  fails <- [| fail $ "Unknown opcode " ++ $(varE opid) |]
  let mpats = map (\(me, op) ->
                       let mp = LitP . StringL . deCamelCase . fst $ op
                       in Match mp (NormalB me) []
                  ) $ zip mexps opdefs
      defmatch = Match WildP (NormalB fails) []
      cst = NoBindS $ CaseE (VarE opid) $ mpats++[defmatch]
      body = DoE [st, cst]
  -- include "OP_ID" to the list of used keys
  bodyAndOpId <- [| $(return body)
                    <* tell (mkUsedKeys $ S.singleton opidKey) |]
  return [Clause [VarP objname] (NormalB bodyAndOpId) []]

-- * Template code for luxi

-- | Constructor-to-string for LuxiOp.
genStrOfOp :: Name -> String -> Q [Dec]
genStrOfOp = genConstrToStr return

-- | Constructor-to-string for MsgKeys.
genStrOfKey :: Name -> String -> Q [Dec]
genStrOfKey = genConstrToStr (return . ensureLower)

-- | Generates the LuxiOp data type.
--
-- This takes a Luxi operation definition and builds both the
-- datatype and the function transforming the arguments to JSON.
-- We can't use anything less generic, because the way different
-- operations are serialized differs on both parameter- and top-level.
--
-- There are two things to be defined for each parameter:
--
-- * name
--
-- * type
--
genLuxiOp :: String -> [LuxiConstructor] -> Q [Dec]
genLuxiOp name cons = do
  let tname = mkName name
  decl_d <- mapM (\(cname, fields) -> do
                    -- we only need the type of the field, without Q
                    fields' <- mapM actualFieldType fields
                    let fields'' = zip (repeat NotStrict) fields'
                    return $ NormalC (mkName cname) fields'')
            cons
  let declD = DataD [] (mkName name) [] decl_d [''Show, ''Eq]
  -- generate DictObject instance
  dictObjInst <- genOpCodeDictObject tname saveLuxiConstructor
                                     loadOpConstructor cons
  -- .. and use it to construct 'opToArgs' of 'toDict'
  -- (as we know that the output of 'toDict' is always in the proper order)
  opToArgsType <- [t| $(conT tname) -> JSON.JSValue |]
  opToArgsExp <- [| JSON.showJSON . map snd . toDict |]
  let opToArgsName = mkName "opToArgs"
      opToArgsDecs = [ SigD opToArgsName opToArgsType
                     , ValD (VarP opToArgsName) (NormalB opToArgsExp) []
                     ]
  -- rest
  req_defs <- declareSADT "LuxiReq" .
              map (\(str, _) -> ("Req" ++ str, mkName ("luxiReq" ++ str))) $
                  cons
  return $ [declD] ++ dictObjInst ++ opToArgsDecs ++ req_defs

-- | Generates the \"save\" clause for entire LuxiOp constructor.
saveLuxiConstructor :: LuxiConstructor -> Q Clause
saveLuxiConstructor (sname, fields) = do
  let cname = mkName sname
  fnames <- mapM (newName . fieldVariable) fields
  let pat = conP cname (map varP fnames)
  let felems = zipWith saveObjectField fnames fields
      flist = [| concat $(listE felems) |]
  clause [pat] (normalB flist) []

-- * "Objects" functionality

-- | Extract the field's declaration from a Field structure.
fieldTypeInfo :: String -> Field -> Q (Name, Strict, Type)
fieldTypeInfo field_pfx fd = do
  t <- actualFieldType fd
  let n = mkName . (field_pfx ++) . fieldRecordName $ fd
  return (n, NotStrict, t)

-- | Build an object declaration.
buildObject :: String -> String -> [Field] -> Q [Dec]
buildObject sname field_pfx fields = do
  when (any ((==) AndRestArguments . fieldIsOptional)
         . drop 1 $ reverse fields)
    $ fail "Objects may have only one AndRestArguments field,\
           \ and it must be the last one."
  let name = mkName sname
  fields_d <- mapM (fieldTypeInfo field_pfx) fields
  let decl_d = RecC name fields_d
  let declD = DataD [] name [] [decl_d] [''Show, ''Eq]
  ser_decls <- buildObjectSerialisation sname fields
  return $ declD:ser_decls

-- | Build an accessor function for a field of an object
-- that can have a forthcoming variant.
buildAccessor :: Name -- ^ name of the forthcoming constructor
              -> String -- ^ prefix for the forthcoming field
              -> Name -- ^ name of the real constructor
              -> String -- ^ prefix for the real field
              -> Name -- ^ name of the generated accessor
              -> String -- ^ prefix of the generated accessor
              -> Field -- ^ field description
              -> Q [Dec]
buildAccessor fnm fpfx rnm rpfx nm pfx field = do
  let optField = makeOptional field
  x <- newName "x"
  (rpfx_name, _, _) <- fieldTypeInfo rpfx field
  (fpfx_name, _, ftype) <- fieldTypeInfo fpfx optField
  (pfx_name, _, _) <- fieldTypeInfo pfx field
  let r_body_core = AppE (VarE rpfx_name) $ VarE x
      r_body = if fieldIsOptional field == fieldIsOptional optField
                 then r_body_core
                 else AppE (VarE 'return) r_body_core
      f_body = AppE (VarE fpfx_name) $ VarE x
  return $ [ SigD pfx_name $ ArrowT `AppT` ConT nm `AppT` ftype
           , FunD pfx_name
             [ Clause [ConP rnm [VarP x]] (NormalB r_body) []
             , Clause [ConP fnm [VarP x]] (NormalB f_body) []
             ]]

-- | Build lense declartions for a field, if the type of the field
-- is the same in the forthcoming and the real variant.
buildLens :: (Name, Name) -- ^ names of the forthcoming constructors
          -> (Name, Name) -- ^ names of the real constructors
          -> Name -- ^ name of the type
          -> String -- ^ the field prefix
          -> Int -- ^ arity
          -> (Field, Int) -- ^ the Field to generate the lens for, and its
                          -- position
          -> Q [Dec]
buildLens (fnm, fdnm) (rnm, rdnm) nm pfx ar (field, i) = do
  let optField = makeOptional field
  if fieldIsOptional field /= fieldIsOptional optField
     then return []
     else do
       let lensnm = mkName $ pfx ++ fieldRecordName  field ++ "L"
       (accnm, _, ftype) <- fieldTypeInfo pfx field
       vars <- replicateM ar (newName "x")
       var <- newName "val"
       context <- newName "val"
       let body cn cdn = NormalB
                           . (ConE cn `AppE`)
                           . foldl (\e (j, x) -> AppE e . VarE
                                                   $ if i == j then var else x)
                             (ConE cdn)
                          $ zip [0..] vars
       let setterE = LamE [VarP context, VarP var] $ CaseE (VarE context)
                        [ Match (ConP fnm [ConP fdnm . set (element i) WildP
                                             $ map VarP vars])
                                (body fnm fdnm) []
                        , Match (ConP rnm [ConP rdnm . set (element i) WildP
                                             $ map VarP vars])
                                (body rnm rdnm) []
                        ]
       return [ SigD lensnm $ ConT ''Lens' `AppT` ConT nm `AppT` ftype
              , ValD (VarP lensnm)
                     (NormalB  $ VarE 'lens `AppE` VarE accnm `AppE` setterE) []
              ]

-- | Build an object that can have a forthcoming variant.
-- This will create 3 data types: two objects, prefixed by
-- "Real" and "Forthcoming", respectively, and a sum type
-- of those. The JSON representation of the latter will
-- be a JSON object, dispatching on the "forthcoming" key.
buildObjectWithForthcoming ::
  String -- ^ Name of the newly defined type
  -> String -- ^ base prefix for field names; for the real and fortcoming
            -- variant, with base prefix will be prefixed with "real"
            -- and forthcoming, respectively.
  -> [Field] -- ^ List of fields in the real version
  -> Q [Dec]
buildObjectWithForthcoming sname field_pfx fields = do
  let capitalPrefix = ensureUpper field_pfx
      forth_nm = "Forthcoming" ++ sname
      forth_data_nm = forth_nm ++ "Data"
      forth_pfx = "forthcoming" ++ capitalPrefix
      real_nm =  "Real" ++ sname
      real_data_nm = real_nm ++ "Data"
      real_pfx = "real" ++ capitalPrefix
  concreteDecls <- buildObject real_data_nm real_pfx fields
  forthcomingDecls <- buildObject forth_data_nm forth_pfx
                      (map makeOptional fields)
  let name = mkName sname
      real_d = NormalC (mkName real_nm)
                 [(NotStrict, ConT (mkName real_data_nm))]
      forth_d = NormalC (mkName forth_nm)
                  [(NotStrict, ConT (mkName forth_data_nm))]
      declD = DataD [] name [] [real_d, forth_d] [''Show, ''Eq]

  read_body <- [| branchOnField "forthcoming"
                  (liftM $(conE $ mkName forth_nm) . JSON.readJSON)
                  (liftM $(conE $ mkName real_nm) . JSON.readJSON) |]
  x <- newName "x"
  show_real_body <- [| JSON.showJSON $(varE x) |]
  show_forth_body <- [| addField ("forthcoming", JSON.JSBool True)
                          $ JSON.showJSON $(varE x) |]
  let rdjson = FunD 'JSON.readJSON [Clause [] (NormalB read_body) []]
      shjson = FunD 'JSON.showJSON
                 [ Clause [ConP (mkName real_nm) [VarP x]]
                    (NormalB show_real_body) []
                 , Clause [ConP (mkName forth_nm) [VarP x]]
                    (NormalB show_forth_body) []
                 ]
      instJSONdecl = InstanceD [] (AppT (ConT ''JSON.JSON) (ConT name))
                     [rdjson, shjson]
  accessors <- liftM concat . flip mapM fields
                 $ buildAccessor (mkName forth_nm) forth_pfx
                                 (mkName real_nm) real_pfx
                                 name field_pfx
  lenses <- liftM concat . flip mapM (zip fields [0..])
              $ buildLens (mkName forth_nm, mkName forth_data_nm)
                          (mkName real_nm, mkName real_data_nm)
                          name field_pfx (length fields)
  xs <- newName "xs"
  fromDictWKeysbody <- [| if ("forthcoming", JSON.JSBool True) `elem` $(varE xs)
                            then liftM $(conE $ mkName forth_nm)
                                   (fromDictWKeys $(varE xs))
                            else liftM $(conE $ mkName real_nm)
                                   (fromDictWKeys $(varE xs)) |]
  todictx_r <- [| toDict $(varE x) |]
  todictx_f <- [| ("forthcoming", JSON.JSBool True) : toDict $(varE x) |]
  let todict = FunD 'toDict [ Clause [ConP (mkName real_nm) [VarP x]]
                               (NormalB todictx_r) []
                            , Clause [ConP (mkName forth_nm) [VarP x]]
                               (NormalB todictx_f) []
                            ]
      fromdict = FunD 'fromDictWKeys [ Clause [VarP xs]
                                       (NormalB fromDictWKeysbody) [] ]
      instDict = InstanceD [] (AppT (ConT ''DictObject) (ConT name))
                 [todict, fromdict]
  instArray <- genArrayObjectInstance name
                 (simpleField "forthcoming" [t| Bool |] : fields)
  let forthPredName = mkName $ field_pfx ++ "Forthcoming"
  let forthPredDecls = [ SigD forthPredName
                           $ ArrowT `AppT` ConT name `AppT` ConT ''Bool
                       , FunD forthPredName
                         [ Clause [ConP (mkName real_nm) [WildP]]
                                   (NormalB $ ConE 'False) []
                         , Clause [ConP (mkName forth_nm) [WildP]]
                                   (NormalB $ ConE 'True) []
                         ]
                       ]
  return $ concreteDecls ++ forthcomingDecls ++ [declD, instJSONdecl]
           ++ forthPredDecls ++ accessors ++ lenses ++ [instDict, instArray]

-- | Generates an object definition: data type and its JSON instance.
buildObjectSerialisation :: String -> [Field] -> Q [Dec]
buildObjectSerialisation sname fields = do
  let name = mkName sname
  dictdecls <- genDictObject saveObjectField
                             (loadObjectField fields) sname fields
  savedecls <- genSaveObject sname
  (loadsig, loadfn) <- genLoadObject sname
  shjson <- objectShowJSON sname
  rdjson <- objectReadJSON sname
  let instdecl = InstanceD [] (AppT (ConT ''JSON.JSON) (ConT name))
                 [rdjson, shjson]
  return $ dictdecls ++ savedecls ++ [loadsig, loadfn, instdecl]

-- | An internal name used for naming variables that hold the entire
-- object of type @[(String,JSValue)]@.
objVarName :: Name
objVarName = mkName "_o"

-- | Provides a default 'toJSArray' for 'ArrayObject' instance using its
-- existing 'DictObject' instance. The keys are serialized in the order
-- they're declared. The list must contain all keys possibly generated by
-- 'toDict'.
defaultToJSArray :: (DictObject a) => [String] -> a -> [JSON.JSValue]
defaultToJSArray keys o =
  let m = M.fromList $ toDict o
  in map (fromMaybe JSON.JSNull . flip M.lookup m) keys

-- | Provides a default 'fromJSArray' for 'ArrayObject' instance using its
-- existing 'DictObject' instance. The fields are deserialized in the order
-- they're declared.
defaultFromJSArray :: (DictObject a)
                   => [String] -> [JSON.JSValue] -> JSON.Result a
defaultFromJSArray keys xs = do
  let xslen = length xs
      explen = length keys
  unless (xslen == explen) (fail $ "Expected " ++ show explen
                                   ++ " arguments, got " ++ show xslen)
  fromDict $ zip keys xs

-- | Generates an additional 'ArrayObject' instance using its
-- existing 'DictObject' instance.
--
-- See 'defaultToJSArray' and 'defaultFromJSArray'.
genArrayObjectInstance :: Name -> [Field] -> Q Dec
genArrayObjectInstance name fields = do
  let fnames = concatMap (liftA2 (:) fieldName fieldExtraKeys) fields
  instanceD (return []) (appT (conT ''ArrayObject) (conT name))
    [ valD (varP 'toJSArray) (normalB [| defaultToJSArray $(lift fnames) |]) []
    , valD (varP 'fromJSArray) (normalB [| defaultFromJSArray fnames |]) []
    ]

-- | Generates 'DictObject' instance.
genDictObject :: (Name -> Field -> Q Exp)  -- ^ a saving function
              -> (Field -> Q Exp)          -- ^ a loading function
              -> String                    -- ^ an object name
              -> [Field]                   -- ^ a list of fields
              -> Q [Dec]
genDictObject save_fn load_fn sname fields = do
  let name = mkName sname
  -- toDict
  fnames <- mapM (newName . fieldVariable) fields
  let pat = conP name (map varP fnames)
      tdexp = [| concat $(listE $ zipWith save_fn fnames fields) |]
  tdclause <- clause [pat] (normalB tdexp) []
  -- fromDict
  fdexp <- loadConstructor name load_fn fields
  let fdclause = Clause [VarP objVarName] (NormalB fdexp) []
  -- the ArrayObject instance generated from DictObject
  arrdec <- genArrayObjectInstance name fields
  -- the final instance
  return $ [InstanceD [] (AppT (ConT ''DictObject) (ConT name))
             [ FunD 'toDict [tdclause]
             , FunD 'fromDictWKeys [fdclause]
             ]]
         ++ [arrdec]

-- | Generates the save object functionality.
genSaveObject :: String -> Q [Dec]
genSaveObject sname = do
  let fname = mkName ("save" ++ sname)
  sigt <- [t| $(conT $ mkName sname) -> JSON.JSValue |]
  cclause <- [| showJSONtoDict |]
  return [SigD fname sigt, ValD (VarP fname) (NormalB cclause) []]

-- | Generates the code for saving an object's field, handling the
-- various types of fields that we have.
saveObjectField :: Name -> Field -> Q Exp
saveObjectField fvar field = do
  let formatFn = fromMaybe [| JSON.showJSON &&& (const []) |] $
                           fieldShow field
      formatFnTyped = sigE formatFn
        [t| $(fieldType field) -> (JSON.JSValue, [(String, JSON.JSValue)]) |]
  let formatCode v = [| let (actual, extra) = $formatFnTyped $(v)
                         in ($nameE, actual) : extra |]
  case fieldIsOptional field of
    OptionalOmitNull ->       [| case $(fvarE) of
                                   Nothing -> []
                                   Just v  -> $(formatCode [| v |])
                              |]
    OptionalSerializeNull ->  [| case $(fvarE) of
                                   Nothing -> [( $nameE, JSON.JSNull )]
                                   Just v  -> $(formatCode [| v |])
                              |]
    NotOptional -> case (fieldDefault field, fieldSerializeDefault field) of
                     (Just v, False) -> [| if $v /= $fvarE
                                             then $(formatCode fvarE)
                                             else [] |]
                     -- If a default value exists and we shouldn't serialize
                     -- default fields - serialize only if the value differs
                     -- from the default one.
                     _ -> formatCode fvarE
    AndRestArguments -> [| M.toList $(varE fvar) |]
  where nameE = stringE (fieldName field)
        fvarE = varE fvar

-- | Generates the showJSON clause for a given object name.
objectShowJSON :: String -> Q Dec
objectShowJSON name = do
  body <- [| JSON.showJSON . $(varE . mkName $ "save" ++ name) |]
  return $ FunD 'JSON.showJSON [Clause [] (NormalB body) []]

-- | Generates the load object functionality.
genLoadObject :: String -> Q (Dec, Dec)
genLoadObject sname = do
  let fname = mkName $ "load" ++ sname
  sigt <- [t| JSON.JSValue -> JSON.Result $(conT $ mkName sname) |]
  cclause <- [| readJSONfromDict |]
  return $ (SigD fname sigt,
            FunD fname [Clause [] (NormalB cclause) []])

-- | Generates code for loading an object's field.
loadObjectField :: [Field] -> Field -> Q Exp
loadObjectField allFields field = do
  let otherNames = fieldsDictKeysQ . filter (on (/=) fieldName field)
                                   $ allFields
  -- these are used in all patterns below
  let objvar = varE objVarName
      objfield = stringE (fieldName field)
  case (fieldDefault field, fieldIsOptional field) of
            -- Only non-optional fields without defaults must have a value;
            -- we treat both optional types the same, since
            -- 'maybeFromObj' can deal with both missing and null values
            -- appropriately (the same)
            (Nothing, NotOptional) ->
                  loadFn field [| fromObj $objvar $objfield |] objvar
            -- AndRestArguments need not to be parsed at all,
            -- they're just extracted from the list of other fields.
            (Nothing, AndRestArguments) ->
                  [| return . M.fromList
                     . filter (not . (`S.member` $(otherNames)) . fst)
                     $ $objvar |]
            _ ->  loadFnOpt field [| maybeFromObj $objvar $objfield |] objvar

-- | Generates the set of all used JSON dictionary keys for a field
fieldDictKeys :: Field -> Exp
fieldDictKeys field = AppE (VarE 'S.fromList)
  . ListE . map (LitE . StringL) $ liftA2 (:) fieldName fieldExtraKeys field

-- | Generates the list of all used JSON dictionary keys for a list of fields
fieldsDictKeys :: [Field] -> Exp
fieldsDictKeys fields =
  AppE (VarE 'S.unions) . ListE . map fieldDictKeys $ fields

-- | Generates the list of all used JSON dictionary keys for a list of fields
fieldsDictKeysQ :: [Field] -> Q Exp
fieldsDictKeysQ = return . fieldsDictKeys


-- | Generates the list of all used JSON dictionary keys for a list of fields,
-- depending on if any of them has 'AndRestArguments' flag.
fieldsUsedKeysQ :: [Field] -> Q Exp
fieldsUsedKeysQ fields
  | any ((==) AndRestArguments . fieldIsOptional) fields
              = [| allUsedKeys |]
  | otherwise = [| mkUsedKeys $(fieldsDictKeysQ fields) |]

-- | Builds the readJSON instance for a given object name.
objectReadJSON :: String -> Q Dec
objectReadJSON name = do
  let s = mkName "s"
  body <- [| $(varE . mkName $ "load" ++ name) =<<
             readJSONWithDesc $(stringE name) False $(varE s) |]
  return $ FunD 'JSON.readJSON [Clause [VarP s] (NormalB body) []]

-- * Inheritable parameter tables implementation

-- | Compute parameter type names.
paramTypeNames :: String -> (String, String)
paramTypeNames root = ("Filled"  ++ root ++ "Params",
                       "Partial" ++ root ++ "Params")

-- | Compute the name of a full and a partial parameter field.
paramFieldNames :: String -> Field -> (Name, Name)
paramFieldNames field_pfx fd =
  let base = field_pfx ++ fieldRecordName fd
   in (mkName base, mkName (base ++ "P"))

-- | Compute information about the type of a parameter field.
paramFieldTypeInfo :: String -> Field -> VarStrictTypeQ
paramFieldTypeInfo field_pfx fd = do
  t <- actualFieldType fd
  return (snd $ paramFieldNames field_pfx fd, NotStrict, AppT (ConT ''Maybe) t)

-- | Build a parameter declaration.
--
-- This function builds two different data structures: a /filled/ one,
-- in which all fields are required, and a /partial/ one, in which all
-- fields are optional. Due to the current record syntax issues, the
-- fields need to be named differrently for the two structures, so the
-- partial ones get a /P/ suffix.
-- Also generate a default value for the partial parameters.
buildParam :: String -> String -> [Field] -> Q [Dec]
buildParam sname field_pfx fields = do
  let (sname_f, sname_p) = paramTypeNames sname
      name_f = mkName sname_f
      name_p = mkName sname_p
  fields_f <- mapM (fieldTypeInfo field_pfx) fields
  fields_p <- mapM (paramFieldTypeInfo field_pfx) fields
  let decl_f = RecC name_f fields_f
      decl_p = RecC name_p fields_p
  let declF = DataD [] name_f [] [decl_f] [''Show, ''Eq]
      declP = DataD [] name_p [] [decl_p] [''Show, ''Eq]
  ser_decls_f <- buildObjectSerialisation sname_f fields
  ser_decls_p <- buildPParamSerialisation sname_p fields
  fill_decls <- fillParam sname field_pfx fields
  return $ [declF, declP] ++ ser_decls_f ++ ser_decls_p ++ fill_decls ++
           buildParamAllFields sname fields

-- | Builds a list of all fields of a parameter.
buildParamAllFields :: String -> [Field] -> [Dec]
buildParamAllFields sname fields =
  let vname = mkName ("all" ++ sname ++ "ParamFields")
      sig = SigD vname (AppT ListT (ConT ''String))
      val = ListE $ map (LitE . StringL . fieldName) fields
  in [sig, ValD (VarP vname) (NormalB val) []]

-- | Generates the serialisation for a partial parameter.
buildPParamSerialisation :: String -> [Field] -> Q [Dec]
buildPParamSerialisation sname fields = do
  let name = mkName sname
  dictdecls <- genDictObject savePParamField loadPParamField sname fields
  savedecls <- genSaveObject sname
  (loadsig, loadfn) <- genLoadObject sname
  shjson <- objectShowJSON sname
  rdjson <- objectReadJSON sname
  let instdecl = InstanceD [] (AppT (ConT ''JSON.JSON) (ConT name))
                 [rdjson, shjson]
  return $ dictdecls ++ savedecls ++ [loadsig, loadfn, instdecl]

-- | Generates code to save an optional parameter field.
savePParamField :: Name -> Field -> Q Exp
savePParamField fvar field = do
  checkNonOptDef field
  let actualVal = mkName "v"
  normalexpr <- saveObjectField actualVal field
  -- we have to construct the block here manually, because we can't
  -- splice-in-splice
  return $ CaseE (VarE fvar) [ Match (ConP 'Nothing [])
                                       (NormalB (ConE '[])) []
                             , Match (ConP 'Just [VarP actualVal])
                                       (NormalB normalexpr) []
                             ]

-- | Generates code to load an optional parameter field.
loadPParamField :: Field -> Q Exp
loadPParamField field = do
  checkNonOptDef field
  let name = fieldName field
  -- these are used in all patterns below
  let objvar = varE objVarName
      objfield = stringE name
      loadexp = [| $(varE 'maybeFromObj) $objvar $objfield |]
  loadFnOpt field loadexp objvar

-- | Builds a function that executes the filling of partial parameter
-- from a full copy (similar to Python's fillDict).
fillParam :: String -> String -> [Field] -> Q [Dec]
fillParam sname field_pfx fields = do
  let (sname_f, sname_p) = paramTypeNames sname
      name_f = mkName sname_f
      name_p = mkName sname_p
  let (fnames, pnames) = unzip $ map (paramFieldNames field_pfx) fields
  -- due to apparent bugs in some older GHC versions, we need to add these
  -- prefixes to avoid "binding shadows ..." errors
  fbinds <- mapM (newName . ("f_" ++) . nameBase) fnames
  let fConP = ConP name_f (map VarP fbinds)
  pbinds <- mapM (newName . ("p_" ++) . nameBase) pnames
  let pConP = ConP name_p (map VarP pbinds)
  -- PartialParams instance --------
  -- fillParams
  let fromMaybeExp fn pn = AppE (AppE (VarE 'fromMaybe) (VarE fn)) (VarE pn)
      fupdates = appCons name_f $ zipWith fromMaybeExp fbinds pbinds
      fclause = Clause [fConP, pConP] (NormalB fupdates) []
  -- toPartial
  let tpupdates = appCons name_p $ map (AppE (ConE 'Just) . VarE) fbinds
      tpclause = Clause [fConP] (NormalB tpupdates) []
  -- toFilled
  let tfupdates = appConsApp name_f $ map VarE pbinds
      tfclause = Clause [pConP] (NormalB tfupdates) []
  -- the instance
  let instType = AppT (AppT (ConT ''PartialParams) (ConT name_f)) (ConT name_p)
  -- Monoid instance for the partial part ----
  -- mempty
  let memptyExp = appCons name_p $ map (const $ VarE 'empty) fields
      memptyClause = Clause [] (NormalB memptyExp) []
  -- mappend
  pbinds2 <- mapM (newName . ("p2_" ++) . nameBase) pnames
  let pConP2 = ConP name_p (map VarP pbinds2)
  -- note the reversal of 'l' and 'r' in the call to <|>
  -- as we want the result to be the rightmost value
  let altExp = zipWith (\l r -> AppE (AppE (VarE '(<|>)) (VarE r)) (VarE l))
      mappendExp = appCons name_p $ altExp pbinds pbinds2
      mappendClause = Clause [pConP, pConP2] (NormalB mappendExp) []
  let monoidType = AppT (ConT ''Monoid) (ConT name_p)
  -- the instances combined
  return [ InstanceD [] instType
                     [ FunD 'fillParams [fclause]
                     , FunD 'toPartial [tpclause]
                     , FunD 'toFilled [tfclause]
                     ]
         , InstanceD [] monoidType
                     [ FunD 'mempty [memptyClause]
                     , FunD 'mappend [mappendClause]
                     ]]

-- * Template code for exceptions

-- | Exception simple error message field.
excErrMsg :: (String, Q Type)
excErrMsg = ("errMsg", [t| String |])

-- | Builds an exception type definition.
genException :: String                  -- ^ Name of new type
             -> SimpleObject -- ^ Constructor name and parameters
             -> Q [Dec]
genException name cons = do
  let tname = mkName name
  declD <- buildSimpleCons tname cons
  (savesig, savefn) <- genSaveSimpleObj tname ("save" ++ name) cons $
                         uncurry saveExcCons
  (loadsig, loadfn) <- genLoadExc tname ("load" ++ name) cons
  return [declD, loadsig, loadfn, savesig, savefn]

-- | Generates the \"save\" clause for an entire exception constructor.
--
-- This matches the exception with variables named the same as the
-- constructor fields (just so that the spliced in code looks nicer),
-- and calls showJSON on it.
saveExcCons :: String        -- ^ The constructor name
            -> [SimpleField] -- ^ The parameter definitions for this
                             -- constructor
            -> Q Clause      -- ^ Resulting clause
saveExcCons sname fields = do
  let cname = mkName sname
  fnames <- mapM (newName . fst) fields
  let pat = conP cname (map varP fnames)
      felems = if null fnames
                 then conE '() -- otherwise, empty list has no type
                 else listE $ map (\f -> [| JSON.showJSON $(varE f) |]) fnames
  let tup = tupE [ litE (stringL sname), felems ]
  clause [pat] (normalB [| JSON.showJSON $tup |]) []

-- | Generates load code for a single constructor of an exception.
--
-- Generates the code (if there's only one argument, we will use a
-- list, not a tuple:
--
-- @
-- do
--  (x1, x2, ...) <- readJSON args
--  return $ Cons x1 x2 ...
-- @
loadExcConstructor :: Name -> String -> [SimpleField] -> Q Exp
loadExcConstructor inname sname fields = do
  let name = mkName sname
  f_names <- mapM (newName . fst) fields
  let read_args = AppE (VarE 'JSON.readJSON) (VarE inname)
  let binds = case f_names of
                [x] -> BindS (ListP [VarP x])
                _   -> BindS (TupP (map VarP f_names))
      cval = appCons name $ map VarE f_names
  return $ DoE [binds read_args, NoBindS (AppE (VarE 'return) cval)]

{-| Generates the loadException function.

This generates a quite complicated function, along the lines of:

@
loadFn (JSArray [JSString name, args]) = case name of
   "A1" -> do
     (x1, x2, ...) <- readJSON args
     return $ A1 x1 x2 ...
   "a2" -> ...
   s -> fail $ "Unknown exception" ++ s
loadFn v = fail $ "Expected array but got " ++ show v
@
-}
genLoadExc :: Name -> String -> SimpleObject -> Q (Dec, Dec)
genLoadExc tname sname opdefs = do
  let fname = mkName sname
  exc_name <- newName "name"
  exc_args <- newName "args"
  exc_else <- newName "s"
  arg_else <- newName "v"
  fails <- [| fail $ "Unknown exception '" ++ $(varE exc_else) ++ "'" |]
  -- default match for unknown exception name
  let defmatch = Match (VarP exc_else) (NormalB fails) []
  -- the match results (per-constructor blocks)
  str_matches <-
    mapM (\(s, params) -> do
            body_exp <- loadExcConstructor exc_args s params
            return $ Match (LitP (StringL s)) (NormalB body_exp) [])
    opdefs
  -- the first function clause; we can't use [| |] due to TH
  -- limitations, so we have to build the AST by hand
  let clause1 = Clause [ConP 'JSON.JSArray
                               [ListP [ConP 'JSON.JSString [VarP exc_name],
                                            VarP exc_args]]]
                (NormalB (CaseE (AppE (VarE 'JSON.fromJSString)
                                        (VarE exc_name))
                          (str_matches ++ [defmatch]))) []
  -- the fail expression for the second function clause
  fail_type <- [| fail $ "Invalid exception: expected '(string, [args])' " ++
                  "      but got " ++ show (pp_value $(varE arg_else)) ++ "'"
                |]
  -- the second function clause
  let clause2 = Clause [VarP arg_else] (NormalB fail_type) []
  sigt <- [t| JSON.JSValue -> JSON.Result $(conT tname) |]
  return $ (SigD fname sigt, FunD fname [clause1, clause2])<|MERGE_RESOLUTION|>--- conflicted
+++ resolved
@@ -61,11 +61,8 @@
                   , andRestArguments
                   , withDoc
                   , defaultField
-<<<<<<< HEAD
+                  , notSerializeDefaultField
                   , presentInForthcoming
-=======
-                  , notSerializeDefaultField
->>>>>>> 1d003da3
                   , optionalField
                   , optionalNullSerField
                   , makeOptional
@@ -243,18 +240,16 @@
 defaultField :: Q Exp -> Field -> Field
 defaultField defval field = field { fieldDefault = Just defval }
 
-<<<<<<< HEAD
--- | Mark a field as present in the forthcoming variant.
-presentInForthcoming :: Field -> Field
-presentInForthcoming field = field { fieldPresentInForthcoming = True }
-=======
 -- | A defaultField which will be serialized only if it's value differs from
 -- a default value.
 notSerializeDefaultField :: Q Exp -> Field -> Field
 notSerializeDefaultField defval field =
   field { fieldDefault = Just defval
         , fieldSerializeDefault = False }
->>>>>>> 1d003da3
+
+-- | Mark a field as present in the forthcoming variant.
+presentInForthcoming :: Field -> Field
+presentInForthcoming field = field { fieldPresentInForthcoming = True }
 
 -- | Marks a field optional (turning its base type into a Maybe).
 optionalField :: Field -> Field
