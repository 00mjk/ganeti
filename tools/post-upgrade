--- conflicted
+++ resolved
@@ -59,7 +59,7 @@
     if result.failed:
       cli.ToStderr("Failed to create node certificates: %s; Output %s" %
                    (result.fail_reason, result.output))
-<<<<<<< HEAD
+      error_code = 1
 
   if utils.version.IsBefore(version, 2, 13, 0):
     result = utils.RunCmd(["gnt-cluster", "renew-crypto",
@@ -67,13 +67,9 @@
     if result.failed:
       cli.ToStderr("Failed to create SSH keys: %s; Output %s" %
                    (result.fail_reason, result.output))
-
-  return 0
-=======
       error_code = 1
 
   return error_code
->>>>>>> ef3b5b42
 
 if __name__ == "__main__":
   exit(main())